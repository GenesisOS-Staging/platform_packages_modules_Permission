<?xml version="1.0" encoding="UTF-8"?>
<!--  Copyright (C) 2007 The Android Open Source Project

     Licensed under the Apache License, Version 2.0 (the "License");
     you may not use this file except in compliance with the License.
     You may obtain a copy of the License at

          http://www.apache.org/licenses/LICENSE-2.0

     Unless required by applicable law or agreed to in writing, software
     distributed under the License is distributed on an "AS IS" BASIS,
     WITHOUT WARRANTIES OR CONDITIONS OF ANY KIND, either express or implied.
     See the License for the specific language governing permissions and
     limitations under the License.
 -->

<resources xmlns:android="http://schemas.android.com/apk/res/android"
    xmlns:xliff="urn:oasis:names:tc:xliff:document:1.2">
    <string name="app_name" msgid="6098036489833144040">"Permission controller"</string>
    <string name="ok" msgid="1936281769725676272">"Во ред"</string>
    <string name="permission_search_keyword" msgid="1214451577494730543">"дозволи"</string>
    <string name="cancel" msgid="8943320028373963831">"Откажи"</string>
    <string name="back" msgid="6249950659061523680">"Назад"</string>
    <string name="available" msgid="6007778121920339498">"Достапен"</string>
    <string name="blocked" msgid="9195547604866033708">"Блокиран"</string>
    <string name="uninstall_or_disable" msgid="4496612999740858933">"Деинсталирај или оневозможи"</string>
    <string name="app_not_found_dlg_title" msgid="6029482906093859756">"Апликацијата не е најдена"</string>
    <string name="grant_dialog_button_deny" msgid="88262611492697192">"Не дозволувај"</string>
    <string name="grant_dialog_button_deny_and_dont_ask_again" msgid="1748925431574312595">"Не дозволувај и не прашувај повторно"</string>
    <string name="grant_dialog_button_no_upgrade" msgid="8344732743633736625">"Задржи ја „Додека се користи апликацијата“"</string>
    <string name="grant_dialog_button_no_upgrade_one_time" msgid="5125892775684968694">"Задржи „Само овој пат“"</string>
    <string name="grant_dialog_button_more_info" msgid="213350268561945193">"Уште информации"</string>
    <string name="grant_dialog_button_deny_anyway" msgid="7225905870668915151">"Сепак не дозволувај"</string>
    <string name="grant_dialog_button_dismiss" msgid="1930399742250226393">"Отфрли"</string>
    <string name="current_permission_template" msgid="7452035392573329375">"<xliff:g id="CURRENT_PERMISSION_INDEX">%1$s</xliff:g> од <xliff:g id="PERMISSION_COUNT">%2$s</xliff:g>"</string>
    <string name="permission_warning_template" msgid="2247087781222679458">"Да се дозволи &lt;b&gt;<xliff:g id="APP_NAME">%1$s</xliff:g>&lt;/b&gt; да <xliff:g id="ACTION">%2$s</xliff:g>?"</string>
    <string name="permission_add_background_warning_template" msgid="1812914855915092273">"Дали секогаш да се дозволи &lt;b&gt;<xliff:g id="APP_NAME">%1$s</xliff:g>&lt;/b&gt; да <xliff:g id="ACTION">%2$s</xliff:g>?"</string>
    <string name="allow_permission_foreground_only" msgid="116465816039675404">"Само додека се користи апликацијата"</string>
    <string name="allow_permission_always" msgid="5194342531206054051">"Секогаш"</string>
    <string name="deny_permission_deny_and_dont_ask_again" msgid="6106035221490102341">"Не дозволувај и не прашувај повторно"</string>
    <string name="permission_revoked_count" msgid="4785082705441547086">"оневозможени се <xliff:g id="COUNT">%1$d</xliff:g>"</string>
    <string name="permission_revoked_all" msgid="3397649017727222283">"сите се оневозможени"</string>
    <string name="permission_revoked_none" msgid="9213345075484381180">"ниедна не е оневозможена"</string>
    <string name="grant_dialog_button_allow" msgid="5314677880021102550">"Дозволи"</string>
    <string name="grant_dialog_button_allow_always" msgid="4485552579273565981">"Дозволи цело време"</string>
    <string name="grant_dialog_button_allow_foreground" msgid="501896824973636533">"Додека се користи апликацијата"</string>
    <string name="grant_dialog_button_change_to_precise_location" msgid="3273115879467236033">"Промени на прецизна локација"</string>
    <string name="grant_dialog_button_keey_approximate_location" msgid="438025182769080011">"Задржи ја приближната локација"</string>
    <string name="grant_dialog_button_allow_one_time" msgid="2618088516449706391">"Само овојпат"</string>
    <string name="grant_dialog_button_allow_background" msgid="8236044729434367833">"Дозволи цело време"</string>
    <string name="grant_dialog_button_allow_all_files" msgid="4955436994954829894">"Дозволи управување со сите датотеки"</string>
    <string name="grant_dialog_button_allow_media_only" msgid="4832877658422573832">"Дозволете пристап до датотеките со аудиовизуелни содржини"</string>
    <string name="app_permissions_breadcrumb" msgid="5136969550489411650">"Апликации"</string>
    <string name="app_permissions" msgid="3369917736607944781">"Дозволи за апликацијата"</string>
    <string name="unused_apps" msgid="2058057455175955094">"Некористени апликации"</string>
    <string name="no_unused_apps" msgid="12809387670415295">"Нема некористени апликации"</string>
    <string name="zero_unused_apps" msgid="9024448554157499748">"0 некористени апликации"</string>
    <string name="review_permission_decisions" msgid="309559429150613632">"Неодамнешни одлуки за дозволи"</string>
    <string name="review_permission_decisions_view_all" msgid="90391040431566130">"Прикажи ги сите неодамнешни одлуки за дозволи"</string>
    <string name="review_permission_decisions_empty" msgid="8120775336417279806">"Нема неодамнешни одлуки за дозволи"</string>
    <string name="auto_permission_manager_summary" msgid="9157438376234301354">"да управува со пристапот до податоци од календарот, евиденцијата на повици и др."</string>
    <string name="granted_permission_decision" msgid="7824827491551861365">"Одобривте пристап за <xliff:g id="APP_NAME">%1$s</xliff:g> до <xliff:g id="PERMISSION_NAME">%2$s</xliff:g>"</string>
    <string name="denied_permission_decision" msgid="5308961501779563781">"Не одобривте пристап за <xliff:g id="APP_NAME">%1$s</xliff:g> до <xliff:g id="PERMISSION_NAME">%2$s</xliff:g>"</string>
    <string name="days_ago" msgid="6650359081551335629">"{count,plural, =0{Денес}=1{Пред 1 ден}one{Пред # ден}other{Пред # дена}}"</string>
    <string name="app_disable_dlg_positive" msgid="7418444149981904940">"Оневозможи ја апликацијата"</string>
    <string name="app_disable_dlg_text" msgid="3126943217146120240">"Ако ја оневозможите оваа апликација, Android и другите апликации можеби веќе нема да функционираат како што треба. Имајте предвид, не може да ја избришете апликацијава бидејќи е однапред инсталирана на уредот. Ако ја оневозможите, ќе ја исклучите и ќе ја сокриете на уредот."</string>
    <string name="app_permission_manager" msgid="3903811137630909550">"Управувач со дозволи"</string>
    <string name="never_ask_again" msgid="4728762438198560329">"Не прашувај повторно"</string>
    <string name="no_permissions" msgid="3881676756371148563">"Нема дозволи"</string>
    <string name="additional_permissions" msgid="5801285469338873430">"Дополнителни дозволи"</string>
    <string name="app_permissions_info_button_label" msgid="7633312050729974623">"Отвори информации за апликацијата"</string>
    <string name="additional_permissions_more" msgid="5681220714755304407">"{count,plural, =1{Уште #}one{Уште #}other{Уште #}}"</string>
    <string name="old_sdk_deny_warning" msgid="2382236998845153919">"Оваа апликација е дизајнирана за постара верзија на Android. Одбивањето на дозволата може да предизвика веќе да не функционира како што треба."</string>
    <string name="storage_supergroup_warning_allow" msgid="103093462784523190">"Оваа апликација е дизајнирана за постара верзија на Android. Ако ја одобрите дозволава, тогаш ќе биде дозволен пристапот до целиот капацитет (вклучувајќи ги фотографиите, видеата, музиката, аудиото и другите датотеки)."</string>
    <string name="storage_supergroup_warning_deny" msgid="6420765672683284347">"Оваа апликација е дизајнирана за постара верзија на Android. Ако ја одбиете дозволава, тогаш ќе биде одбиен пристапот до целиот капацитет (вклучувајќи ги фотографиите, видеата, музиката, аудиото и другите датотеки)."</string>
    <string name="default_permission_description" msgid="4624464917726285203">"изврши непознато дејство"</string>
    <string name="app_permissions_group_summary" msgid="8788419008958284002">"Апликации со дозвола: <xliff:g id="COUNT_0">%1$d</xliff:g> од <xliff:g id="COUNT_1">%2$d</xliff:g>"</string>
    <string name="app_permissions_group_summary2" msgid="4329922444840521150">"<xliff:g id="COUNT_0">%1$d</xliff:g>/<xliff:g id="COUNT_1">%2$d</xliff:g> дозволени апликации"</string>
    <string name="menu_show_system" msgid="4254021607027872504">"Прикажи го системот"</string>
    <string name="menu_hide_system" msgid="3855390843744028465">"Сокриј го системот"</string>
    <string name="menu_show_7_days_data" msgid="8979611198508523706">"Прикажи 7 дена"</string>
    <string name="menu_show_24_hours_data" msgid="8228054833323380780">"Прикажи 24 часа"</string>
    <string name="manage_permission" msgid="2895385393037061964">"Управувајте со дозволата"</string>
    <string name="no_apps" msgid="2412612731628386816">"Нема апликации"</string>
    <string name="location_settings" msgid="3624412509133422562">"Поставки за локација"</string>
    <string name="location_warning" msgid="2381649060929040962">"<xliff:g id="APP_NAME">%1$s</xliff:g> е давател на услуги според локација за овој уред. Пристапот до локацијата може да се смени од поставките за локација."</string>
    <string name="system_warning" msgid="1173400963234358816">"Ако ја одбиете дозволава, основните функции на уредот можеби веќе нема да функционираат како што треба."</string>
    <string name="deny_read_media_visual_warning" msgid="3982586279917232827">"Оваа апликација е дизајнирана за постара верзија на Android. Ако го одбиете пристапот на апликацијава до фотографиите и видеата, пристапот до музиката и другото аудио исто така ќе се одбие."</string>
    <string name="deny_read_media_aural_warning" msgid="8928699919508646732">"Оваа апликација е дизајнирана за постара верзија на Android. Ако го одбиете пристапот на апликацијава до музиката и другото аудио, пристапот до фотографиите и видеата исто така ќе се одбие."</string>
    <string name="cdm_profile_revoke_warning" msgid="4443893270719106700">"Ако ја одбиете дозволава, некои функции на уредот управувани од апликацијава можеби веќе нема да функционираат како што треба."</string>
    <string name="permission_summary_enforced_by_policy" msgid="4443598170942950519">"Наметнато со правило"</string>
    <string name="permission_summary_disabled_by_policy_background_only" msgid="221995005556362660">"Пристапот во заднина е оневозможен со правило"</string>
    <string name="permission_summary_enabled_by_policy_background_only" msgid="8287675974767104279">"Пристапот во заднина е овозможен со правило"</string>
    <string name="permission_summary_enabled_by_policy_foreground_only" msgid="3844582916889767831">"Пристапот во преден план е овозможен со правило"</string>
    <string name="permission_summary_enforced_by_admin" msgid="822702574117248700">"Контролирано од администраторот"</string>
    <string name="permission_summary_disabled_by_admin_background_only" msgid="3127091456731845646">"Пристапот во заднина е оневозможен од администраторот"</string>
    <string name="permission_summary_enabled_by_admin_background_only" msgid="9132423838440275757">"Пристапот во заднина е овозможен од администраторот"</string>
    <string name="permission_summary_enabled_by_admin_foreground_only" msgid="1298432715610745358">"Пристапот во преден план е овозможен од администраторот"</string>
    <string name="permission_summary_enabled_system_fixed" msgid="2438344700184127274">"На уредот му е потребна дозволава за да работи"</string>
    <!-- no translation found for background_access_chooser_dialog_choices:0 (1351721623256561996) -->
    <!-- no translation found for background_access_chooser_dialog_choices:1 (9127301153688725448) -->
    <!-- no translation found for background_access_chooser_dialog_choices:2 (4305536986042401191) -->
    <string name="permission_access_always" msgid="1474641821883823446">"Дозволи цело време"</string>
    <string name="permission_access_only_foreground" msgid="7801170728159326195">"Дозволи само додека се користи"</string>
    <string name="permission_access_never" msgid="4647014230217936900">"Не дозволувај"</string>
    <string name="loading" msgid="4789365003890741082">"Се вчитува…"</string>
    <string name="all_permissions" msgid="6911125611996872522">"Сите дозволи"</string>
    <string name="other_permissions" msgid="2901186127193849594">"Други можности на апликацијата"</string>
    <string name="permission_request_title" msgid="8790310151025020126">"Барање за дозвола"</string>
    <string name="screen_overlay_title" msgid="6977038513913222078">"Откривме преклопување на екранот"</string>
    <string name="screen_overlay_message" msgid="5622563069757142102">"За да ја измените оваа поставка за дозвола, прво мора да го исклучите преклопувањето на екранот од „Поставки &gt; Апликации“"</string>
    <string name="screen_overlay_button" msgid="4655005928054025250">"Отвори ги поставките"</string>
    <string name="wear_not_allowed_dlg_title" msgid="1429467891296932713">"Android Wear"</string>
    <string name="wear_not_allowed_dlg_text" msgid="512340555334769098">"Дејствата „Инсталирај/деинсталирај“ не се поддржани на Wear."</string>
    <string name="permission_review_title_template_install" msgid="1284337937156289081">"Изберете до што може да пристапува &lt;b&gt;<xliff:g id="APP_NAME">%1$s</xliff:g>&lt;/b&gt;"</string>
    <string name="permission_review_title_template_update" msgid="3232333580548588657">"&lt;b&gt;<xliff:g id="APP_NAME">%1$s</xliff:g>&lt;/b&gt; е ажурирана. Изберете до што може да пристапува апликацијава."</string>
    <string name="review_button_cancel" msgid="2191147944056548886">"Откажи"</string>
    <string name="review_button_continue" msgid="2527918375047602199">"Продолжи"</string>
    <string name="new_permissions_category" msgid="552995090178417611">"Нови дозволи"</string>
    <string name="current_permissions_category" msgid="4292990083585728880">"Тековни дозволи"</string>
    <string name="message_staging" msgid="9110563899955511866">"Апликацијата се поставува…"</string>
    <string name="app_name_unknown" msgid="1319665005754048952">"Непознатo"</string>
    <string name="permission_usage_title" msgid="1568233336351734538">"Контролна табла за приватност"</string>
    <string name="auto_permission_usage_summary" msgid="7335667266743337075">"Прегледајте кои апликации користеа дозволи неодамна"</string>
    <string name="permission_group_usage_title" msgid="2595013198075285173">"Користење на <xliff:g id="PERMGROUP">%1$s</xliff:g>"</string>
    <string name="perm_usage_adv_info_title" msgid="3357831829538873708">"Видете други дозволи"</string>
    <string name="perm_usage_adv_info_summary_2_items" msgid="3702175198750127822">"<xliff:g id="PERMGROUP_0">%1$s</xliff:g>, <xliff:g id="PERMGROUP_1">%2$s</xliff:g>"</string>
    <string name="perm_usage_adv_info_summary_more_items" msgid="949055326299562218">"<xliff:g id="PERMGROUP_0">%1$s</xliff:g>, <xliff:g id="PERMGROUP_1">%2$s</xliff:g> и уште <xliff:g id="NUM">%3$s</xliff:g> други"</string>
    <string name="permission_group_usage_subtitle_24h" msgid="5120155996322114181">"Кога ја користеле апликациите дозволата за <xliff:g id="PERMGROUP">%1$s</xliff:g> во минатите 24 часа"</string>
    <string name="permission_group_usage_subtitle_7d" msgid="1465828402260324654">"Кога ја користеле апликациите дозволата за <xliff:g id="PERMGROUP">%1$s</xliff:g> во минатите 7 дена"</string>
    <string name="permission_usage_access_dialog_subtitle" msgid="4171772805196955753">"Кога апликацијава ја користела дозволата за <xliff:g id="PERMGROUP">%1$s</xliff:g>"</string>
    <string name="permission_usage_access_dialog_learn_more" msgid="7121468469493184613">"Дознајте повеќе"</string>
    <string name="manage_permission_summary" msgid="4117555482684114317">"Контролирајте го пристапот на апликациите до <xliff:g id="PERMGROUP">%1$s</xliff:g>"</string>
    <string name="auto_permission_usage_timeline_summary" msgid="2713135806453218703">"<xliff:g id="ACCESS_TIME">%1$s</xliff:g> • <xliff:g id="SUMMARY_TEXT">%2$s</xliff:g>"</string>
    <string name="history_preference_subtext_2" msgid="1521763591164293683">"<xliff:g id="APP_NAME">%1$s</xliff:g> • <xliff:g id="TRUNCATED_TIME">%2$s</xliff:g>"</string>
    <string name="history_preference_subtext_3" msgid="758761785983094351">"<xliff:g id="ATTRIBUTION_NAME">%1$s</xliff:g> • <xliff:g id="APP_NAME">%2$s</xliff:g> • <xliff:g id="TRUNCATED_TIME">%3$s</xliff:g>"</string>
    <string name="duration_used_days" msgid="8293010131040301793">"{count,plural, =1{1 ден}one{# ден}other{# дена}}"</string>
    <string name="duration_used_hours" msgid="1128716208752263576">"{count,plural, =1{1 час}one{# час}other{# часа}}"</string>
    <string name="duration_used_minutes" msgid="5335824115042576567">"{count,plural, =1{1 мин.}one{# мин.}other{# мин.}}"</string>
    <string name="duration_used_seconds" msgid="6543746449171675028">"{count,plural, =1{1 сек.}one{# сек.}other{# сек.}}"</string>
    <string name="permission_usage_any_permission" msgid="6358023078298106997">"Која било дозвола"</string>
    <string name="permission_usage_any_time" msgid="3802087027301631827">"Кога било"</string>
    <string name="permission_usage_last_7_days" msgid="7386221251886130065">"Минатите 7 дена"</string>
    <string name="permission_usage_last_day" msgid="1512880889737305115">"Минатите 24 часа"</string>
    <string name="permission_usage_last_hour" msgid="3866005205535400264">"Минатиот час"</string>
    <string name="permission_usage_last_15_minutes" msgid="9077554653436200702">"Минатите 15 минути"</string>
    <string name="permission_usage_last_minute" msgid="7297055967335176238">"Последна 1 минута"</string>
    <string name="no_permission_usages" msgid="9119517454177289331">"Не се користени дозволи"</string>
    <string name="permission_usage_list_title_any_time" msgid="8718257027381592407">"Најнов пристап во кое било време"</string>
    <string name="permission_usage_list_title_last_7_days" msgid="9048542342670890615">"Најнов пристап во минатите 7 дена"</string>
    <string name="permission_usage_list_title_last_day" msgid="8730907824567238461">"Најнов пристап во минатите 24 часа"</string>
    <string name="permission_usage_list_title_last_hour" msgid="6624161487623223716">"Најнов пристап во последниот 1 час"</string>
    <string name="permission_usage_list_title_last_15_minutes" msgid="8615062016024296833">"Најнов пристап во минатите 15 минути"</string>
    <string name="permission_usage_list_title_last_minute" msgid="3572792262919886849">"Најнов пристап во последната 1 минута"</string>
    <string name="permission_usage_bar_chart_title_any_time" msgid="2845251288192246754">"Користење апликации во секое време"</string>
    <string name="permission_usage_bar_chart_title_last_7_days" msgid="5796577162176938349">"Користење дозволи во минатите 7 дена"</string>
    <string name="permission_usage_bar_chart_title_last_day" msgid="7950805735777472871">"Користење дозволи во минатите 24 часа"</string>
    <string name="permission_usage_bar_chart_title_last_hour" msgid="6571647509660009185">"Користење дозволи во последниот 1 час"</string>
    <string name="permission_usage_bar_chart_title_last_15_minutes" msgid="2743143675412824819">"Користење дозволи во минатите 15 минути"</string>
    <string name="permission_usage_bar_chart_title_last_minute" msgid="820450867183487607">"Користење дозволи во последната 1 минута"</string>
    <string name="permission_usage_preference_summary_not_used_24h" msgid="3087783232178611025">"Не е користена во минатите 24 часа"</string>
    <string name="permission_usage_preference_summary_not_used_7d" msgid="4592301300810120096">"Не е користена во минатите 7 дена"</string>
    <string name="permission_usage_preference_label" msgid="8343167938128676378">"{count,plural, =1{Искористена од 1 апликација}one{Искористена од # апликација}other{Искористена од # апликации}}"</string>
    <string name="permission_usage_view_details" msgid="6675335735468752787">"Прикажи ги сите на контролната табла"</string>
    <string name="app_permission_usage_filter_label" msgid="7182861154638631550">"Филтрирано според: <xliff:g id="PERM">%1$s</xliff:g>"</string>
    <string name="app_permission_usage_remove_filter" msgid="2926157607436428207">"Отстрани го филтерот"</string>
    <string name="filter_by_title" msgid="7300368602759958031">"Филтрирај според"</string>
    <string name="filter_by_permissions" msgid="7613462963111282568">"Филтрирај според дозволите"</string>
    <string name="filter_by_time" msgid="6667864816999691642">"Филтрирај според време"</string>
    <string name="sort_spinner_most_permissions" msgid="1704349738096822836">"Најмногу дозволи"</string>
    <string name="sort_spinner_most_accesses" msgid="5283913004357220161">"Најмногу пристапи"</string>
    <string name="sort_spinner_recent" msgid="7513845273076525203">"Неодамнешни"</string>
    <string name="sort_by_app" msgid="4055799843051138087">"Подреди според користењето"</string>
    <string name="sort_by_time" msgid="5435045320002150456">"Подреди според време"</string>
    <string name="item_separator" msgid="4030255389809224513">", "</string>
    <string name="permission_usage_refresh" msgid="2264056346561305420">"Освежи"</string>
    <string name="permission_history_title" msgid="8340081285133025225">"Историја на дозволи"</string>
    <string name="permission_history_category_today" msgid="7496389369158806620">"Денес"</string>
    <string name="permission_history_category_yesterday" msgid="7242517121222012521">"Вчера"</string>
    <string name="app_permission_usage_title" msgid="6676802437831981822">"Дозволи за апликација"</string>
    <string name="app_permission_usage_summary" msgid="390383661936709672">"Пристап: <xliff:g id="NUM">%1$s</xliff:g> пати. Вкупно времетраење: <xliff:g id="DURATION">%2$s</xliff:g>. Последно користење пред <xliff:g id="TIME">%3$s</xliff:g>."</string>
    <string name="app_permission_usage_summary_no_duration" msgid="3698475875179457400">"Пристап: <xliff:g id="NUM">%1$s</xliff:g> пати. Последно користење пред <xliff:g id="TIME">%2$s</xliff:g>."</string>
    <string name="app_permission_button_allow" msgid="5808039516494774647">"Дозволи"</string>
    <string name="app_permission_button_allow_all_files" msgid="1792232272599018825">"Дозволи управување со сите датотеки"</string>
    <string name="app_permission_button_allow_media_only" msgid="2834282724426046154">"Дозволи пристап само до аудиовизуелните содржини"</string>
    <string name="app_permission_button_allow_always" msgid="4573292371734011171">"Дозволи цело време"</string>
    <string name="app_permission_button_allow_foreground" msgid="1991570451498943207">"Дозволи само додека се користи апликацијата"</string>
    <string name="app_permission_button_ask" msgid="3342950658789427">"Прашувај секогаш"</string>
    <string name="app_permission_button_deny" msgid="6016454069832050300">"Не дозволувај"</string>
    <string name="precise_image_description" msgid="6349638632303619872">"Прецизна локација"</string>
    <string name="approximate_image_description" msgid="938803699637069884">"Приближна локација"</string>
    <string name="app_permission_location_accuracy" msgid="7166912915040018669">"Користи прецизна локација"</string>
    <string name="app_permission_location_accuracy_subtitle" msgid="2654077606404987210">"Кога прецизната локација е исклучена, апликациите може да пристапуваат до приближната локација"</string>
    <string name="app_permission_title" msgid="2090897901051370711">"Дозвола за <xliff:g id="PERM">%1$s</xliff:g>"</string>
    <string name="app_permission_header" msgid="2951363137032603806">"Пристап до <xliff:g id="PERM">%1$s</xliff:g> за апликацијава"</string>
    <string name="app_permission_footer_app_permissions_link" msgid="4926890342636587393">"Прикажи ги сите дозволи за <xliff:g id="APP">%1$s</xliff:g>"</string>
    <string name="app_permission_footer_permission_apps_link" msgid="3941988129992794327">"Прикажи ги сите апликации со оваа дозвола"</string>
    <string name="assistant_mic_label" msgid="1011432357152323896">"Прикажи го користењето на микрофонот на „Помошникот“"</string>
    <string name="unused_apps_category_title" msgid="2988455616845243901">"Поставки за некористени апликации"</string>
    <string name="auto_revoke_label" msgid="5068393642936571656">"Отстрани ги дозволите ако апликацијата не се користи"</string>
    <string name="unused_apps_label" msgid="2595428768404901064">"Отстранувај дозволи и ослободувај простор"</string>
    <string name="unused_apps_label_v2" msgid="7058776770056517980">"Паузирај некористени апликации"</string>
    <string name="unused_apps_summary" msgid="8839466950318403115">"Отстранува дозволи, брише привремени датотеки и запира известувања"</string>
    <string name="auto_revoke_summary" msgid="5867548789805911683">"За да се заштитат вашите податоци, дозволите за апликацијава ќе се отстранат ако апликацијата не се користи неколку месеци."</string>
    <string name="auto_revoke_summary_with_permissions" msgid="389712086597285013">"Ако апликацијата не се користи неколку месеци, заради заштита на податоците, ќе се отстранат следниве дозволи: <xliff:g id="PERMS">%1$s</xliff:g>"</string>
    <string name="auto_revoked_apps_page_summary" msgid="6594753657893756536">"За заштита на податоците, отстранети се дозволите од апликациите што не сте ги користеле неколку месеци."</string>
    <string name="auto_revoke_open_app_message" msgid="8075556291711205039">"Ако сакате повторно да доделите дозволи, отворете ја апликацијата."</string>
    <string name="auto_revoke_disabled" msgid="8697684442991567188">"Автоматското отстранување моментално е оневозможено за апликацијава."</string>
    <string name="auto_revocable_permissions_none" msgid="8334929619113991466">"Во моментов не се одобрени дозволи со автоматско повлекување"</string>
    <string name="auto_revocable_permissions_one" msgid="5299112369449458176">"Дозволата за <xliff:g id="PERM">%1$s</xliff:g> ќе се отстрани."</string>
    <string name="auto_revocable_permissions_two" msgid="4874067408752041716">"Дозволите за <xliff:g id="PERM_0">%1$s</xliff:g> и <xliff:g id="PERM_1">%2$s</xliff:g> ќе се отстранат."</string>
    <string name="auto_revocable_permissions_many" msgid="1521807896206032992">"Дозволи што ќе се отстранат: <xliff:g id="PERMS">%1$s</xliff:g>."</string>
    <string name="auto_manage_title" msgid="7693181026874842935">"Автоматско управување со дозволите"</string>
    <string name="off" msgid="1438489226422866263">"Исклучи"</string>
    <string name="auto_revoked_app_summary_one" msgid="7093213590301252970">"Дозволата за „<xliff:g id="PERMISSION_NAME">%s</xliff:g>“ е отстранета"</string>
    <string name="auto_revoked_app_summary_two" msgid="1910545340763709389">"Дозволите за „<xliff:g id="PERMISSION_NAME_0">%1$s</xliff:g>“ и „<xliff:g id="PERMISSION_NAME_1">%2$s</xliff:g>“ се отстранети"</string>
    <string name="auto_revoked_app_summary_many" msgid="5930976230827378798">"Дозволата за „<xliff:g id="PERMISSION_NAME">%1$s</xliff:g>“ и уште <xliff:g id="NUMBER">%2$s</xliff:g> други дозволи се отстранети"</string>
    <string name="unused_apps_page_title" msgid="6986983535677572559">"Некористени апликации"</string>
    <string name="unused_apps_page_summary" msgid="1867593913217272155">"Ако некоја апликација не се користи неколку месеци:\n\n• дозволите се отстрануваат за да се заштитат вашите податоци\n• известувањата се стопираат за да се заштеди батерија\n• привремените датотеки се отстрануваат за да се ослободи простор\n\nЗа да повторно се овозможат дозволите и известувањата, отворете ја апликацијата."</string>
    <string name="unused_apps_page_tv_summary" msgid="3685907153054355671">"Ако некоја апликација не се користи неколку месеци:\n\n• Дозволите се отстрануваат за да се заштитат вашите податоци\n• Привремените датотеки се отстрануваат за да се ослободи простор\n\nЗа да ги овозможите дозволите повторно, отворете ја апликацијата."</string>
    <string name="last_opened_category_title" msgid="7871347400611202595">"Последно отворени пред повеќе од <xliff:g id="NUMBER">%s</xliff:g> месеци"</string>
    <string name="last_opened_summary" msgid="5248984030024968808">"Последно отворање на апликацијата: <xliff:g id="DATE">%s</xliff:g>"</string>
    <string name="last_opened_summary_short" msgid="1646067226191176825">"Последно отворање: <xliff:g id="DATE">%s</xliff:g>"</string>
    <string name="app_permission_footer_special_file_access" msgid="1884202176147657788">"Ако дозволите управување со сите датотеки, апликацијава ќе може да ги менува, да ги брише, како и да пристапува до сите датотеки во заедничката меморија на уредов или на поврзаните уреди за складирање. Апликацијата може да пристапува до датотеките без да ве праша."</string>
    <string name="special_file_access_dialog" msgid="583804114020740610">"Дали дозволувате апликацијава да ги менува, да ги брише, како и да пристапува до датотеките на уредов или на поврзаните уреди за складирање? Апликацијава може да пристапува до датотеките без да ве праша."</string>
    <string name="permission_description_summary_generic" msgid="5401399408814903391">"Апликациите со оваа дозвола може <xliff:g id="DESCRIPTION">%1$s</xliff:g>"</string>
    <string name="permission_description_summary_activity_recognition" msgid="2652850576497070146">"Апликациите со оваа дозвола може да пристапуваат до вашата физичка активност, како пешачење, возење велосипед, возење, броење чекори и друго"</string>
    <string name="permission_description_summary_calendar" msgid="103329982944411010">"Апликациите со оваа дозвола може да пристапуваат до вашиот календар"</string>
    <string name="permission_description_summary_call_log" msgid="7321437186317577624">"Апликациите со оваа дозвола може да читаат и пишуваат во евиденцијата на повици на телефонот"</string>
    <string name="permission_description_summary_camera" msgid="108004375101882069">"Апликациите со оваа дозвола може да фотографираат и да снимаат видео"</string>
    <string name="permission_description_summary_contacts" msgid="2337798886460408996">"Апликациите со оваа дозвола може да пристапуваат до вашите контакти"</string>
    <string name="permission_description_summary_location" msgid="2817531799933480694">"Апликациите со оваа дозвола може да пристапуваат до локацијата на уредов"</string>
    <string name="permission_description_summary_nearby_devices" msgid="8269183818275073741">"Апликациите со оваа дозвола може да наоѓаат и да се поврзуваат со уреди во близина и да ја утврдуваат нивната релативна положба"</string>
    <string name="permission_description_summary_microphone" msgid="630834800308329907">"Апликациите со оваа дозвола може да снимаат аудио"</string>
    <string name="permission_description_summary_phone" msgid="4515277217435233619">"Апликациите со оваа дозвола може да упатуваат телефонски повици и да управуваат со нив"</string>
    <string name="permission_description_summary_sensors" msgid="1836045815643119949">"Апликациите со оваа дозвола може да пристапуваат до податоци од сензорите за виталните знаци"</string>
    <string name="permission_description_summary_sms" msgid="725999468547768517">"Апликациите со оваа дозвола може да испраќаат и прегледуваат SMS-пораки"</string>
    <string name="permission_description_summary_storage" msgid="6575759089065303346">"Апликациите со оваа дозвола може да пристапуваат до фотографии, аудиовизуелни содржини и датотеки на вашиот уред"</string>
    <string name="permission_description_summary_read_media_aural" msgid="2789020637856210454">"Апликациите со оваа дозвола може да пристапуваат до музиката и другите аудиодатотеки на уредот"</string>
    <string name="permission_description_summary_read_media_visual" msgid="4210569227927436735">"Апликациите со оваа дозвола може да пристапуваат до фотографиите и видеата на уредот"</string>
    <string name="app_permission_most_recent_summary" msgid="4292074449384040590">"Последен пристап: <xliff:g id="TIME_DATE">%1$s</xliff:g>"</string>
    <string name="app_permission_most_recent_denied_summary" msgid="7659497197737708112">"Моментално одбиена/Последен пристап: <xliff:g id="TIME_DATE">%1$s</xliff:g>"</string>
    <string name="app_permission_never_accessed_summary" msgid="401346181461975090">"Никогаш не е пристапено"</string>
    <string name="app_permission_never_accessed_denied_summary" msgid="6596000497490905146">"Одбиена/Никогаш не е пристапено"</string>
    <string name="allowed_header" msgid="7769277978004790414">"Со дозвола"</string>
    <string name="allowed_always_header" msgid="6455903312589013545">"Со постојана дозвола"</string>
    <string name="allowed_foreground_header" msgid="6845655788447833353">"Со дозвола само додека се користат"</string>
    <string name="allowed_storage_scoped" msgid="5383645873719086975">"Со пристап само до аудиовизуелните содржини"</string>
    <string name="allowed_storage_full" msgid="5356699280625693530">"Со дозвола за управување со сите датотеки"</string>
    <string name="ask_header" msgid="2633816846459944376">"Прашувај секогаш"</string>
    <string name="denied_header" msgid="903209608358177654">"Без дозвола"</string>
    <!-- no translation found for storage_footer_hyperlink_text (8873343987957834810) -->
    <skip />
    <string name="days" msgid="609563020985571393">"{count,plural, =1{1 ден}one{# ден}other{# дена}}"</string>
    <string name="hours" msgid="3447767892295843282">"{count,plural, =1{1 час}one{# час}other{# часа}}"</string>
    <string name="minutes" msgid="4408293038068503157">"{count,plural, =1{1 минута}one{# минута}other{# минути}}"</string>
    <string name="seconds" msgid="5397771912131132690">"{count,plural, =1{1 секунда}one{# секунда}other{# секунди}}"</string>
    <string name="permission_reminders" msgid="6528257957664832636">"Потсетници за дозволата"</string>
    <string name="auto_revoke_permission_reminder_notification_title_one" msgid="6690347469376854137">"1 некористена апликација"</string>
    <string name="auto_revoke_permission_reminder_notification_title_many" msgid="6062217713645069960">"<xliff:g id="NUMBER_OF_APPS">%s</xliff:g> некористени апликации"</string>
    <string name="auto_revoke_permission_reminder_notification_content" msgid="4492228990462107487">"Дозволите се отстранети за да се заштити вашата приватност. Допрете за да прегледате"</string>
    <string name="auto_revoke_permission_notification_title" msgid="2629844160853454657">"Отстранети се дозволите за некористените апликации"</string>
    <string name="auto_revoke_permission_notification_content" msgid="5125990886047799375">"Некои апликации не се користени неколку месеци. Допрете за да прегледате."</string>
    <string name="unused_apps_notification_title" msgid="4314832015894238019">"{count,plural, =1{# некористена апликација}one{# некористена апликација}other{# некористени апликации}}"</string>
    <string name="unused_apps_notification_content" msgid="9195026773244581246">"Дозволите и привремените датотеки се отстранети, а известувањата се сопрени. Допрете за да прегледате."</string>
    <string name="post_drive_permission_decision_reminder_title" msgid="1290697371418139976">"Погледнете ги неодамнешните дозволи"</string>
    <string name="post_drive_permission_decision_reminder_summary_1_app_1_permission" msgid="670521503734140711">"Додека возевте, дадовте пристап на <xliff:g id="APP">%1$s</xliff:g> за <xliff:g id="PERMISSION">%2$s</xliff:g>"</string>
    <string name="post_drive_permission_decision_reminder_summary_1_app_2_permissions" msgid="671791184670801301">"Додека возевте, дадовте пристап на <xliff:g id="APP">%1$s</xliff:g> за <xliff:g id="PERMISSION_1">%2$s</xliff:g> и <xliff:g id="PERMISSION_2">%3$s</xliff:g>"</string>
    <string name="post_drive_permission_decision_reminder_summary_1_app_multi_permission" msgid="4080701771111456927">"Додека возевте, дадовте <xliff:g id="COUNT">%1$d</xliff:g> дозволи на <xliff:g id="APP">%2$s</xliff:g>"</string>
    <string name="post_drive_permission_decision_reminder_summary_multi_apps" msgid="5253882771252863902">"{count,plural, =1{Додека возевте, дадовте пристап на <xliff:g id="APP_0">%1$s</xliff:g> и # друга апликација}one{Додека возевте, дадовте пристап на <xliff:g id="APP_1">%1$s</xliff:g> и # друга апликација}other{Додека возевте, дадовте пристап на <xliff:g id="APP_1">%1$s</xliff:g> и # други апликации}}"</string>
    <string name="go_to_settings" msgid="1053735612211228335">"Одете во „Поставки“"</string>
    <string name="auto_revoke_setting_subtitle" msgid="8631720570723050460">"Некои апликации не се користени неколку месеци"</string>
    <string name="permissions_removed_category_title" msgid="1064754271178447643">"Одземени дозволи"</string>
    <string name="permission_removed_page_title" msgid="2627436155091001209">"Отстранети дозволи"</string>
    <string name="all_unused_apps_category_title" msgid="755663524704745414">"Сите некористени апликации"</string>
    <string name="months_ago" msgid="1766026492610646354">"Пред <xliff:g id="COUNT">%1$d</xliff:g> месеци"</string>
    <string name="auto_revoke_preference_summary" msgid="5517958331781391481">"Дозволите се отстранети за да се заштити вашата приватност"</string>
    <string name="background_location_access_reminder_notification_title" msgid="1140797924301941262">"<xliff:g id="APP_NAME">%s</xliff:g> ја има вашата локација во заднина"</string>
    <string name="background_location_access_reminder_notification_content" msgid="7787084707336546245">"Апликацијава секогаш може да пристапува до вашата локација. Допрете за да го промените тоа."</string>
    <string name="auto_revoke_after_notification_title" msgid="5417761027669887431">"Дозволите за аплик. се отстранети за заштита на приватноста"</string>
    <string name="auto_revoke_after_notification_content_one" msgid="6804038707453662753">"<xliff:g id="APP_NAME">%s</xliff:g> не е користена неколку месеци. Допрете за да прегледате."</string>
    <string name="auto_revoke_after_notification_content_two" msgid="9108709764831425172">"<xliff:g id="APP_NAME">%s</xliff:g> и уште 1 апликација не се користени неколку месеци. Допрете за да прегледате."</string>
    <string name="auto_revoke_after_notification_content_many" msgid="4774106206289751220">"<xliff:g id="APP_NAME">%1$s</xliff:g> и уште <xliff:g id="NUMBER_OF_APPS">%2$s</xliff:g> апликации не се користени неколку месеци. Допрете за да прегледате."</string>
    <string name="auto_revoke_before_notification_title_one" msgid="6758024954464359876">"1 апликација е некористена"</string>
    <string name="auto_revoke_before_notification_title_many" msgid="4415543943846385685">"<xliff:g id="NUMBER_OF_APPS">%s</xliff:g> апликации се некористени"</string>
    <string name="auto_revoke_before_notification_content_one" msgid="1156635373417068822">"Дозволите ќе се отстранат за да се заштити вашата приватност. Допрете за да прегледате."</string>
    <string name="unused_apps_title" msgid="8589298917717872239">"Некористени апликации"</string>
    <string name="unused_apps_subtitle_after" msgid="2034267519506357898">"Дозволите се отстранети од"</string>
    <string name="unused_apps_subtitle_before" msgid="5233302577076132427">"Дозволите ќе се отстранат од"</string>
    <string name="unused_permissions_subtitle_two" msgid="2207266295008423015">"<xliff:g id="PERM_NAME_0">%1$s</xliff:g> и <xliff:g id="PERM_NAME_1">%2$s</xliff:g>"</string>
    <string name="unused_permissions_subtitle_many" msgid="4387289202207450238">"<xliff:g id="PERM_NAME_0">%1$s</xliff:g>, <xliff:g id="PERM_NAME_1">%2$s</xliff:g> и уште <xliff:g id="NUMBER_OF_PERMISSIONS">%3$s</xliff:g> други"</string>
    <string name="unused_app_permissions_removed_summary" msgid="6779039455326071033">"За заштита на податоците, отстранети се дозволите од апликациите што не сте ги користеле неколку месеци"</string>
    <string name="unused_app_permissions_removed_summary_some" msgid="5080490037831563441">"За заштита на податоците, отстранети се дозволите од некои апликации што не сте ги користеле неколку месеци."</string>
    <string name="one_unused_app_summary" msgid="7831913934488881991">"1 апликација не е користена неколку месеци"</string>
    <string name="num_unused_apps_summary" msgid="1870719749940571227">"<xliff:g id="NUMBER_OF_APPS">%s</xliff:g> апликации не се користени неколку месеци"</string>
    <string name="permission_subtitle_only_in_foreground" msgid="9068389431267377564">"Само додека се користи апликацијата"</string>
    <string name="permission_subtitle_media_only" msgid="8917869683764720717">"Аудиовизуелни содржини"</string>
    <string name="permission_subtitle_all_files" msgid="4982613338298067862">"Сите датотеки"</string>
    <string name="permission_subtitle_background" msgid="8916750995309083180">"Дозволена цело време"</string>
    <string name="app_perms_24h_access" msgid="99069906850627181">"Последен пристап: <xliff:g id="TIME_DATE">%1$s</xliff:g>"</string>
    <string name="app_perms_24h_access_yest" msgid="5411926024794555022">"Последен пристап: вчера во <xliff:g id="TIME_DATE">%1$s</xliff:g>"</string>
    <string name="app_perms_7d_access" msgid="4945055548894683751">"Последен пристап: <xliff:g id="TIME_DATE_0">%1$s</xliff:g> во <xliff:g id="TIME_DATE_1">%2$s</xliff:g>"</string>
    <string name="app_perms_content_provider_24h" msgid="1055526027667508972">"Пристапено во минатите 24 часа"</string>
    <string name="app_perms_content_provider_7d" msgid="3215454898257814868">"Пристапено во минатите 7 дена"</string>
    <string name="app_perms_24h_access_background" msgid="3413674718969576843">"Последен пристап: <xliff:g id="TIME_DATE">%1$s</xliff:g> • Дозволена цело време"</string>
    <string name="app_perms_24h_access_yest_background" msgid="9174750810998076725">"Последен пристап: вчера во <xliff:g id="TIME_DATE">%1$s</xliff:g> • Дозволена цело време"</string>
    <string name="app_perms_7d_access_background" msgid="408099213372185627">"Последен пристап: <xliff:g id="TIME_DATE_0">%1$s</xliff:g> во <xliff:g id="TIME_DATE_1">%2$s</xliff:g> • Дозволена цело време"</string>
    <string name="app_perms_content_provider_24h_background" msgid="3825902995186961496">"Пристапено во последните 24 часа • Дозволена цело време"</string>
    <string name="app_perms_content_provider_7d_background" msgid="4818839672116463542">"Пристапено во минатите 7 дена • Дозволена цело време"</string>
    <string name="app_perms_24h_access_media_only" msgid="6651699644199132054">"Последен пристап: <xliff:g id="TIME_DATE">%1$s</xliff:g> • Аудиовизуелни датотеки"</string>
    <string name="app_perms_24h_access_yest_media_only" msgid="7213187706424998792">"Последен пристап: вчера во <xliff:g id="TIME_DATE">%1$s</xliff:g> • Аудиовизуелни датотеки"</string>
    <string name="app_perms_7d_access_media_only" msgid="1031096653668235200">"Последен пристап: <xliff:g id="TIME_DATE_0">%1$s</xliff:g> во <xliff:g id="TIME_DATE_1">%2$s</xliff:g> • Аудиовизуелни датотеки"</string>
    <string name="app_perms_content_provider_24h_media_only" msgid="7797963000596179491">"Пристапено во минатите 24 часа • Аудиовизуелни датотеки"</string>
    <string name="app_perms_content_provider_7d_media_only" msgid="8446239884570262243">"Пристапено во минатите 7 дена • Аудиовизуелни датотеки"</string>
    <string name="app_perms_24h_access_all_files" msgid="8902360456978159091">"Последен пристап: <xliff:g id="TIME_DATE">%1$s</xliff:g> • Сите датотеки"</string>
    <string name="app_perms_24h_access_yest_all_files" msgid="5708424073126844909">"Последен пристап: вчера во <xliff:g id="TIME_DATE">%1$s</xliff:g> • Сите датотеки"</string>
    <string name="app_perms_7d_access_all_files" msgid="8246193786397635824">"Последен пристап: <xliff:g id="TIME_DATE_0">%1$s</xliff:g> во <xliff:g id="TIME_DATE_1">%2$s</xliff:g> • Сите датотеки"</string>
    <string name="app_perms_content_provider_24h_all_files" msgid="573104317727770850">"Пристапено во минатите 24 часа • Сите датотеки"</string>
    <string name="app_perms_content_provider_7d_all_files" msgid="7962416229708835558">"Пристапено во минатите 7 дена • Сите датотеки"</string>
    <string name="no_permissions_allowed" msgid="6081976856354669209">"Нема овозможени дозволи"</string>
    <string name="no_permissions_denied" msgid="8159923922804043282">"Нема одбиени дозволи"</string>
    <string name="no_apps_allowed" msgid="7718822655254468631">"Нема апликации со дозвола"</string>
    <string name="no_apps_allowed_full" msgid="8011716991498934104">"Не се дозволени апликации за сите датотеки"</string>
    <string name="no_apps_allowed_scoped" msgid="4908850477787659501">"Нема апликации со дозвола само за аудиовизуелни содржини"</string>
    <string name="no_apps_denied" msgid="7663435886986784743">"Нема апликации без дозвола"</string>
    <string name="car_permission_selected" msgid="180837028920791596">"Избрана"</string>
    <string name="settings" msgid="5409109923158713323">"Поставки"</string>
    <string name="accessibility_service_dialog_title_single" msgid="7956432823014102366">"<xliff:g id="SERVICE_NAME">%s</xliff:g> има целосен пристап до уредот"</string>
    <string name="accessibility_service_dialog_title_multiple" msgid="5527879210683548175">"<xliff:g id="NUM_SERVICES">%s</xliff:g> апликации за пристапност имаат целосен пристап до уредот"</string>
    <string name="accessibility_service_dialog_bottom_text_single" msgid="1128666197822205958">"<xliff:g id="SERVICE_NAME">%s</xliff:g> може да го гледа вашиот екран, дејствата и записите, да извршува дејства и да го контролира приказот."</string>
    <string name="accessibility_service_dialog_bottom_text_multiple" msgid="7009848932395519852">"Овие апликации може да го гледаат вашиот екран, дејствата и записите, да извршуваат дејства и да го контролираат приказот."</string>
    <string name="role_assistant_label" msgid="4727586018198208128">"Стандарден дигитален помошник"</string>
    <string name="role_assistant_short_label" msgid="3369003713187703399">"Апл. за дигитален помошник"</string>
    <string name="role_assistant_description" msgid="6622458130459922952">"Апликациите за помош може да ви помогнат според информациите од прикажаниот екран. Некои апликации поддржуваат услуги и со стартер и со гласовен запис за да ви обезбедат интегрирана помош."</string>
    <string name="role_assistant_request_title" msgid="5964976301922776060">"Да се постави <xliff:g id="APP_NAME">%1$s</xliff:g> како ваша стандардна апликација за помош?"</string>
    <string name="role_assistant_request_description" msgid="6836644847620178483">"Добива пристап до SMS, евиденцијата на повици"</string>
    <string name="role_browser_label" msgid="2877796144554070207">"Стандардна апл. за прелист."</string>
    <string name="role_browser_short_label" msgid="6745009127123292296">"Апликација за прелистување"</string>
    <string name="role_browser_description" msgid="3465253637499842671">"Апликации што ви даваат пристап до интернет и ги прикажуваат линковите што ги допирате"</string>
    <string name="role_browser_request_title" msgid="2895200507835937192">"Да се постави <xliff:g id="APP_NAME">%1$s</xliff:g> како ваша стандардна апликација за прелистување?"</string>
    <string name="role_browser_request_description" msgid="5888803407905985941">"Не се потреби дозволи"</string>
    <string name="role_dialer_label" msgid="1100224146343237968">"Стандардна апл. за телефон"</string>
    <string name="role_dialer_short_label" msgid="7186888549465352489">"Апликација за телефон"</string>
    <string name="role_dialer_description" msgid="8768708633696539612">"Апликации што ви овозможуваат да упатувате и примате телефонски повици преку уредов"</string>
    <string name="role_dialer_request_title" msgid="5959618560705912058">"Да се постави <xliff:g id="APP_NAME">%1$s</xliff:g> како ваша стандардна апликација за телефон?"</string>
    <string name="role_dialer_request_description" msgid="2264219375528345270">"Добива пристап до евиденцијата на повици, испраќа SMS"</string>
    <string name="role_dialer_search_keywords" msgid="3324448983559188087">"бирач"</string>
    <string name="role_sms_label" msgid="8456999857547686640">"Стандардна апликација за SMS"</string>
    <string name="role_sms_short_label" msgid="4371444488034692243">"Апликација за SMS"</string>
    <string name="role_sms_description" msgid="3424020199148153513">"Апликации што ви овозможуваат да го користите телефонскиот број за испраќање и примање кратки SMS-пораки, фотографии, видеа и друго"</string>
    <string name="role_sms_request_title" msgid="7953552109601185602">"Да се постави <xliff:g id="APP_NAME">%1$s</xliff:g> како ваша стандардна апликација за SMS?"</string>
    <string name="role_sms_request_description" msgid="983371022668134198">"Добива пристап до контактите, SMS, телефонот"</string>
    <string name="role_sms_search_keywords" msgid="8022048144395047352">"SMS-порака, испраќање SMS-пораки, пораки, испраќање пораки"</string>
    <string name="role_emergency_label" msgid="7028825857206842366">"Стандар. аплик. за итни случаи"</string>
    <string name="role_emergency_short_label" msgid="2388431453335350348">"Апликација за итни случаи"</string>
    <string name="role_emergency_description" msgid="5051840234887686630">"Апликации што ви овозможуваат да ги снимите вашите медицински податоци и да ги ставите на располагање на службите за спасување при итни случаи, да добивате предупредувања за лоши временски услови и несреќи, да ги известувате другите кога ви е потребна помош"</string>
    <string name="role_emergency_request_title" msgid="8469579020654348567">"Да се постави <xliff:g id="APP_NAME">%1$s</xliff:g> како ваша стандардна апликација за итни случаи?"</string>
    <string name="role_emergency_request_description" msgid="131645948770262850">"Не се потреби дозволи"</string>
    <string name="role_emergency_search_keywords" msgid="1920007722599213358">"мраз"</string>
    <string name="role_home_label" msgid="3871847846649769412">"Станд. апл. за почетен екран"</string>
    <string name="role_home_short_label" msgid="8544733747952272337">"Апликација за почетен екран"</string>
    <string name="role_home_description" msgid="7997371519626556675">"Апликации, честопати нарекувани стартери, што ги заменуваат почетните екрани на уредот со Android и ви даваат пристап до содржините и функциите на уредот"</string>
    <string name="role_home_request_title" msgid="738136983453341081">"Да се постави <xliff:g id="APP_NAME">%1$s</xliff:g> како ваша стандардна апликација за почетен екран?"</string>
    <string name="role_home_request_description" msgid="2658833966716057673">"Не се потреби дозволи"</string>
    <string name="role_home_search_keywords" msgid="3830755001192666285">"стартер"</string>
    <string name="role_call_redirection_label" msgid="5785304207206147590">"Станд. апл. за пренасочување"</string>
    <string name="role_call_redirection_short_label" msgid="7568143419571217757">"Аплик. за пренасочување повици"</string>
    <string name="role_call_redirection_description" msgid="6091669882014664420">"Апликации што ви овозможуваат да проследувате појдовни повици на друг телефонски број"</string>
    <string name="role_call_redirection_request_title" msgid="2816244455003562925">"Да се постави <xliff:g id="APP_NAME">%1$s</xliff:g> како ваша стандардна апликација за пренасочување?"</string>
    <string name="role_call_redirection_request_description" msgid="3118895714178527164">"Не се потреби дозволи"</string>
    <string name="role_call_screening_label" msgid="883935222060878724">"Стандардна апл. за ID на повикувач и спам"</string>
    <string name="role_call_screening_short_label" msgid="2048465565063130834">"Апл. за ID на повикувач и спам"</string>
    <string name="role_call_screening_description" msgid="2349431420497468981">"Апликации што ви овозможуваат да идентификувате повици и да блокирате спам, автоматизирани повици или непожелни броеви"</string>
    <string name="role_call_screening_request_title" msgid="7358309224566977290">"Да се постави <xliff:g id="APP_NAME">%1$s</xliff:g> како ваша стандардна апликација за ID на повикувач и спам?"</string>
    <string name="role_call_screening_request_description" msgid="7338511921032446006">"Не се потреби дозволи"</string>
    <string name="role_automotive_navigation_label" msgid="2701890757955474751">"Стандардна апликација за навигација"</string>
    <string name="role_automotive_navigation_short_label" msgid="5165823092506922457">"Апликација за навигација"</string>
    <string name="role_automotive_navigation_description" msgid="7834601873792870134">"Апликации што нудат пребарување точка на интерес и постепени упатства за навигација"</string>
    <string name="role_automotive_navigation_request_title" msgid="7525693151489384300">"Да се постави <xliff:g id="APP_NAME">%1$s</xliff:g> како ваша стандардна апликација за навигација?"</string>
    <string name="role_automotive_navigation_request_description" msgid="7073023813249245540">"Не се потребни дозволи"</string>
    <string name="role_watch_description" msgid="267003778693177779">"<xliff:g id="APP_NAME">%1$s</xliff:g> ќе може да остварува интеракција со известувањата и да пристапува до дозволите за телефонот, SMS, контактите и календарот."</string>
    <string name="role_app_streaming_description" msgid="7341638576226183992">"<xliff:g id="APP_NAME">%1$s</xliff:g> ќе може да остварува интеракција со известувањата и да пренесува од вашите апликации на поврзаниот уред."</string>
    <string name="role_companion_device_computer_description" msgid="416099879217066377">"Услугава споделува ваши фотографии, содржини и известувања од телефонот на други уреди."</string>
    <string name="request_role_current_default" msgid="738722892438247184">"Стандардна апликација сега"</string>
    <string name="request_role_dont_ask_again" msgid="3556017886029520306">"Не прашувај повторно"</string>
    <string name="request_role_set_as_default" msgid="4253949643984172880">"Нека биде стандардна"</string>
    <string name="phone_call_uses_microphone" msgid="233569591461187177">"Микрофонот се користи во &lt;b&gt;телефонски повик&lt;/b&gt;"</string>
    <string name="phone_call_uses_microphone_and_camera" msgid="6291898755681748189">"Камерата и микрофонот се користат во &lt;b&gt;видеоповик&lt;/b&gt;"</string>
    <string name="phone_call_uses_camera" msgid="2048417022147857418">"Камерата се користи во &lt;b&gt;видеоповик&lt;/b&gt;"</string>
    <string name="system_uses_microphone" msgid="576672130318877143">"Системска услуга го користи микрофонот"</string>
    <string name="system_uses_microphone_and_camera" msgid="5124478304275138804">"Системска услуга ги користи камерата и микрофонот"</string>
    <string name="system_uses_camera" msgid="1911223105234441470">"Системска услуга ја користи камерата"</string>
    <string name="other_use" msgid="6564855051022776692">"Друго користење:"</string>
    <string name="ongoing_usage_dialog_ok" msgid="103556809118460072">"Сфатив"</string>
    <string name="ongoing_usage_dialog_title" msgid="683836493556628569">"Скорешно користење на <xliff:g id="TYPES_LIST">%s</xliff:g>"</string>
    <string name="ongoing_usage_dialog_title_mic" msgid="5966714811125593992">"Неодамнешно користење на микрофонот"</string>
    <string name="ongoing_usage_dialog_title_camera" msgid="7819329688650711470">"Неодамнешно користење на камерата"</string>
    <string name="ongoing_usage_dialog_title_mic_camera" msgid="9079747867228772797">"Неодамнешно користење на микрофонот и камерата"</string>
    <string name="ongoing_usage_dialog_separator" msgid="1715181526581520068">", "</string>
    <string name="ongoing_usage_dialog_last_separator" msgid="4170995004748832163">" и "</string>
    <string name="default_app_search_keyword" msgid="8330125736889689743">"стандардни апликации"</string>
    <string name="permgroup_list_microphone_and_camera" msgid="962768198001487969">"Микрофон и камера"</string>
    <string name="settings_button" msgid="4414988414732479636">"Поставки"</string>
    <string name="default_apps" msgid="5119201969348748639">"Стандардни апликации"</string>
    <string name="no_default_apps" msgid="2593466527182950231">"Нема стандардни апликации"</string>
    <string name="default_apps_more" msgid="4078194675848858093">"Повеќе поставки"</string>
    <string name="default_apps_manage_domain_urls" msgid="6775566451561036069">"За отворање линкови"</string>
    <string name="default_apps_for_work" msgid="4970308943596201811">"Стандардно за работа"</string>
    <string name="default_app_none" msgid="9084592086808194457">"Нема"</string>
    <string name="default_app_system_default" msgid="6218386768175513760">"(Стандардно за системот)"</string>
    <string name="default_app_no_apps" msgid="115720991680586885">"Нема апликации"</string>
    <string name="car_default_app_selected" msgid="5416420830430644174">"Избрана"</string>
    <string name="car_default_app_selected_with_info" msgid="1932204186080593500">"Избрана - <xliff:g id="ADDITIONAL_INFO">%1$s</xliff:g>"</string>
    <string name="special_app_access_search_keyword" msgid="8032347212290774210">"посебен пристап за апликации"</string>
    <string name="special_app_access" msgid="5019319067120213797">"Посебен пристап за апликации"</string>
    <string name="no_special_app_access" msgid="6950277571805106247">"Нема посебен пристап за аплик."</string>
    <string name="special_app_access_no_apps" msgid="4102911722787886970">"Нема апликации"</string>
    <string name="home_missing_work_profile_support" msgid="1756855847669387977">"Не поддржува работен профил"</string>
    <string name="encryption_unaware_confirmation_message" msgid="8274491794636402484">"Забелешка: Ако го рестартирате уредот, а имате поставено заклучување на екранот, апликацијава нема да може да се стартува додека не го отклучите уредот."</string>
    <string name="assistant_confirmation_message" msgid="7476540402884416212">"Помошникот ќе може да чита информации за апликациите што се користат во системот, вклучувајќи ги информациите што се видливи на екранот или до коишто може се пристапи во апликациите."</string>
    <string name="incident_report_channel_name" msgid="3144954065936288440">"Споделете податоци за отстранување грешки"</string>
    <string name="incident_report_notification_title" msgid="4635984625656519773">"Да се споделат податоци за отстранување грешки?"</string>
    <string name="incident_report_notification_text" msgid="3376480583513587923">"<xliff:g id="APP_NAME">%1$s</xliff:g> сака да прикачи информации за отстранување грешки."</string>
    <string name="incident_report_dialog_title" msgid="669104389325204095">"Да се споделат податоци за отстранување грешки?"</string>
    <string name="incident_report_dialog_intro" msgid="5897733669850951832">"Системот откри проблем."</string>
    <string name="incident_report_dialog_text" msgid="5675553296891757523">"<xliff:g id="APP_NAME_0">%1$s</xliff:g> бара да прикачи извештај за грешка од уредов снимен на <xliff:g id="DATE">%2$s</xliff:g> во <xliff:g id="TIME">%3$s</xliff:g>. Извештаите за грешки вклучуваат лични податоци за вашиот уред или пак податоци евидентирани од апликациите, на пр., кориснички имиња, податоци за локацијата, идентификатори на уредот и податоци за мрежата. Споделувајте извештаи за грешки само со луѓе и апликации во кои имате доверба кога станува збор за овие податоци. Да ѝ се дозволи на <xliff:g id="APP_NAME_1">%4$s</xliff:g> да прикачи извештај за грешка?"</string>
    <string name="incident_report_error_dialog_text" msgid="4189647113387092272">"Настана грешка при обработката на извештајот за грешки за <xliff:g id="APP_NAME">%1$s</xliff:g>. Затоа е одбиено споделувањето на податоците за отстранување грешки. Се извинуваме за прекинот."</string>
    <string name="incident_report_dialog_allow_label" msgid="2970242967721155239">"Дозволи"</string>
    <string name="incident_report_dialog_deny_label" msgid="3535314290677579383">"Одбиј"</string>
    <string name="adjust_user_sensitive_title" msgid="4196724451314280527">"Напредни поставки"</string>
    <string name="menu_adjust_user_sensitive" msgid="6497923610654425780">"Напредни поставки"</string>
    <string name="adjust_user_sensitive_globally_title" msgid="8649190949066029174">"Прикажувај го користењето на системските апликации"</string>
    <string name="adjust_user_sensitive_globally_summary" msgid="129467818433773912">"Прикажувај го користењето дозволи од системските апликации во статусната лента, контролната табла и на други места"</string>
    <string name="adjust_user_sensitive_per_app_header" msgid="4543506440989005648">"Нагласи го користењето за следново"</string>
    <string name="assistant_record_audio_user_sensitive_title" msgid="5532123360322362378">"Прикажувај го откривањето за активирање на помошникот"</string>
    <string name="assistant_record_audio_user_sensitive_summary" msgid="6482937591816401619">"Прикажувај икона во статусната лента кога микрофонот се користи за активирање на гласовниот помошник"</string>
    <string name="permgrouprequest_storage_isolated" msgid="4892154224026852295">"Да се дозволи &lt;b&gt;<xliff:g id="APP_NAME">%1$s</xliff:g>&lt;/b&gt; да пристапува до фотографии и аудиовизуелни содржини на уредот?"</string>
    <string name="permgrouprequest_contacts" msgid="8391550064551053695">"Да се дозволи &lt;b&gt;<xliff:g id="APP_NAME">%1$s</xliff:g>&lt;/b&gt; да пристапува до контактите?"</string>
    <string name="permgrouprequest_location" msgid="6990232580121067883">"Да се дозволи &lt;b&gt;<xliff:g id="APP_NAME">%1$s</xliff:g>&lt;/b&gt; да пристапува до локацијата на уредов?"</string>
    <string name="permgrouprequestdetail_location" msgid="2635935335778429894">"Апликацијата ќе има пристап до локацијата само додека ја користите"</string>
    <string name="permgroupbackgroundrequest_location" msgid="1085680897265734809">"Да се дозволи &lt;b&gt;<xliff:g id="APP_NAME">%1$s</xliff:g>&lt;/b&gt; да пристапува до локацијата на уредов?"</string>
    <string name="permgroupbackgroundrequestdetail_location" msgid="8021219324989662957">"Апликацијава можеби ќе сака да пристапува до вашата локација цело време, дури и кога не ја користите. "<annotation id="link">"Дозволете во поставките."</annotation></string>
    <string name="permgroupupgraderequest_location" msgid="8328408946822691636">"Да се промени пристапот до локацијата за &lt;b&gt;<xliff:g id="APP_NAME">%1$s</xliff:g>&lt;/b&gt;?"</string>
    <string name="permgroupupgraderequestdetail_location" msgid="1550899076845189165">"Апликацијава сака да пристапува до вашата локација цело време, дури и кога не ја користите. "<annotation id="link">"Дозволете во поставките."</annotation></string>
    <string name="permgrouprequest_nearby_devices" msgid="2272829282660436700">"Да се дозволи &lt;b&gt;<xliff:g id="APP_NAME">%1$s</xliff:g>&lt;/b&gt; да наоѓа и да се поврзува со уреди во близина и да ја утврдува нивната релативна положба?"</string>
    <string name="permgroupupgraderequestdetail_nearby_devices" msgid="6877531270654738614">"Да се дозволи &lt;b&gt;<xliff:g id="APP_NAME">%1$s</xliff:g>&lt;/b&gt; да наоѓа и да се поврзува со уреди во близина и да ја утврдува нивната релативна положба? "<annotation id="link">"Дозволете во „Поставки“."</annotation></string>
    <string name="permgrouprequest_fineupgrade" msgid="2334242928821697672">"Да се промени пристапот до локацијата на <xliff:g id="APP_NAME">&lt;b&gt;%1$s&lt;/b&gt;</xliff:g> од приближна на прецизна?"</string>
    <string name="permgrouprequest_coarselocation" msgid="7244605063736425232">"Да се дозволи &lt;b&gt;<xliff:g id="APP_NAME">%1$s</xliff:g>&lt;/b&gt; да пристапува до приближната локација на уредов?"</string>
    <string name="permgrouprequest_finelocation_imagetext" msgid="1313062433398914334">"Прецизна"</string>
    <string name="permgrouprequest_coarselocation_imagetext" msgid="8650605041483025297">"Приближна"</string>
    <string name="permgrouprequest_calendar" msgid="1493150855673603806">"Да се дозволи &lt;b&gt;<xliff:g id="APP_NAME">%1$s</xliff:g>&lt;/b&gt; да пристапува до календарот?"</string>
    <string name="permgrouprequest_sms" msgid="5672063688745420991">"Да се дозволи &lt;b&gt;<xliff:g id="APP_NAME">%1$s</xliff:g>&lt;/b&gt; да испраќа и прегледува SMS-пораки?"</string>
    <string name="permgrouprequest_storage" msgid="7426990523173124539">"Да се дозволи &lt;b&gt;<xliff:g id="APP_NAME">%1$s</xliff:g>&lt;/b&gt; да пристапува до &lt;b&gt;датотеките и документите&lt;/b&gt; на уредот?"</string>
    <string name="permgrouprequest_storage_q_to_s" msgid="3942779386983426698">"Да се дозволи &lt;b&gt;<xliff:g id="APP_NAME">%1$s</xliff:g>&lt;/b&gt; да пристапува до &lt;b&gt;фотографии, видеа, музика и аудио&lt;/b&gt; на уредот?"</string>
    <string name="permgrouprequest_storage_pre_q" msgid="1681166745228672009">"Да се дозволи &lt;b&gt;<xliff:g id="APP_NAME">%1$s</xliff:g>&lt;/b&gt; да пристапува до &lt;b&gt;фотографии, видеа, музика, аудио и други датотеки&lt;/b&gt; на уредот?"</string>
    <string name="permgrouprequest_read_media_aural" msgid="5948278590400297839">"Да се дозволи &lt;b&gt;<xliff:g id="APP_NAME">%1$s</xliff:g>&lt;/b&gt; да пристапува до музика и други аудиодатотеки на уредов?"</string>
    <string name="permgrouprequest_read_media_visual" msgid="4188474766470776052">"Да се дозволи &lt;b&gt;<xliff:g id="APP_NAME">%1$s</xliff:g>&lt;/b&gt; да пристапува до фотографиите и видеата на уредов?"</string>
    <string name="permgrouprequest_microphone" msgid="2825208549114811299">"Да се дозволи &lt;b&gt;<xliff:g id="APP_NAME">%1$s</xliff:g>&lt;/b&gt; да снима аудио?"</string>
    <string name="permgrouprequestdetail_microphone" msgid="8510456971528228861">"Апликацијава ќе може да снима аудио само додека ја користите"</string>
    <string name="permgroupbackgroundrequest_microphone" msgid="8874462606796368183">"Да се дозволи &lt;b&gt;<xliff:g id="APP_NAME">%1$s</xliff:g>&lt;/b&gt; да снима аудио?"</string>
    <string name="permgroupbackgroundrequestdetail_microphone" msgid="553702902263681838">"Апликацијава можеби ќе сака да снима аудио цело време, дури и кога не ја користите. "<annotation id="link">"Дозволете во „Поставки“."</annotation></string>
    <string name="permgroupupgraderequest_microphone" msgid="1362781696161233341">"Да се промени пристапот до микрофонот за &lt;b&gt;<xliff:g id="APP_NAME">%1$s</xliff:g>&lt;/b&gt;?"</string>
    <string name="permgroupupgraderequestdetail_microphone" msgid="2870497719571464239">"Апликацијава сака да снима аудио цело време, дури и кога не ја користите. "<annotation id="link">"Дозволете во „Поставки“."</annotation></string>
    <string name="permgrouprequest_activityRecognition" msgid="5415121592794230330">"Дозволувате ли &lt;b&gt;<xliff:g id="APP_NAME">%1$s</xliff:g>&lt;/b&gt; да пристапува до вашата физичка активност?"</string>
    <string name="permgrouprequest_camera" msgid="5123097035410002594">"Да се дозволи &lt;b&gt;<xliff:g id="APP_NAME">%1$s</xliff:g>&lt;/b&gt; да фотографира и да снима видео?"</string>
    <string name="permgrouprequestdetail_camera" msgid="9085323239764667883">"Апликацијава ќе може да снима слики и видеа само додека ја користите"</string>
    <string name="permgroupbackgroundrequest_camera" msgid="1274286575704213875">"Да се дозволи &lt;b&gt;<xliff:g id="APP_NAME">%1$s</xliff:g>&lt;/b&gt; да фотографира и да снима видео?"</string>
    <string name="permgroupbackgroundrequestdetail_camera" msgid="4458783509089859078">"Апликацијава можеби ќе сака да снима слики и видеа цело време, дури и кога не ја користите. "<annotation id="link">"Дозволете во „Поставки“."</annotation></string>
    <string name="permgroupupgraderequest_camera" msgid="640758449200241582">"Да се промени пристапот до камерата за &lt;b&gt;<xliff:g id="APP_NAME">%1$s</xliff:g>&lt;/b&gt;?"</string>
    <string name="permgroupupgraderequestdetail_camera" msgid="6642747548010962597">"Апликацијава сака да снима слики и видеа цело време, дури и кога не ја користите. "<annotation id="link">"Дозволете во „Поставки“."</annotation></string>
    <string name="permgrouprequest_calllog" msgid="2065327180175371397">"Да се дозволи &lt;b&gt;<xliff:g id="APP_NAME">%1$s</xliff:g>&lt;/b&gt; да пристапува до евиденцијата на повици?"</string>
    <string name="permgrouprequest_phone" msgid="1829234136997316752">"Да се дозволи &lt;b&gt;<xliff:g id="APP_NAME">%1$s</xliff:g>&lt;/b&gt; да повикува и да управува со телефонските повици?"</string>
    <string name="permgrouprequest_sensors" msgid="4397358316850652235">"Да се дозволи &lt;b&gt;<xliff:g id="APP_NAME">%1$s</xliff:g>&lt;/b&gt; да пристапува до податоците на сензорот за витални знаци?"</string>
    <string name="permgroupupgraderequestdetail_sensors" msgid="6651914048792092835">"Апликацијава сака да пристапува до податоците од сензорите за вашите витални знаци цело време, дури и кога не се користи. За да го промените ова, "<annotation id="link">"одете во „Поставки“."</annotation></string>
    <string name="permgroupbackgroundrequest_sensors" msgid="5661924322018503886">"Дали да се дозволи &lt;b&gt;<xliff:g id="APP_NAME">%1$s</xliff:g>&lt;/b&gt; да пристапува до податоците од сензорите за витални знаци?"</string>
    <string name="permgroupbackgroundrequestdetail_sensors" msgid="7726767635834043501">"За да дозволите апликацијава да пристапува до податоци од телесните сензори цело време, дури и кога не ја користите, "<annotation id="link">"одете во „Поставки“."</annotation></string>
    <string name="permgroupupgraderequest_sensors" msgid="7576527638411370468">"И понатаму да се дозволи пристап на &lt;b&gt;<xliff:g id="APP_NAME">%1$s</xliff:g>&lt;/b&gt; до податоци од телесните сензори додека се користи апликацијата?"</string>
    <string name="permgrouprequest_notifications" msgid="6396739062335106181">"Да се дозволи &lt;b&gt;<xliff:g id="APP_NAME">%1$s</xliff:g>&lt;/b&gt; да ви испраќа известувања?"</string>
    <string name="permgrouprequestcontinue_notifications" msgid="3895098107355024027">"Да се дозволи &lt;b&gt;<xliff:g id="APP_NAME">%1$s</xliff:g>&lt;/b&gt; и понатаму да ви испраќа известувања?"</string>
    <string name="auto_granted_permissions" msgid="6009452264824455892">"Контролирани дозволи"</string>
    <string name="auto_granted_location_permission_notification_title" msgid="1438871159268985993">"Може да се пристапи до локацијата"</string>
    <string name="auto_granted_permission_notification_body" msgid="6919835973190443695">"IT-администраторот дозволува <xliff:g id="APP_NAME">%s</xliff:g> да пристапува до вашата локација"</string>
    <string name="other_permissions_label" msgid="8986184335503271992">"Други дозволи"</string>
    <string name="not_used_permissions_label" msgid="3939839426115141264">"Дозволи што ги користи системот"</string>
    <string name="not_used_permissions_description" msgid="7595514824169388718">"Дозволи што ги користат само системските апликации."</string>
    <string name="additional_permissions_label" msgid="7693557637462569046">"Дополнителни дозволи"</string>
    <string name="additional_permissions_description" msgid="2186611950890732112">"Дозволите се дефинирани од апликациите."</string>
    <string name="privdash_label_camera" msgid="1426440033626198096">"Камера"</string>
    <string name="privdash_label_microphone" msgid="8415035835803511693">"Микрофон"</string>
    <string name="privdash_label_location" msgid="6882400763866489291">"Локација"</string>
    <string name="privdash_label_other" msgid="3710394147423236033">"Друго"</string>
    <string name="privdash_label_none" msgid="5991866260360484858">"Ништо"</string>
    <string name="privdash_label_24h" msgid="1512532123865375319">"Минатите\n24 часа"</string>
    <string name="privdash_label_7d" msgid="5645301995348656931">"Изминатите\n7 дена"</string>
    <string name="exempt_mic_camera_info_label" msgid="6273581737010902815">"<xliff:g id="APP_NAME">%1$s</xliff:g> е заштитена од Android. Бидејќи вашите податоци се обработуваат на уредов, користењето на дозволата на апликацијава не е прикажано на лентата за статус или вашата контролна табла за приватност."</string>
    <string name="exempt_info_label" msgid="6286190981253476699">"<xliff:g id="APP_NAME">%1$s</xliff:g> е заштитена од Android. Бидејќи вашите податоци се обработуваат на уредов, користењето на дозволата на апликацијава не е прикажано на вашата контролна табла за приватност."</string>
    <string name="blocked_camera_title" msgid="1128510551791284384">"Камерата на уредот е блокирана"</string>
    <string name="blocked_microphone_title" msgid="1631517143648232585">"Микрофонот на уредот е блокиран"</string>
    <string name="blocked_location_title" msgid="2005608279812892383">"Локацијата на уредот е исклучена"</string>
    <string name="blocked_sensor_summary" msgid="4443707628305027375">"За апликации и услуги"</string>
    <string name="blocked_mic_summary" msgid="8960466941528458347">"Податоците за микрофонот може сепак да се споделат кога се јавувате на бројот за итни случаи."</string>
    <string name="blocked_sensor_button_label" msgid="6742092634984289658">"Измени"</string>
    <string name="safety_center_dashboard_page_title" msgid="7514620345152008005">"Безбедност и приватност"</string>
    <string name="safety_center_rescan_button" msgid="8047036829052958144">"Скенирај"</string>
    <string name="safety_center_issue_card_dismiss_button" msgid="5113965506144222402">"Отфрли"</string>
<<<<<<< HEAD
    <!-- no translation found for safety_center_issue_card_dismiss_confirmation_title (1548283211993262986) -->
    <skip />
    <!-- no translation found for safety_center_issue_card_confirm_dismiss_button (5884137843083634556) -->
    <skip />
    <!-- no translation found for safety_center_issue_card_cancel_dismiss_button (2874578798877712346) -->
    <skip />
    <string name="security_settings" msgid="3808106921175271317">"Поставки за безбедноста"</string>
=======
    <string name="security_settings" msgid="3808106921175271317">"Поставки за безбедност"</string>
>>>>>>> dafe1334
    <string name="sensor_permissions_qs" msgid="4365989229426201877">"Дозволи за сензор"</string>
    <string name="privacy_controls_qs" msgid="471793881466080745">"Контроли за приватност"</string>
    <string name="permissions_removed_qs" msgid="8957319130625294572">"Дозволата е отстранета"</string>
    <string name="camera_usage_qs" msgid="7943349178368641820">"Видете повеќе начини на користење на камерата"</string>
    <string name="microphone_usage_qs" msgid="2393193350541830472">"Видете повеќе начини на користење на микрофонот"</string>
    <string name="remove_camera_qs" msgid="8209716677879809162">"Отстранете ја дозволата за камерата"</string>
    <string name="remove_microphone_qs" msgid="2893536836641560183">"Отстранете ја дозволата за микрофонот"</string>
    <string name="manage_service_qs" msgid="7862555549364153805">"Управувајте со услугата"</string>
    <string name="manage_permissions_qs" msgid="3780541819763475434">"Управувајте со дозволите"</string>
    <string name="active_call_usage_qs" msgid="8559974395932523391">"Се користи од телефонски повик"</string>
    <string name="recent_call_usage_qs" msgid="743044899599410935">"Неодамна користено од телефонски повик"</string>
    <string name="active_app_usage_qs" msgid="4063912870936464727">"Се користи од <xliff:g id="APP_NAME">%1$s</xliff:g>"</string>
    <string name="recent_app_usage_qs" msgid="6650259601306212327">"Неодамна користено од <xliff:g id="APP_NAME">%1$s</xliff:g>"</string>
    <string name="active_app_usage_1_qs" msgid="4325136375823357052">"Се користи од <xliff:g id="APP_NAME">%1$s</xliff:g> (<xliff:g id="ATTRIBUTION_LABEL">%2$s</xliff:g>)"</string>
    <string name="recent_app_usage_1_qs" msgid="261450184773310741">"Неодамна користено од <xliff:g id="APP_NAME">%1$s</xliff:g> (<xliff:g id="ATTRIBUTION_LABEL">%2$s</xliff:g>)"</string>
    <string name="active_app_usage_2_qs" msgid="6107866785243565283">"Се користи од <xliff:g id="APP_NAME">%1$s</xliff:g> (<xliff:g id="ATTRIBUTION_LABEL">%2$s</xliff:g> • <xliff:g id="PROXY_LABEL">%3$s</xliff:g>)"</string>
    <string name="recent_app_usage_2_qs" msgid="3591205954235694403">"Неодамна користено од <xliff:g id="APP_NAME">%1$s</xliff:g> (<xliff:g id="ATTRIBUTION_LABEL">%2$s</xliff:g> • <xliff:g id="PROXY_LABEL">%3$s</xliff:g>)"</string>
    <string name="safety_privacy_qs_tile_title" msgid="5431148204168066203">"Безбедност и приватност"</string>
    <string name="safety_privacy_qs_tile_subtitle" msgid="3621544532041936749">"Проверете го статусот"</string>
    <!-- no translation found for media_confirm_dialog_positive_button (9020793594051526399) -->
    <skip />
    <!-- no translation found for media_confirm_dialog_negative_button (226987376924861785) -->
    <skip />
    <!-- no translation found for media_confirm_dialog_title_a_to_p_aural_allow (8560601114044699903) -->
    <skip />
    <!-- no translation found for media_confirm_dialog_title_a_to_p_aural_deny (7841428716317307685) -->
    <skip />
    <!-- no translation found for media_confirm_dialog_title_a_to_p_visual_allow (6469086448310893751) -->
    <skip />
    <!-- no translation found for media_confirm_dialog_title_a_to_p_visual_deny (5767849609024384226) -->
    <skip />
    <!-- no translation found for media_confirm_dialog_title_q_to_s_aural_allow (3191904399336990537) -->
    <skip />
    <!-- no translation found for media_confirm_dialog_title_q_to_s_aural_deny (3128147568953297969) -->
    <skip />
    <!-- no translation found for media_confirm_dialog_title_q_to_s_visual_allow (6310682466493330434) -->
    <skip />
    <!-- no translation found for media_confirm_dialog_title_q_to_s_visual_deny (1123845663785900471) -->
    <skip />
    <!-- no translation found for media_confirm_dialog_message_a_to_p_aural_allow (7865167246140107623) -->
    <skip />
    <!-- no translation found for media_confirm_dialog_message_a_to_p_aural_deny (287502523664804786) -->
    <skip />
    <!-- no translation found for media_confirm_dialog_message_a_to_p_visual_allow (4952410892939590487) -->
    <skip />
    <!-- no translation found for media_confirm_dialog_message_a_to_p_visual_deny (6609500525590757681) -->
    <skip />
    <!-- no translation found for media_confirm_dialog_message_q_to_s_aural_allow (1702402580147536160) -->
    <skip />
    <!-- no translation found for media_confirm_dialog_message_q_to_s_aural_deny (6832087393653561911) -->
    <skip />
    <!-- no translation found for media_confirm_dialog_message_q_to_s_visual_allow (3504335060843147760) -->
    <skip />
    <!-- no translation found for media_confirm_dialog_message_q_to_s_visual_deny (2145973462806481992) -->
    <skip />
</resources><|MERGE_RESOLUTION|>--- conflicted
+++ resolved
@@ -503,17 +503,7 @@
     <string name="safety_center_dashboard_page_title" msgid="7514620345152008005">"Безбедност и приватност"</string>
     <string name="safety_center_rescan_button" msgid="8047036829052958144">"Скенирај"</string>
     <string name="safety_center_issue_card_dismiss_button" msgid="5113965506144222402">"Отфрли"</string>
-<<<<<<< HEAD
-    <!-- no translation found for safety_center_issue_card_dismiss_confirmation_title (1548283211993262986) -->
-    <skip />
-    <!-- no translation found for safety_center_issue_card_confirm_dismiss_button (5884137843083634556) -->
-    <skip />
-    <!-- no translation found for safety_center_issue_card_cancel_dismiss_button (2874578798877712346) -->
-    <skip />
-    <string name="security_settings" msgid="3808106921175271317">"Поставки за безбедноста"</string>
-=======
     <string name="security_settings" msgid="3808106921175271317">"Поставки за безбедност"</string>
->>>>>>> dafe1334
     <string name="sensor_permissions_qs" msgid="4365989229426201877">"Дозволи за сензор"</string>
     <string name="privacy_controls_qs" msgid="471793881466080745">"Контроли за приватност"</string>
     <string name="permissions_removed_qs" msgid="8957319130625294572">"Дозволата е отстранета"</string>
