--- conflicted
+++ resolved
@@ -71,10 +71,8 @@
     <string name="app_permissions_info_button_label" msgid="7633312050729974623">"باز کردن اطلاعات برنامه"</string>
     <string name="additional_permissions_more" msgid="5681220714755304407">"{count,plural, =1{# اجازه دیگر}one{# اجازه دیگر}other{# اجازه دیگر}}"</string>
     <string name="old_sdk_deny_warning" msgid="2382236998845153919">"‏این برنامه برای نسخه قدیمی‌تری از Android طراحی شده بود. رد کردن مجوز ممکن است باعث شود که برنامه دیگر عملکرد موردانتظار را نداشته باشند."</string>
-    <!-- no translation found for storage_supergroup_warning_allow (103093462784523190) -->
-    <skip />
-    <!-- no translation found for storage_supergroup_warning_deny (6420765672683284347) -->
-    <skip />
+    <string name="storage_supergroup_warning_allow" msgid="103093462784523190">"‏این برنامه برای نسخه قدیمی‌تری از Android طراحی شده است. اگر این اجازه را بدهید، دسترسی به کل فضای ذخیره‌سازی (شامل عکس، ویدیو، موسیقی، صوت، و فایل‌های دیگر) نیز مجاز خواهد شد."</string>
+    <string name="storage_supergroup_warning_deny" msgid="6420765672683284347">"‏این برنامه برای نسخه قدیمی‌تری از Android طراحی شده است. اگر این اجازه را رد کنید، دسترسی به کل فضای ذخیره‌سازی (شامل عکس، ویدیو، موسیقی، صوت، و فایل‌های دیگر) نیز رد خواهد شد."</string>
     <string name="default_permission_description" msgid="4624464917726285203">"انجام یک اقدام ناشناس"</string>
     <string name="app_permissions_group_summary" msgid="8788419008958284002">"<xliff:g id="COUNT_0">%1$d</xliff:g> برنامه از <xliff:g id="COUNT_1">%2$d</xliff:g> برنامه مجاز است"</string>
     <string name="app_permissions_group_summary2" msgid="4329922444840521150">"<xliff:g id="COUNT_0">%1$d</xliff:g> برنامه از <xliff:g id="COUNT_1">%2$d</xliff:g> برنامه مجاز است"</string>
@@ -87,10 +85,8 @@
     <string name="location_settings" msgid="3624412509133422562">"تنظیمات مکان"</string>
     <string name="location_warning" msgid="2381649060929040962">"<xliff:g id="APP_NAME">%1$s</xliff:g> یکی از ارائه‌دهندگان سرویس‌های مکان برای این دستگاه است. با رفتن به تنظیمات مکان می‌توانید دسترسی به موقعیت مکانی را تغییر دهید."</string>
     <string name="system_warning" msgid="1173400963234358816">"اگر این اجازه را رد کنید، ممکن است ویژگی‌های اصلی دستگاهتان دیگر عملکرد موردانتظار را نداشته باشد."</string>
-    <!-- no translation found for deny_read_media_visual_warning (3982586279917232827) -->
-    <skip />
-    <!-- no translation found for deny_read_media_aural_warning (8928699919508646732) -->
-    <skip />
+    <string name="deny_read_media_visual_warning" msgid="3982586279917232827">"‏این برنامه برای نسخه قدیمی‌تری از Android طراحی شده است. اگر به این برنامه اجازه ندهید به عکس‌ها و ویدیوها دسترسی داشته باشد، به موسیقی و فایل‌های صوتی دیگر نیز نمی‌تواند دسترسی داشته باشد."</string>
+    <string name="deny_read_media_aural_warning" msgid="8928699919508646732">"‏این برنامه برای نسخه قدیمی‌تری از Android طراحی شده است. اگر به این برنامه اجازه ندهید به موسیقی و دیگر فایل‌های صوتی دسترسی داشته باشد، به عکس‌ها و ویدیوها نیز نمی‌تواند دسترسی داشته باشد."</string>
     <string name="cdm_profile_revoke_warning" msgid="4443893270719106700">"اگر این اجازه را رد کنید، ممکن است برخی از ویژگی‌های دستگاهتان که تحت‌مدیریت این برنامه است دیگر عملکرد موردانتظار را نداشته باشند."</string>
     <string name="permission_summary_enforced_by_policy" msgid="4443598170942950519">"اجرا توسط خط‌مشی"</string>
     <string name="permission_summary_disabled_by_policy_background_only" msgid="221995005556362660">"دسترسی به پس‌زمینه به‌موجب خط‌مشی غیرفعال شد"</string>
@@ -177,7 +173,7 @@
     <string name="sort_by_app" msgid="4055799843051138087">"به‌ترتیب استفاده برنامه"</string>
     <string name="sort_by_time" msgid="5435045320002150456">"به‌ترتیب زمان"</string>
     <string name="item_separator" msgid="4030255389809224513">"، "</string>
-    <string name="permission_usage_refresh" msgid="2264056346561305420">"بازخوانی"</string>
+    <string name="permission_usage_refresh" msgid="2264056346561305420">"بازآوری کردن"</string>
     <string name="permission_history_title" msgid="8340081285133025225">"سابقه اجازه"</string>
     <string name="permission_history_category_today" msgid="7496389369158806620">"امروز"</string>
     <string name="permission_history_category_yesterday" msgid="7242517121222012521">"دیروز"</string>
@@ -240,10 +236,8 @@
     <string name="permission_description_summary_sensors" msgid="1836045815643119949">"برنامه‌هایی که این مجوز را داشته باشند می‌توانند به داده‌های حسگر مربوط به نشانه‌های حیاتی دسترسی داشته باشند"</string>
     <string name="permission_description_summary_sms" msgid="725999468547768517">"برنامه‌هایی که این مجوز را داشته باشند می‌توانند هم پیامک ارسال کنند هم آن‌ها را ببینند"</string>
     <string name="permission_description_summary_storage" msgid="6575759089065303346">"برنامه‌هایی که این مجوز را داشته باشند می‌توانند به عکس‌ها، رسانه‌ها و فایل‌های موجود در دستگاهتان دسترسی داشته باشند"</string>
-    <!-- no translation found for permission_description_summary_read_media_aural (2789020637856210454) -->
-    <skip />
-    <!-- no translation found for permission_description_summary_read_media_visual (4210569227927436735) -->
-    <skip />
+    <string name="permission_description_summary_read_media_aural" msgid="2789020637856210454">"برنامه‌هایی که این اجازه را دارند می‌توانند به موسیقی و دیگر فایل‌های صوتی در دستگاهتان دسترسی داشته باشند"</string>
+    <string name="permission_description_summary_read_media_visual" msgid="4210569227927436735">"برنامه‌هایی که این اجازه را دارند می‌توانند به عکس‌ها و ویدیوهای دستگاهتان دسترسی داشته باشند"</string>
     <string name="app_permission_most_recent_summary" msgid="4292074449384040590">"آخرین دسترسی: <xliff:g id="TIME_DATE">%1$s</xliff:g>"</string>
     <string name="app_permission_most_recent_denied_summary" msgid="7659497197737708112">"درحال‌حاضر رد شده است / آخرین دسترسی: <xliff:g id="TIME_DATE">%1$s</xliff:g>"</string>
     <string name="app_permission_never_accessed_summary" msgid="401346181461975090">"هرگز دسترسی نداشته است"</string>
@@ -255,10 +249,8 @@
     <string name="allowed_storage_full" msgid="5356699280625693530">"مجاز برای مدیریت همه فایل‌ها"</string>
     <string name="ask_header" msgid="2633816846459944376">"هربار پرسیده شود"</string>
     <string name="denied_header" msgid="903209608358177654">"مجاز نیست"</string>
-    <!-- no translation found for storage_footer_warning_text (2242258357752432337) -->
-    <skip />
-    <!-- no translation found for storage_footer_hyperlink_text (7759955324552930974) -->
-    <skip />
+    <string name="storage_footer_warning_text" msgid="2242258357752432337">"بعضی‌از برنامه‌ها که عملکردی ضروری برای دستگاهتان ارائه می‌دهند می‌توانند دسترسی ویژه‌ای به همه فایل‌هایتان داشته باشند"</string>
+    <string name="storage_footer_hyperlink_text" msgid="7759955324552930974">"دیدن برنامه‌هایی که به همه فایل‌ها اجازه دسترسی دارند"</string>
     <string name="days" msgid="609563020985571393">"{count,plural, =1{یک روز}one{# روز}other{# روز}}"</string>
     <string name="hours" msgid="3447767892295843282">"{count,plural, =1{یک ساعت}one{# ساعت}other{# ساعت}}"</string>
     <string name="minutes" msgid="4408293038068503157">"{count,plural, =1{یک دقیقه}one{# دقیقه}other{# دقیقه}}"</string>
@@ -276,10 +268,7 @@
     <string name="post_drive_permission_decision_reminder_summary_1_app_2_permissions" msgid="671791184670801301">"درحین رانندگی، به <xliff:g id="APP">%1$s</xliff:g> اجازه دادید به <xliff:g id="PERMISSION_1">%2$s</xliff:g> و <xliff:g id="PERMISSION_2">%3$s</xliff:g> دسترسی داشته باشد"</string>
     <string name="post_drive_permission_decision_reminder_summary_1_app_multi_permission" msgid="4080701771111456927">"درحین رانندگی، <xliff:g id="COUNT">%1$d</xliff:g> اجازه به <xliff:g id="APP">%2$s</xliff:g> اعطا کردید"</string>
     <string name="post_drive_permission_decision_reminder_summary_multi_apps" msgid="5253882771252863902">"{count,plural, =1{درحین رانندگی، به <xliff:g id="APP_0">%1$s</xliff:g> و # برنامه دیگر اجازه دسترسی دادید}one{درحین رانندگی، به <xliff:g id="APP_1">%1$s</xliff:g> و # برنامه دیگر اجازه دسترسی دادید}other{درحین رانندگی، به <xliff:g id="APP_1">%1$s</xliff:g> و # برنامه دیگر اجازه دسترسی دادید}}"</string>
-<<<<<<< HEAD
-=======
     <string name="go_to_settings" msgid="1053735612211228335">"رفتن به «تنظیمات»"</string>
->>>>>>> 248ceefa
     <string name="auto_revoke_setting_subtitle" msgid="8631720570723050460">"برخی از برنامه‌ها به‌مدت چند ماه استفاده نشده‌اند"</string>
     <string name="permissions_removed_category_title" msgid="1064754271178447643">"اجازه‌های برداشته‌شده"</string>
     <string name="permission_removed_page_title" msgid="2627436155091001209">"اجازه‌ها برداشته شد"</string>
@@ -461,16 +450,11 @@
     <string name="permgrouprequest_coarselocation_imagetext" msgid="8650605041483025297">"تقریبی"</string>
     <string name="permgrouprequest_calendar" msgid="1493150855673603806">"‏به &lt;b&gt;<xliff:g id="APP_NAME">%1$s</xliff:g>&lt;/b&gt; اجازه داده شود به تقویم شما دسترسی پیدا کند؟"</string>
     <string name="permgrouprequest_sms" msgid="5672063688745420991">"‏به «&lt;b&gt;<xliff:g id="APP_NAME">%1$s</xliff:g>&lt;b&gt;» اجازه داده شود پیامک ارسال و مشاهده کند؟"</string>
-    <!-- no translation found for permgrouprequest_storage (7426990523173124539) -->
-    <skip />
-    <!-- no translation found for permgrouprequest_storage_q_to_s (3942779386983426698) -->
-    <skip />
-    <!-- no translation found for permgrouprequest_storage_pre_q (1681166745228672009) -->
-    <skip />
-    <!-- no translation found for permgrouprequest_read_media_aural (5948278590400297839) -->
-    <skip />
-    <!-- no translation found for permgrouprequest_read_media_visual (4188474766470776052) -->
-    <skip />
+    <string name="permgrouprequest_storage" msgid="7426990523173124539">"‏به &lt;b&gt;<xliff:g id="APP_NAME">%1$s</xliff:g>&lt;/b&gt; اجازه می‌دهید به &lt;b&gt;فایل‌ها و اسناد&lt;/b&gt; موجود در دستگاهتان دسترسی داشته باشد؟"</string>
+    <string name="permgrouprequest_storage_q_to_s" msgid="3942779386983426698">"‏به &lt;b&gt;<xliff:g id="APP_NAME">%1$s</xliff:g>&lt;/b&gt; اجازه می‌دهید به &lt;b&gt;عکس‌ها، ویدیوها، موسیقی، و فایل‌های صوتی&lt;/b&gt; در دستگاهتان دسترسی داشته باشد؟"</string>
+    <string name="permgrouprequest_storage_pre_q" msgid="1681166745228672009">"‏به &lt;b&gt;<xliff:g id="APP_NAME">%1$s</xliff:g>&lt;/b&gt; اجازه می‌دهید به &lt;b&gt;عکس‌ها، ویدیوها، موسیقی، صوت، و فایل‌های دیگر&lt;/b&gt; در دستگاهتان دسترسی داشته باشد؟"</string>
+    <string name="permgrouprequest_read_media_aural" msgid="5948278590400297839">"‏به &lt;b&gt;<xliff:g id="APP_NAME">%1$s</xliff:g>&lt;/b&gt; اجازه می‌دهید به موسیقی و فایل‌های صوتی دیگر در این دستگاه دسترسی داشته باشد؟"</string>
+    <string name="permgrouprequest_read_media_visual" msgid="4188474766470776052">"‏به &lt;b&gt;<xliff:g id="APP_NAME">%1$s</xliff:g>&lt;/b&gt; اجازه می‌دهید به عکس‌ها و ویدیوهای این دستگاه دسترسی داشته باشد؟"</string>
     <string name="permgrouprequest_microphone" msgid="2825208549114811299">"‏به &lt;/b&gt;<xliff:g id="APP_NAME">%1$s</xliff:g>&lt;/b&gt; اجازه داده شود صدا ضبط کند؟"</string>
     <string name="permgrouprequestdetail_microphone" msgid="8510456971528228861">"این برنامه فقط وقتی از آن استفاده می‌کنید، می‌تواند صدا ضبط کند"</string>
     <string name="permgroupbackgroundrequest_microphone" msgid="8874462606796368183">"‏به &lt;/b&gt;<xliff:g id="APP_NAME">%1$s</xliff:g>&lt;/b&gt; اجازه داده شود صدا ضبط کند؟"</string>
@@ -517,13 +501,9 @@
     <string name="blocked_mic_summary" msgid="8960466941528458347">"هنگام تماس با شماره‌های اضطراری، ممکن است همچنان داده‌های میکروفون هم‌رسانی شود."</string>
     <string name="blocked_sensor_button_label" msgid="6742092634984289658">"تغییر"</string>
     <string name="safety_center_dashboard_page_title" msgid="7514620345152008005">"امنیت و حریم‌خصوصی"</string>
-    <!-- no translation found for safety_center_rescan_button (8047036829052958144) -->
-    <skip />
-    <!-- no translation found for safety_center_issue_card_dismiss_button (5113965506144222402) -->
-    <skip />
+    <string name="safety_center_rescan_button" msgid="8047036829052958144">"اسکن"</string>
+    <string name="safety_center_issue_card_dismiss_button" msgid="5113965506144222402">"رد کردن"</string>
     <string name="security_settings" msgid="3808106921175271317">"تنظیمات امنیتی"</string>
-<<<<<<< HEAD
-=======
     <string name="sensor_permissions_qs" msgid="4365989229426201877">"اجازه‌های حسگر"</string>
     <string name="privacy_controls_qs" msgid="471793881466080745">"تنظیمات حریم‌خصوصی"</string>
     <string name="permissions_removed_qs" msgid="8957319130625294572">"اجازه برداشته شده است"</string>
@@ -541,7 +521,6 @@
     <string name="recent_app_usage_1_qs" msgid="261450184773310741">"اخیراً <xliff:g id="APP_NAME">%1$s</xliff:g> از آن استفاده کرده است (<xliff:g id="ATTRIBUTION_LABEL">%2$s</xliff:g>)"</string>
     <string name="active_app_usage_2_qs" msgid="6107866785243565283">"<xliff:g id="APP_NAME">%1$s</xliff:g> درحال استفاده از آن است (<xliff:g id="ATTRIBUTION_LABEL">%2$s</xliff:g> • <xliff:g id="PROXY_LABEL">%3$s</xliff:g>)"</string>
     <string name="recent_app_usage_2_qs" msgid="3591205954235694403">"اخیراً <xliff:g id="APP_NAME">%1$s</xliff:g> از آن استفاده کرده است (<xliff:g id="ATTRIBUTION_LABEL">%2$s</xliff:g> • <xliff:g id="PROXY_LABEL">%3$s</xliff:g>)"</string>
->>>>>>> 248ceefa
     <string name="safety_privacy_qs_tile_title" msgid="5431148204168066203">"امنیت و حریم‌خصوصی"</string>
     <string name="safety_privacy_qs_tile_subtitle" msgid="3621544532041936749">"بررسی وضعیت"</string>
 </resources>