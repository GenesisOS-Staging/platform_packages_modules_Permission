<?xml version="1.0" encoding="UTF-8"?>
<!--  Copyright (C) 2007 The Android Open Source Project

     Licensed under the Apache License, Version 2.0 (the "License");
     you may not use this file except in compliance with the License.
     You may obtain a copy of the License at

          http://www.apache.org/licenses/LICENSE-2.0

     Unless required by applicable law or agreed to in writing, software
     distributed under the License is distributed on an "AS IS" BASIS,
     WITHOUT WARRANTIES OR CONDITIONS OF ANY KIND, either express or implied.
     See the License for the specific language governing permissions and
     limitations under the License.
 -->

<resources xmlns:android="http://schemas.android.com/apk/res/android"
    xmlns:xliff="urn:oasis:names:tc:xliff:document:1.2">
    <string name="app_name" msgid="6098036489833144040">"ਇਜਾਜ਼ਤ ਕੰਟਰੋਲਰ"</string>
    <string name="ok" msgid="1936281769725676272">"ਠੀਕ ਹੈ"</string>
    <string name="permission_search_keyword" msgid="1214451577494730543">"ਇਜਾਜ਼ਤਾਂ"</string>
    <string name="cancel" msgid="8943320028373963831">"ਰੱਦ ਕਰੋ"</string>
    <string name="back" msgid="6249950659061523680">"ਪਿੱਛੇ"</string>
    <string name="available" msgid="6007778121920339498">"ਉਪਲਬਧ ਹੈ"</string>
    <string name="blocked" msgid="9195547604866033708">"ਬਲਾਕ ਹੈ"</string>
    <string name="uninstall_or_disable" msgid="4496612999740858933">"ਅਣਸਥਾਪਤ ਕਰੋ ਜਾਂ ਬੰਦ ਕਰੋ"</string>
    <string name="app_not_found_dlg_title" msgid="6029482906093859756">"ਐਪ ਨਹੀਂ ਮਿਲੀ"</string>
    <string name="grant_dialog_button_deny" msgid="88262611492697192">"ਨਾ ਕਰਨ ਦਿਓ"</string>
    <string name="grant_dialog_button_deny_and_dont_ask_again" msgid="1748925431574312595">"ਆਗਿਆ ਨਾ ਦਿਓ ਅਤੇ ਦੁਬਾਰਾ ਨਾ ਪੁੱਛੋ"</string>
    <string name="grant_dialog_button_no_upgrade" msgid="8344732743633736625">"“ਐਪ ਵਰਤੋਂ ਵਿੱਚ ਹੋਣ ਵੇਲੇ” ਨੂੰ ਰੱਖੋ"</string>
    <string name="grant_dialog_button_no_upgrade_one_time" msgid="5125892775684968694">"“ਸਿਰਫ਼ ਇਸ ਸਮੇਂ ਲਈ ਇਜਾਜ਼ਤ ਦਿਓ” ਰੱਖੋ"</string>
    <string name="grant_dialog_button_more_info" msgid="213350268561945193">"ਹੋਰ ਜਾਣਕਾਰੀ"</string>
    <string name="grant_dialog_button_deny_anyway" msgid="7225905870668915151">"ਫਿਰ ਵੀ ਆਗਿਆ ਨਾ ਦਿਓ"</string>
    <string name="grant_dialog_button_dismiss" msgid="1930399742250226393">"ਖਾਰਜ ਕਰੋ"</string>
    <string name="current_permission_template" msgid="7452035392573329375">"<xliff:g id="PERMISSION_COUNT">%2$s</xliff:g> ਵਿੱਚੋਂ <xliff:g id="CURRENT_PERMISSION_INDEX">%1$s</xliff:g>"</string>
    <string name="permission_warning_template" msgid="2247087781222679458">"ਕੀ &lt;b&gt;<xliff:g id="APP_NAME">%1$s</xliff:g>&lt;/b&gt; ਨੂੰ <xliff:g id="ACTION">%2$s</xliff:g> ਦੀ ਆਗਿਆ ਦੇਣੀ ਹੈ?"</string>
    <string name="permission_add_background_warning_template" msgid="1812914855915092273">"ਕੀ ਹਮੇਸ਼ਾਂ &lt;b&gt;<xliff:g id="APP_NAME">%1$s</xliff:g>&lt;/b&gt; ਨੂੰ <xliff:g id="ACTION">%2$s</xliff:g> ਦੀ ਆਗਿਆ ਦੇਣੀ ਹੈ?"</string>
    <string name="allow_permission_foreground_only" msgid="116465816039675404">"ਸਿਰਫ਼ ਐਪ ਵਰਤਣ ਵੇਲੇ"</string>
    <string name="allow_permission_always" msgid="5194342531206054051">"ਹਮੇਸ਼ਾਂ"</string>
    <string name="deny_permission_deny_and_dont_ask_again" msgid="6106035221490102341">"ਆਗਿਆ ਨਾ ਦਿਓ ਅਤੇ ਦੁਬਾਰਾ ਨਾ ਪੁੱਛੋ"</string>
    <string name="permission_revoked_count" msgid="4785082705441547086">"<xliff:g id="COUNT">%1$d</xliff:g> ਨੂੰ ਬੰਦ ਕਰ ਦਿੱਤਾ ਗਿਆ"</string>
    <string name="permission_revoked_all" msgid="3397649017727222283">"ਸਾਰੀਆਂ ਇਜਾਜ਼ਤਾਂ ਬੰਦ ਕਰ ਦਿੱਤੀਆਂ ਗਈਆਂ"</string>
    <string name="permission_revoked_none" msgid="9213345075484381180">"ਕਿਸੇ ਨੂੰ ਵੀ ਬੰਦ ਨਹੀਂ ਕੀਤਾ ਗਿਆ"</string>
    <string name="grant_dialog_button_allow" msgid="5314677880021102550">"ਕਰਨ ਦਿਓ"</string>
    <string name="grant_dialog_button_allow_always" msgid="4485552579273565981">"ਹਰ ਵੇਲੇ ਕਰਨ ਦਿਓ"</string>
    <string name="grant_dialog_button_allow_foreground" msgid="501896824973636533">"ਐਪ ਵਰਤਣ ਦੌਰਾਨ"</string>
    <string name="grant_dialog_button_change_to_precise_location" msgid="3273115879467236033">"ਸਹੀ ਟਿਕਾਣੇ \'ਤੇ ਬਦਲੋ"</string>
    <string name="grant_dialog_button_keey_approximate_location" msgid="438025182769080011">"ਅੰਦਾਜ਼ਨ ਟਿਕਾਣਾ ਚਾਲੂ ਰੱਖੋ"</string>
    <string name="grant_dialog_button_allow_one_time" msgid="2618088516449706391">"ਸਿਰਫ਼ ਇਸ ਵਾਰ"</string>
    <string name="grant_dialog_button_allow_background" msgid="8236044729434367833">"ਹਰ ਵੇਲੇ ਕਰਨ ਦਿਓ"</string>
    <string name="grant_dialog_button_allow_all_files" msgid="4955436994954829894">"ਸਾਰੀਆਂ ਫ਼ਾਈਲਾਂ ਦਾ ਪ੍ਰਬੰਧਨ ਕਰਨ ਦਿਓ"</string>
    <string name="grant_dialog_button_allow_media_only" msgid="4832877658422573832">"ਮੀਡੀਆ ਫ਼ਾਈਲਾਂ ਤੱਕ ਪਹੁੰਚ ਕਰਨ ਦਿਓ"</string>
    <string name="app_permissions_breadcrumb" msgid="5136969550489411650">"ਐਪਾਂ"</string>
    <string name="app_permissions" msgid="3369917736607944781">"ਐਪ ਇਜਾਜ਼ਤਾਂ"</string>
    <string name="unused_apps" msgid="2058057455175955094">"ਅਣਵਰਤੀਆਂ ਐਪਾਂ"</string>
    <string name="no_unused_apps" msgid="12809387670415295">"ਕੋਈ ਅਣਵਰਤੀ ਐਪ ਨਹੀਂ"</string>
    <string name="zero_unused_apps" msgid="9024448554157499748">"0 ਅਣਵਰਤੀਆਂ ਐਪਾਂ"</string>
    <string name="review_permission_decisions" msgid="309559429150613632">"ਇਜਾਜ਼ਤ ਸੰਬੰਧੀ ਹਾਲੀਆ ਫ਼ੈਸਲੇ"</string>
    <string name="review_permission_decisions_view_all" msgid="90391040431566130">"ਇਜਾਜ਼ਤ ਸੰਬੰਧੀ ਸਾਰੇ ਹਾਲੀਆ ਫ਼ੈਸਲਿਆਂ ਨੂੰ ਦੇਖੋ"</string>
    <string name="review_permission_decisions_empty" msgid="8120775336417279806">"ਕੋਈ ਵੀ ਇਜਾਜ਼ਤ ਸੰਬੰਧੀ ਹਾਲੀਆ ਫ਼ੈਸਲੇ ਨਹੀਂ"</string>
    <string name="auto_permission_manager_summary" msgid="9157438376234301354">"ਕੈਲੰਡਰ, ਕਾਲ ਲੌਗਾਂ ਅਤੇ ਹੋਰ ਚੀਜ਼ਾਂ ਲਈ ਡਾਟੇ ਤੱਕ ਪਹੁੰਚ ਦਾ ਪ੍ਰਬੰਧਨ ਕਰੋ"</string>
    <string name="granted_permission_decision" msgid="7824827491551861365">"ਤੁਸੀਂ <xliff:g id="APP_NAME">%1$s</xliff:g> ਨੂੰ <xliff:g id="PERMISSION_NAME">%2$s</xliff:g> ਤੱਕ ਪਹੁੰਚ ਦਿੱਤੀ"</string>
    <string name="denied_permission_decision" msgid="5308961501779563781">"ਤੁਸੀਂ <xliff:g id="APP_NAME">%1$s</xliff:g> ਦੀ <xliff:g id="PERMISSION_NAME">%2$s</xliff:g> ਤੱਕ ਪਹੁੰਚ ਨੂੰ ਅਸਵੀਕਾਰ ਕੀਤਾ"</string>
    <string name="days_ago" msgid="6650359081551335629">"{count,plural, =0{ਅੱਜ}=1{1 ਦਿਨ ਪਹਿਲਾਂ}other{# ਦਿਨ ਪਹਿਲਾਂ}}"</string>
    <string name="app_disable_dlg_positive" msgid="7418444149981904940">"ਐਪ ਨੂੰ ਬੰਦ ਕਰੋ"</string>
    <string name="app_disable_dlg_text" msgid="3126943217146120240">"ਜੇ ਤੁਸੀਂ ਇਸ ਐਪ ਨੂੰ ਬੰਦ ਕਰਦੇ ਹੋ, ਤਾਂ ਹੋ ਸਕਦਾ ਹੈ ਕਿ Android ਅਤੇ ਹੋਰ ਐਪਾਂ ਉਸ ਤਰ੍ਹਾਂ ਕੰਮ ਨਾ ਕਰਨ ਜਿਵੇਂ ਇਹਨਾਂ ਤੋਂ ਉਮੀਦ ਕੀਤੀ ਜਾਂਦੀ ਹੈ। ਧਿਆਨ ਵਿੱਚ ਰੱਖੋ, ਤੁਹਾਡੇ ਡੀਵਾਈਸ ਵਿੱਚ ਇਹ ਐਪ ਪਹਿਲਾਂ ਤੋਂ ਸਥਾਪਤ ਮਿਲੀ ਹੋਣ ਕਰਕੇ ਤੁਸੀਂ ਇਸ ਨੂੰ ਮਿਟਾ ਨਹੀਂ ਸਕਦੇ। ਬੰਦ ਕਰਕੇ, ਤੁਸੀਂ ਆਪਣੇ ਡੀਵਾਈਸ \'ਤੇ ਇਹ ਐਪ ਬੰਦ ਕਰ ਅਤੇ ਲੁਕਾ ਰਹੇ ਹੋ।"</string>
    <string name="app_permission_manager" msgid="3903811137630909550">"ਇਜਾਜ਼ਤ ਪ੍ਰਬੰਧਕ"</string>
    <string name="never_ask_again" msgid="4728762438198560329">"ਦੁਬਾਰਾ ਨਾ ਪੁੱਛੋ"</string>
    <string name="no_permissions" msgid="3881676756371148563">"ਕੋਈ ਇਜਾਜ਼ਤਾਂ ਨਹੀਂ"</string>
    <string name="additional_permissions" msgid="5801285469338873430">"ਵਧੀਕ ਇਜਾਜ਼ਤਾਂ"</string>
    <string name="app_permissions_info_button_label" msgid="7633312050729974623">"ਐਪ ਜਾਣਕਾਰੀ ਖੋਲ੍ਹੋ"</string>
    <string name="additional_permissions_more" msgid="5681220714755304407">"{count,plural, =1{# ਹੋਰ}one{# ਹੋਰ}other{# ਹੋਰ}}"</string>
    <string name="old_sdk_deny_warning" msgid="2382236998845153919">"ਇਹ ਐਪ Android ਦੇ ਕਿਸੇ ਪੁਰਾਣੇ ਵਰਜਨ ਲਈ ਬਣਾਈ ਗਈ ਸੀ। ਇਜਾਜ਼ਤ ਨੂੰ ਅਸਵੀਕਾਰ ਕਰਨ ਨਾਲ ਹੋ ਸਕਦਾ ਹੈ ਕਿ ਇਹ ਇਸਦੇ ਨਿਯਤ ਤਰੀਕੇ ਨਾਲ ਕੰਮ ਨਾ ਕਰੇ।"</string>
    <!-- no translation found for storage_supergroup_warning_allow (103093462784523190) -->
    <skip />
    <!-- no translation found for storage_supergroup_warning_deny (6420765672683284347) -->
    <skip />
    <string name="default_permission_description" msgid="4624464917726285203">"ਕੋਈ ਅਗਿਆਤ ਕਾਰਵਾਈ ਕਰੋ"</string>
    <string name="app_permissions_group_summary" msgid="8788419008958284002">"<xliff:g id="COUNT_1">%2$d</xliff:g> ਵਿੱਚੋਂ <xliff:g id="COUNT_0">%1$d</xliff:g> ਐਪਾਂ ਨੂੰ ਆਗਿਆ ਦਿੱਤੀ"</string>
    <string name="app_permissions_group_summary2" msgid="4329922444840521150">"<xliff:g id="COUNT_0">%1$d</xliff:g>/<xliff:g id="COUNT_1">%2$d</xliff:g> ਐਪਾਂ ਨੂੰ ਇਜਾਜ਼ਤ ਦਿੱਤੀ"</string>
    <string name="menu_show_system" msgid="4254021607027872504">"ਸਿਸਟਮ ਦਿਖਾਓ"</string>
    <string name="menu_hide_system" msgid="3855390843744028465">"ਸਿਸਟਮ ਲੁਕਾਓ"</string>
    <string name="menu_show_7_days_data" msgid="8979611198508523706">"7 ਦਿਨ ਦਿਖਾਓ"</string>
    <string name="menu_show_24_hours_data" msgid="8228054833323380780">"24 ਘੰਟੇ ਦਿਖਾਓ"</string>
    <string name="manage_permission" msgid="2895385393037061964">"ਇਜਾਜ਼ਤ ਦਾ ਪ੍ਰਬੰਧਨ ਕਰੋ"</string>
    <string name="no_apps" msgid="2412612731628386816">"ਕੋਈ ਐਪਾਂ ਨਹੀਂ"</string>
    <string name="location_settings" msgid="3624412509133422562">"ਟਿਕਾਣਾ ਸੈਟਿੰਗਾਂ"</string>
    <string name="location_warning" msgid="2381649060929040962">"<xliff:g id="APP_NAME">%1$s</xliff:g> ਇਸ ਡੀਵਾਈਸ ਲਈ ਟਿਕਾਣਾ ਸੇਵਾਵਾਂ ਦਾ ਇੱਕ ਪ੍ਰਦਾਨਕ ਹੈ। ਟਿਕਾਣਾ ਪਹੁੰਚ ਨੂੰ ਟਿਕਾਣਾ ਸੈਟਿੰਗਾਂ ਤੋਂ ਸੋਧਿਆ ਜਾ ਸਕਦਾ ਹੈ।"</string>
    <string name="system_warning" msgid="1173400963234358816">"ਜੇਕਰ ਤੁਸੀਂ ਇਸ ਇਜਾਜ਼ਤ ਨੂੰ ਅਸਵੀਕਾਰ ਕਰਦੇ ਹੋ, ਤਾਂ ਹੋ ਸਕਦਾ ਹੈ ਤੁਹਾਡੇ ਡੀਵਾਈਸ ਦੀਆਂ ਮੂਲ ਵਿਸ਼ੇਸ਼ਤਾਵਾਂ ਉਹਨਾਂ ਦੇ ਨਿਯਤ ਤਰੀਕੇ ਨਾਲ ਕੰਮ ਨਾ ਕਰਨ।"</string>
    <!-- no translation found for deny_read_media_visual_warning (3982586279917232827) -->
    <skip />
    <!-- no translation found for deny_read_media_aural_warning (8928699919508646732) -->
    <skip />
    <string name="cdm_profile_revoke_warning" msgid="4443893270719106700">"ਜੇ ਤੁਸੀਂ ਇਸ ਇਜਾਜ਼ਤ ਨੂੰ ਅਸਵੀਕਾਰ ਕਰਦੇ ਹੋ, ਤਾਂ ਹੋ ਸਕਦਾ ਹੈ ਕਿ ਇਸ ਐਪ ਵੱਲੋਂ ਪ੍ਰਬੰਧਨ ਕੀਤੀਆਂ ਜਾਂਦੀਆਂ ਤੁਹਾਡੇ ਡੀਵਾਈਸ ਦੀਆਂ ਕੁਝ ਵਿਸ਼ੇਸ਼ਤਾਵਾਂ ਉਹਨਾਂ ਦੇ ਨਿਯਤ ਤਰੀਕੇ ਮੁਤਾਬਕ ਕੰਮ ਨਾ ਕਰਨ।"</string>
    <string name="permission_summary_enforced_by_policy" msgid="4443598170942950519">"ਨੀਤੀ ਮੁਤਾਬਕ ਲਾਗੂ ਕੀਤਾ ਗਿਆ"</string>
    <string name="permission_summary_disabled_by_policy_background_only" msgid="221995005556362660">"ਨੀਤੀ ਵੱਲੋਂ ਬੈਕਗ੍ਰਾਊਂਡ ਪਹੁੰਚ ਨੂੰ ਬੰਦ ਕੀਤਾ ਗਿਆ"</string>
    <string name="permission_summary_enabled_by_policy_background_only" msgid="8287675974767104279">"ਨੀਤੀ ਵੱਲੋਂ ਬੈਕਗ੍ਰਾਊਂਡ ਪਹੁੰਚ ਨੂੰ ਚਾਲੂ ਕੀਤਾ ਗਿਆ"</string>
    <string name="permission_summary_enabled_by_policy_foreground_only" msgid="3844582916889767831">"ਨੀਤੀ ਵੱਲੋਂ ਫੋਰਗ੍ਰਾਊਂਡ ਪਹੁੰਚ ਨੂੰ ਚਾਲੂ ਕੀਤਾ ਗਿਆ"</string>
    <string name="permission_summary_enforced_by_admin" msgid="822702574117248700">"ਪ੍ਰਸ਼ਾਸਕ ਵੱਲੋਂ ਕੰਟਰੋਲ ਕੀਤਾ ਜਾਂਦਾ ਹੈ"</string>
    <string name="permission_summary_disabled_by_admin_background_only" msgid="3127091456731845646">"ਪ੍ਰਸ਼ਾਸਕ ਵੱਲੋਂ ਬੈਕਗ੍ਰਾਊਂਡ ਪਹੁੰਚ ਨੂੰ ਬੰਦ ਕੀਤਾ ਗਿਆ"</string>
    <string name="permission_summary_enabled_by_admin_background_only" msgid="9132423838440275757">"ਪ੍ਰਸ਼ਾਸਕ ਵੱਲੋਂ ਬੈਕਗ੍ਰਾਊਂਡ ਪਹੁੰਚ ਨੂੰ ਚਾਲੂ ਕੀਤਾ ਗਿਆ"</string>
    <string name="permission_summary_enabled_by_admin_foreground_only" msgid="1298432715610745358">"ਪ੍ਰਸ਼ਾਸਕ ਵੱਲੋਂ ਫੋਰਗ੍ਰਾਊਂਡ ਪਹੁੰਚ ਨੂੰ ਚਾਲੂ ਕੀਤਾ ਗਿਆ"</string>
    <string name="permission_summary_enabled_system_fixed" msgid="2438344700184127274">"ਡੀਵਾਈਸ ਨੂੰ ਕੰਮ ਕਰਨ ਲਈ ਇਸ ਇਜਾਜ਼ਤ ਦੀ ਲੋੜ ਹੈ"</string>
    <!-- no translation found for background_access_chooser_dialog_choices:0 (1351721623256561996) -->
    <!-- no translation found for background_access_chooser_dialog_choices:1 (9127301153688725448) -->
    <!-- no translation found for background_access_chooser_dialog_choices:2 (4305536986042401191) -->
    <string name="permission_access_always" msgid="1474641821883823446">"ਹਰ ਵੇਲੇ ਕਰਨ ਦਿਓ"</string>
    <string name="permission_access_only_foreground" msgid="7801170728159326195">"ਸਿਰਫ਼ ਐਪ ਵਰਤੇ ਜਾਣ ਵੇਲੇ ਕਰਨ ਦਿਓ"</string>
    <string name="permission_access_never" msgid="4647014230217936900">"ਨਾ ਕਰਨ ਦਿਓ"</string>
    <string name="loading" msgid="4789365003890741082">"ਲੋਡ ਕੀਤਾ ਜਾ ਰਿਹਾ ਹੈ…"</string>
    <string name="all_permissions" msgid="6911125611996872522">"ਸਾਰੀਆਂ ਇਜਾਜ਼ਤਾਂ"</string>
    <string name="other_permissions" msgid="2901186127193849594">"ਐਪ ਦੀਆਂ ਹੋਰ ਸਮਰੱਥਤਾਵਾਂ"</string>
    <string name="permission_request_title" msgid="8790310151025020126">"ਇਜਾਜ਼ਤ ਬੇਨਤੀ"</string>
    <string name="screen_overlay_title" msgid="6977038513913222078">"ਸਕ੍ਰੀਨ ਓਵਰਲੇਅ ਦਾ ਪਤਾ ਲੱਗਿਆ"</string>
    <string name="screen_overlay_message" msgid="5622563069757142102">"ਇਸ ਇਜ਼ਾਜਤ ਸੈਟਿੰਗ ਨੂੰ ਬਦਲਣ ਲਈ, ਤੁਹਾਨੂੰ ਪਹਿਲਾਂ ਸੈਟਿੰਗਾਂ &gt; ਐਪਾਂ ਤੋਂ ਸਕ੍ਰੀਨ ਓਵਰਲੇਅ ਬੰਦ ਕਰਨਾ ਪਵੇਗਾ"</string>
    <string name="screen_overlay_button" msgid="4655005928054025250">"ਸੈਟਿੰਗਾਂ ਖੋਲ੍ਹੋ"</string>
    <string name="wear_not_allowed_dlg_title" msgid="1429467891296932713">"Android Wear"</string>
    <string name="wear_not_allowed_dlg_text" msgid="512340555334769098">"Wear \'ਤੇ ਸਥਾਪਤ/ਅਣਸਥਾਪਤ ਕਰਨ ਦੀਆਂ ਕਾਰਵਾਈਆਂ ਸਮਰਥਿਤ ਨਹੀਂ ਹਨ।"</string>
    <string name="permission_review_title_template_install" msgid="1284337937156289081">"ਇਹ ਚੁਣੋ ਕਿ &lt;b&gt;<xliff:g id="APP_NAME">%1$s</xliff:g>&lt;/b&gt; ਨੂੰ ਕਿਸ ਤੱਕ ਪਹੁੰਚ ਕਰਨ ਦੇਣੀ ਹੈ"</string>
    <string name="permission_review_title_template_update" msgid="3232333580548588657">"&lt;b&gt;<xliff:g id="APP_NAME">%1$s</xliff:g>&lt;/b&gt; ਨੂੰ ਅੱਪਡੇਟ ਕਰ ਦਿੱਤਾ ਗਿਆ ਹੈ। ਇਹ ਚੁਣੋ ਕਿ ਇਸ ਐਪ ਨੂੰ ਕਿਸ ਤੱਕ ਪਹੁੰਚ ਕਰਨ ਦੇਣੀ ਹੈ।"</string>
    <string name="review_button_cancel" msgid="2191147944056548886">"ਰੱਦ ਕਰੋ"</string>
    <string name="review_button_continue" msgid="2527918375047602199">"ਜਾਰੀ ਰੱਖੋ"</string>
    <string name="new_permissions_category" msgid="552995090178417611">"ਨਵੀਆਂ ਇਜਾਜ਼ਤਾਂ"</string>
    <string name="current_permissions_category" msgid="4292990083585728880">"ਵਰਤਮਾਨ ਇਜਾਜ਼ਤਾਂ"</string>
    <string name="message_staging" msgid="9110563899955511866">"ਐਪ ਨੂੰ ਸਟੇਜ ਕੀਤਾ ਜਾ ਰਿਹਾ ਹੈ…"</string>
    <string name="app_name_unknown" msgid="1319665005754048952">"ਅਗਿਆਤ"</string>
    <string name="permission_usage_title" msgid="1568233336351734538">"ਪਰਦੇਦਾਰੀ ਸੰਬੰਧੀ ਡੈਸ਼ਬੋਰਡ"</string>
    <string name="auto_permission_usage_summary" msgid="7335667266743337075">"ਦੇਖੋ ਕਿ ਕਿਹੜੀਆਂ ਐਪਾਂ ਨੇ ਹਾਲ ਹੀ ਵਿੱਚ ਇਜਾਜ਼ਤਾਂ ਵਰਤੀਆਂ ਹਨ"</string>
    <string name="permission_group_usage_title" msgid="2595013198075285173">"<xliff:g id="PERMGROUP">%1$s</xliff:g> ਵਰਤੋਂ"</string>
    <string name="perm_usage_adv_info_title" msgid="3357831829538873708">"ਹੋਰ ਇਜਾਜ਼ਤਾਂ ਦੇਖੋ"</string>
    <string name="perm_usage_adv_info_summary_2_items" msgid="3702175198750127822">"<xliff:g id="PERMGROUP_0">%1$s</xliff:g>, <xliff:g id="PERMGROUP_1">%2$s</xliff:g>"</string>
    <string name="perm_usage_adv_info_summary_more_items" msgid="949055326299562218">"<xliff:g id="PERMGROUP_0">%1$s</xliff:g>, <xliff:g id="PERMGROUP_1">%2$s</xliff:g> ਅਤੇ <xliff:g id="NUM">%3$s</xliff:g> ਹੋਰ"</string>
    <string name="permission_group_usage_subtitle_24h" msgid="5120155996322114181">"ਪਿਛਲੇ 24 ਘੰਟਿਆਂ ਵਿੱਚ ਐਪਾਂ ਵੱਲੋਂ ਤੁਹਾਡਾ <xliff:g id="PERMGROUP">%1$s</xliff:g> ਵਰਤੇ ਜਾਣ ਦੀ ਸਮਾਂਰੇਖਾ"</string>
    <string name="permission_group_usage_subtitle_7d" msgid="1465828402260324654">"ਪਿਛਲੇ 7 ਦਿਨਾਂ ਵਿੱਚ ਐਪਾਂ ਵੱਲੋਂ ਤੁਹਾਡਾ <xliff:g id="PERMGROUP">%1$s</xliff:g> ਵਰਤੇ ਜਾਣ ਦੀ ਸਮਾਂਰੇਖਾ"</string>
    <string name="permission_usage_access_dialog_subtitle" msgid="4171772805196955753">"ਇਸ ਐਪ ਵੱਲੋਂ ਤੁਹਾਡੀ <xliff:g id="PERMGROUP">%1$s</xliff:g> ਇਜਾਜ਼ਤ ਵਰਤੇ ਜਾਣ \'ਤੇ"</string>
    <string name="permission_usage_access_dialog_learn_more" msgid="7121468469493184613">"ਹੋਰ ਜਾਣੋ"</string>
    <string name="manage_permission_summary" msgid="4117555482684114317">"ਆਪਣੇ <xliff:g id="PERMGROUP">%1$s</xliff:g> ਤੱਕ ਐਪ ਦੀ ਪਹੁੰਚ ਨੂੰ ਕੰਟਰੋਲ ਕਰੋ"</string>
    <string name="auto_permission_usage_timeline_summary" msgid="2713135806453218703">"<xliff:g id="ACCESS_TIME">%1$s</xliff:g> • <xliff:g id="SUMMARY_TEXT">%2$s</xliff:g>"</string>
    <string name="history_preference_subtext_2" msgid="1521763591164293683">"<xliff:g id="APP_NAME">%1$s</xliff:g> • <xliff:g id="TRUNCATED_TIME">%2$s</xliff:g>"</string>
    <string name="history_preference_subtext_3" msgid="758761785983094351">"<xliff:g id="ATTRIBUTION_NAME">%1$s</xliff:g> • <xliff:g id="APP_NAME">%2$s</xliff:g> • <xliff:g id="TRUNCATED_TIME">%3$s</xliff:g>"</string>
    <string name="duration_used_days" msgid="8293010131040301793">"{count,plural, =1{1 ਦਿਨ}one{# ਦਿਨ}other{# ਦਿਨ}}"</string>
    <string name="duration_used_hours" msgid="1128716208752263576">"{count,plural, =1{1 ਘੰਟਾ}one{# ਘੰਟਾ}other{# ਘੰਟੇ}}"</string>
    <string name="duration_used_minutes" msgid="5335824115042576567">"{count,plural, =1{1 ਮਿੰਟ}one{# ਮਿੰਟ}other{# ਮਿੰਟ}}"</string>
    <string name="duration_used_seconds" msgid="6543746449171675028">"{count,plural, =1{1 ਸਕਿੰਟ}one{# ਸਕਿੰਟ}other{# ਸਕਿੰਟ}}"</string>
    <string name="permission_usage_any_permission" msgid="6358023078298106997">"ਕੋਈ ਵੀ ਇਜਾਜ਼ਤ"</string>
    <string name="permission_usage_any_time" msgid="3802087027301631827">"ਕਿਸੇ ਵੀ ਵੇਲੇ"</string>
    <string name="permission_usage_last_7_days" msgid="7386221251886130065">"ਪਿਛਲੇ 7 ਦਿਨ"</string>
    <string name="permission_usage_last_day" msgid="1512880889737305115">"ਪਿਛਲੇ 24 ਘੰਟੇ"</string>
    <string name="permission_usage_last_hour" msgid="3866005205535400264">"ਪਿਛਲਾ 1 ਘੰਟਾ"</string>
    <string name="permission_usage_last_15_minutes" msgid="9077554653436200702">"ਪਿਛਲੇ 15 ਮਿੰਟ"</string>
    <string name="permission_usage_last_minute" msgid="7297055967335176238">"ਪਿਛਲੇ 1 ਮਿੰਟ"</string>
    <string name="no_permission_usages" msgid="9119517454177289331">"ਕੋਈ ਇਜਾਜ਼ਤ ਨਹੀਂ ਵਰਤੀ ਗਈ"</string>
    <string name="permission_usage_list_title_any_time" msgid="8718257027381592407">"ਕਿਸੇ ਵੀ ਵੇਲੇ ਦੀ ਸਭ ਤੋਂ ਹਾਲੀਆ ਪਹੁੰਚ"</string>
    <string name="permission_usage_list_title_last_7_days" msgid="9048542342670890615">"ਪਿਛਲੇ 7 ਦਿਨਾਂ ਵਿੱਚ ਸਭ ਤੋਂ ਹਾਲੀਆ ਪਹੁੰਚ"</string>
    <string name="permission_usage_list_title_last_day" msgid="8730907824567238461">"ਪਿਛਲੇ 24 ਘੰਟਿਆਂ ਵਿੱਚ ਸਭ ਤੋਂ ਹਾਲੀਆ ਪਹੁੰਚ"</string>
    <string name="permission_usage_list_title_last_hour" msgid="6624161487623223716">"ਪਿਛਲੇ 1 ਘੰਟੇ ਵਿੱਚ ਸਭ ਤੋਂ ਹਾਲੀਆ ਪਹੁੰਚ"</string>
    <string name="permission_usage_list_title_last_15_minutes" msgid="8615062016024296833">"ਪਿਛਲੇ 15 ਮਿੰਟਾਂ ਵਿੱਚ ਸਭ ਤੋਂ ਹਾਲੀਆ ਪਹੁੰਚ"</string>
    <string name="permission_usage_list_title_last_minute" msgid="3572792262919886849">"ਪਿਛਲੇ 1 ਮਿੰਟ ਵਿੱਚ ਸਭ ਤੋਂ ਹਾਲੀਆ ਪਹੁੰਚ"</string>
    <string name="permission_usage_bar_chart_title_any_time" msgid="2845251288192246754">"ਕਿਸੇ ਵੀ ਵੇਲੇ ਇਜਾਜ਼ਤ ਵਰਤੋਂ"</string>
    <string name="permission_usage_bar_chart_title_last_7_days" msgid="5796577162176938349">"ਪਿਛਲੇ 7 ਦਿਨਾਂ ਵਿੱਚ ਇਜਾਜ਼ਤ ਵਰਤੋਂ"</string>
    <string name="permission_usage_bar_chart_title_last_day" msgid="7950805735777472871">"ਪਿਛਲੇ 24 ਘੰਟਿਆਂ ਵਿੱਚ ਇਜਾਜ਼ਤ ਵਰਤੋਂ"</string>
    <string name="permission_usage_bar_chart_title_last_hour" msgid="6571647509660009185">"ਪਿਛਲੇ 1 ਘੰਟੇ ਵਿੱਚ ਇਜਾਜ਼ਤ ਵਰਤੋਂ"</string>
    <string name="permission_usage_bar_chart_title_last_15_minutes" msgid="2743143675412824819">"ਪਿਛਲੇ 15 ਮਿੰਟ ਵਿੱਚ ਇਜਾਜ਼ਤ ਵਰਤੋਂ"</string>
    <string name="permission_usage_bar_chart_title_last_minute" msgid="820450867183487607">"ਪਿਛਲੇ 1 ਮਿੰਟ ਵਿੱਚ ਇਜਾਜ਼ਤ ਵਰਤੋਂ"</string>
    <string name="permission_usage_preference_summary_not_used_24h" msgid="3087783232178611025">"ਪਿਛਲੇ 24 ਘੰਟਿਆਂ ਵਿੱਚ ਵਰਤੀਆਂ ਨਹੀਂ ਗਈਆਂ"</string>
    <string name="permission_usage_preference_summary_not_used_7d" msgid="4592301300810120096">"ਪਿਛਲੇ 7 ਦਿਨਾਂ ਵਿੱਚ ਵਰਤੀਆਂ ਨਹੀਂ ਗਈਆਂ"</string>
    <string name="permission_usage_preference_label" msgid="8343167938128676378">"{count,plural, =1{1 ਐਪ ਵੱਲੋਂ ਇਜਾਜ਼ਤਾਂ ਵਰਤੀਆਂ ਗਈਆਂ}one{# ਐਪ ਵੱਲੋਂ ਇਜਾਜ਼ਤਾਂ ਵਰਤੀਆਂ ਗਈਆਂ}other{# ਐਪਾਂ ਵੱਲੋਂ ਇਜਾਜ਼ਤਾਂ ਵਰਤੀਆਂ ਗਈਆਂ}}"</string>
    <string name="permission_usage_view_details" msgid="6675335735468752787">"ਸਭ ਡੈਸ਼ਬੋਰਡ ਵਿੱਚ ਦੇਖੋ"</string>
    <string name="app_permission_usage_filter_label" msgid="7182861154638631550">"ਇਸ ਮੁਤਾਬਕ ਫਿਲਟਰ ਕੀਤਾ ਗਿਆ: <xliff:g id="PERM">%1$s</xliff:g>"</string>
    <string name="app_permission_usage_remove_filter" msgid="2926157607436428207">"ਫਿਲਟਰ ਹਟਾਓ"</string>
    <string name="filter_by_title" msgid="7300368602759958031">"ਇਸ ਮੁਤਾਬਕ ਫਿਲਟਰ ਕਰੋ"</string>
    <string name="filter_by_permissions" msgid="7613462963111282568">"ਇਜਾਜ਼ਤਾਂ ਮੁਤਾਬਕ ਫਿਲਟਰ ਕਰੋ"</string>
    <string name="filter_by_time" msgid="6667864816999691642">"ਸਮੇਂ ਮੁਤਾਬਕ ਫਿਲਟਰ ਕਰੋ"</string>
    <string name="sort_spinner_most_permissions" msgid="1704349738096822836">"ਸਭ ਤੋਂ ਵੱਧ ਇਜਾਜ਼ਤਾਂ"</string>
    <string name="sort_spinner_most_accesses" msgid="5283913004357220161">"ਸਭ ਤੋਂ ਵੱਧ ਪਹੁੰਚ"</string>
    <string name="sort_spinner_recent" msgid="7513845273076525203">"ਹਾਲੀਆ"</string>
    <string name="sort_by_app" msgid="4055799843051138087">"ਐਪ ਵਰਤੋਂ ਮੁਤਾਬਕ ਕ੍ਰਮ-ਬੱਧ ਕਰੋ"</string>
    <string name="sort_by_time" msgid="5435045320002150456">"ਸਮੇਂ ਮੁਤਾਬਕ ਕ੍ਰਮ-ਬੱਧ ਕਰੋ"</string>
    <string name="item_separator" msgid="4030255389809224513">", "</string>
    <string name="permission_usage_refresh" msgid="2264056346561305420">"ਰਿਫ੍ਰੈਸ਼ ਕਰੋ"</string>
    <string name="permission_history_title" msgid="8340081285133025225">"ਇਜਾਜ਼ਤ ਦਾ ਇਤਿਹਾਸ"</string>
    <string name="permission_history_category_today" msgid="7496389369158806620">"ਅੱਜ"</string>
    <string name="permission_history_category_yesterday" msgid="7242517121222012521">"ਬੀਤੇ ਕੱਲ੍ਹ"</string>
    <string name="app_permission_usage_title" msgid="6676802437831981822">"ਐਪ ਇਜਾਜ਼ਤਾਂ ਵਰਤੋ"</string>
    <string name="app_permission_usage_summary" msgid="390383661936709672">"ਪਹੁੰਚ: <xliff:g id="NUM">%1$s</xliff:g> ਵਾਰ। ਕੁੱਲ ਮਿਆਦ: <xliff:g id="DURATION">%2$s</xliff:g>। ਪਿਛਲੀ ਵਾਰ <xliff:g id="TIME">%3$s</xliff:g> ਪਹਿਲਾਂ ਵਰਤੀ ਗਈ।"</string>
    <string name="app_permission_usage_summary_no_duration" msgid="3698475875179457400">"ਪਹੁੰਚ: <xliff:g id="NUM">%1$s</xliff:g> ਵਾਰ। ਪਿਛਲੀ ਵਾਰ <xliff:g id="TIME">%2$s</xliff:g> ਪਹਿਲਾਂ ਵਰਤੀ ਗਈ।"</string>
    <string name="app_permission_button_allow" msgid="5808039516494774647">"ਕਰਨ ਦਿਓ"</string>
    <string name="app_permission_button_allow_all_files" msgid="1792232272599018825">"ਸਾਰੀਆਂ ਫ਼ਾਈਲਾਂ ਦਾ ਪ੍ਰਬੰਧਨ ਕਰਨ ਦਿਓ"</string>
    <string name="app_permission_button_allow_media_only" msgid="2834282724426046154">"ਸਿਰਫ਼ ਮੀਡੀਆ ਲਈ ਪਹੁੰਚ ਕਰਨ ਦਿਓ"</string>
    <string name="app_permission_button_allow_always" msgid="4573292371734011171">"ਹਰ ਵੇਲੇ ਕਰਨ ਦਿਓ"</string>
    <string name="app_permission_button_allow_foreground" msgid="1991570451498943207">"ਸਿਰਫ਼ ਐਪ ਵਰਤੇ ਜਾਣ ਵੇਲੇ ਕਰਨ ਦਿਓ"</string>
    <string name="app_permission_button_ask" msgid="3342950658789427">"ਹਰ ਵਾਰ ਪੁੱਛੋ"</string>
    <string name="app_permission_button_deny" msgid="6016454069832050300">"ਨਾ ਕਰਨ ਦਿਓ"</string>
    <string name="precise_image_description" msgid="6349638632303619872">"ਸਹੀ ਟਿਕਾਣਾ"</string>
    <string name="approximate_image_description" msgid="938803699637069884">"ਅੰਦਾਜ਼ਨ ਟਿਕਾਣਾ"</string>
    <string name="app_permission_location_accuracy" msgid="7166912915040018669">"ਸਹੀ ਟਿਕਾਣਾ ਵਰਤੋ"</string>
    <string name="app_permission_location_accuracy_subtitle" msgid="2654077606404987210">"ਜਦੋਂ ਸਹੀ ਟਿਕਾਣੇ ਦੀ ਜਾਣਕਾਰੀ ਬੰਦ ਹੋਵੇ, ਤਾਂ ਐਪਾਂ ਤੁਹਾਡੀ ਅੰਦਾਜ਼ਨ ਟਿਕਾਣੇ ਦੀ ਜਾਣਕਾਰੀ ਤੱਕ ਪਹੁੰਚ ਕਰ ਸਕਦੀਆਂ ਹਨ"</string>
    <string name="app_permission_title" msgid="2090897901051370711">"<xliff:g id="PERM">%1$s</xliff:g> ਇਜਾਜ਼ਤ"</string>
    <string name="app_permission_header" msgid="2951363137032603806">"ਇਸ ਐਪ ਲਈ <xliff:g id="PERM">%1$s</xliff:g> ਪਹੁੰਚ"</string>
    <string name="app_permission_footer_app_permissions_link" msgid="4926890342636587393">"<xliff:g id="APP">%1$s</xliff:g> ਦੀਆਂ ਸਾਰੀਆਂ ਇਜਾਜ਼ਤਾਂ ਦੇਖੋ"</string>
    <string name="app_permission_footer_permission_apps_link" msgid="3941988129992794327">"ਇਸ ਇਜਾਜ਼ਤ ਵਾਲੀਆਂ ਸਾਰੀਆਂ ਐਪਾਂ ਦੇਖੋ"</string>
    <string name="assistant_mic_label" msgid="1011432357152323896">"Assistant ਦੇ ਮਾਈਕ੍ਰੋਫ਼ੋਨ ਦੀ ਵਰਤੋਂ ਦਿਖਾਓ"</string>
    <string name="unused_apps_category_title" msgid="2988455616845243901">"ਅਣਵਰਤੀ ਐਪ ਦੀਆਂ ਸੈਟਿੰਗਾਂ"</string>
    <string name="auto_revoke_label" msgid="5068393642936571656">"ਐਪ ਨੂੰ ਨਾ ਵਰਤੇ ਜਾਣ \'ਤੇ ਇਸ ਲਈ ਦਿੱਤੀਆਂ ਇਜਾਜ਼ਤਾਂ ਨੂੰ ਹਟਾ ਦਿਓ"</string>
    <string name="unused_apps_label" msgid="2595428768404901064">"ਇਜਾਜ਼ਤਾਂ ਹਟਾਓ ਅਤੇ ਜਗ੍ਹਾ ਖਾਲੀ ਕਰੋ"</string>
    <string name="unused_apps_label_v2" msgid="7058776770056517980">"ਵਰਤੋਂ ਵਿੱਚ ਨਾ ਹੋਣ \'ਤੇ, ਐਪ ਸਰਗਰਮੀ ਰੋਕੋ"</string>
    <string name="unused_apps_summary" msgid="8839466950318403115">"ਇਜਾਜ਼ਤਾਂ ਹਟਾਓ, ਅਸਥਾਈ ਫ਼ਾਈਲਾਂ ਮਿਟਾਓ ਅਤੇ ਸੂਚਨਾਵਾਂ ਬੰਦ ਕਰੋ"</string>
    <string name="auto_revoke_summary" msgid="5867548789805911683">"ਤੁਹਾਡੀ ਡਾਟਾ ਸੁਰੱਖਿਆ ਲਈ, ਜੇ ਇਹ ਐਪ ਕੁਝ ਮਹੀਨਿਆਂ ਲਈ ਵਰਤੀ ਨਹੀਂ ਗਈ, ਤਾਂ ਇਸ ਐਪ ਲਈ ਇਜਾਜ਼ਤਾਂ ਨੂੰ ਹਟਾ ਦਿੱਤਾ ਜਾਵੇਗਾ।"</string>
    <string name="auto_revoke_summary_with_permissions" msgid="389712086597285013">"ਤੁਹਾਡੀ ਡਾਟਾ ਸੁਰੱਖਿਆ ਲਈ, ਜੇ ਇਹ ਐਪ ਕੁਝ ਮਹੀਨਿਆਂ ਲਈ ਵਰਤੀ ਨਹੀਂ ਗਈ, ਤਾਂ ਅੱਗੇ ਦਿੱਤੀਆਂ ਇਜਾਜ਼ਤਾਂ ਨੂੰ ਹਟਾ ਦਿੱਤਾ ਜਾਵੇਗਾ: <xliff:g id="PERMS">%1$s</xliff:g>"</string>
    <string name="auto_revoked_apps_page_summary" msgid="6594753657893756536">"ਤੁਹਾਡੀ ਡਾਟਾ ਸੁਰੱਖਿਆ ਲਈ, ਜੋ ਐਪਾਂ ਤੁਸੀਂ ਕੁਝ ਮਹੀਨਿਆਂ ਤੋਂ ਨਹੀਂ ਵਰਤੀਆਂ ਉਹਨਾਂ ਐਪਾਂ ਤੋਂ ਇਜਾਜ਼ਤਾਂ ਨੂੰ ਹਟਾ ਦਿੱਤਾ ਗਿਆ ਹੈ।"</string>
    <string name="auto_revoke_open_app_message" msgid="8075556291711205039">"ਜੇ ਤੁਸੀਂ ਦੁਬਾਰਾ ਇਜਾਜ਼ਤਾਂ ਦੇਣਾ ਚਾਹੁੰਦੇ ਹੋ, ਤਾਂ ਐਪ ਖੋਲ੍ਹੋ।"</string>
    <string name="auto_revoke_disabled" msgid="8697684442991567188">"ਫਿਲਹਾਲ ਇਸ ਐਪ ਲਈ ਸਵੈਚਲਿਤ ਤੌਰ \'ਤੇ ਹਟਾਉਣਾ ਬੰਦ ਕੀਤਾ ਹੋਇਆ ਹੈ।"</string>
    <string name="auto_revocable_permissions_none" msgid="8334929619113991466">"ਫਿਲਹਾਲ ਕੋਈ ਸਵੈ ਰੱਦ ਕਰਨ ਯੋਗ ਇਜਾਜ਼ਤ ਨਹੀਂ ਦਿੱਤੀ ਗਈ"</string>
    <string name="auto_revocable_permissions_one" msgid="5299112369449458176">"<xliff:g id="PERM">%1$s</xliff:g> ਇਜਾਜ਼ਤ ਨੂੰ ਹਟਾ ਦਿੱਤਾ ਜਾਵੇਗਾ।"</string>
    <string name="auto_revocable_permissions_two" msgid="4874067408752041716">"<xliff:g id="PERM_0">%1$s</xliff:g> ਅਤੇ <xliff:g id="PERM_1">%2$s</xliff:g> ਇਜਾਜ਼ਤਾਂ ਨੂੰ ਹਟਾ ਦਿੱਤਾ ਜਾਵੇਗਾ।"</string>
    <string name="auto_revocable_permissions_many" msgid="1521807896206032992">"ਹਟਾ ਦਿੱਤੀਆਂ ਜਾਣ ਵਾਲੀਆਂ ਇਜਾਜ਼ਤਾਂ: <xliff:g id="PERMS">%1$s</xliff:g>."</string>
    <string name="auto_manage_title" msgid="7693181026874842935">"ਇਜਾਜ਼ਤਾਂ ਦਾ ਸਵੈਚਲਿਤ ਤੌਰ \'ਤੇ ਪ੍ਰਬੰਧਨ ਕਰੋ"</string>
    <string name="off" msgid="1438489226422866263">"ਬੰਦ"</string>
    <string name="auto_revoked_app_summary_one" msgid="7093213590301252970">"<xliff:g id="PERMISSION_NAME">%s</xliff:g> ਇਜਾਜ਼ਤ ਹਟਾਈ ਗਈ"</string>
    <string name="auto_revoked_app_summary_two" msgid="1910545340763709389">"<xliff:g id="PERMISSION_NAME_0">%1$s</xliff:g> ਅਤੇ <xliff:g id="PERMISSION_NAME_1">%2$s</xliff:g> ਇਜਾਜ਼ਤਾਂ ਹਟਾਈਆਂ ਗਈਆਂ"</string>
    <string name="auto_revoked_app_summary_many" msgid="5930976230827378798">"<xliff:g id="PERMISSION_NAME">%1$s</xliff:g> ਅਤੇ <xliff:g id="NUMBER">%2$s</xliff:g> ਹੋਰ ਇਜਾਜ਼ਤਾਂ ਹਟਾਈਆਂ ਗਈਆਂ"</string>
    <string name="unused_apps_page_title" msgid="6986983535677572559">"ਅਣਵਰਤੀਆਂ ਐਪਾਂ"</string>
    <string name="unused_apps_page_summary" msgid="1867593913217272155">"ਜੇ ਕਿਸੇ ਐਪ ਨੂੰ ਕੁਝ ਮਹੀਨਿਆਂ ਤੱਕ ਵਰਤਿਆ ਨਹੀਂ ਜਾਂਦਾ ਹੈ, ਤਾਂ:\n\n• ਤੁਹਾਡੇ ਡਾਟੇ ਦੀ ਸੁਰੱਖਿਆ ਕਰਨ ਲਈ ਇਜਾਜ਼ਤਾਂ ਨੂੰ ਹਟਾ ਦਿੱਤਾ ਜਾਂਦਾ ਹੈ\n• ਬੈਟਰੀ ਬਚਾਉਣ ਲਈ ਸੂਚਨਾਵਾਂ ਬੰਦ ਕਰ ਦਿੱਤੀਆਂ ਜਾਂਦੀਆਂ ਹਨ\n• ਜਗ੍ਹਾ ਖਾਲੀ ਕਰਨ ਲਈ ਅਸਥਾਈ ਫ਼ਾਈਲਾਂ ਨੂੰ ਹਟਾ ਦਿੱਤਾ ਜਾਂਦਾ ਹੈ\n\nਦੁਬਾਰਾ ਇਜਾਜ਼ਤਾਂ ਦੇਣ ਅਤੇ ਸੂਚਨਾਵਾਂ ਪ੍ਰਾਪਤ ਕਰਨ ਲਈ, ਐਪ ਖੋਲ੍ਹੋ।"</string>
    <string name="unused_apps_page_tv_summary" msgid="3685907153054355671">"ਜੇ ਕਿਸੇ ਐਪ ਨੂੰ ਕੁਝ ਮਹੀਨਿਆਂ ਤੱਕ ਵਰਤਿਆ ਨਹੀਂ ਜਾਂਦਾ ਹੈ, ਤਾਂ:\n\n• ਤੁਹਾਡੇ ਡਾਟੇ ਦੀ ਸੁਰੱਖਿਆ ਕਰਨ ਲਈ ਇਜਾਜ਼ਤਾਂ ਨੂੰ ਹਟਾ ਦਿੱਤਾ ਜਾਂਦਾ ਹੈ\n• ਜਗ੍ਹਾ ਖਾਲੀ ਕਰਨ ਲਈ ਅਸਥਾਈ ਫ਼ਾਈਲਾਂ ਨੂੰ ਹਟਾ ਦਿੱਤਾ ਜਾਂਦਾ ਹੈ\n\nਦੁਬਾਰਾ ਇਜਾਜ਼ਤਾਂ ਦੇਣ ਲਈ, ਐਪ ਖੋਲ੍ਹੋ।"</string>
    <string name="last_opened_category_title" msgid="7871347400611202595">"ਪਿਛਲੀ ਵਾਰ <xliff:g id="NUMBER">%s</xliff:g> ਤੋਂ ਵੱਧ ਮਹੀਨੇ ਪਹਿਲਾਂ ਖੋਲ੍ਹੀਆਂ ਗਈਆਂ"</string>
    <string name="last_opened_summary" msgid="5248984030024968808">"ਐਪ ਨੂੰ ਆਖਰੀ ਵਾਰ <xliff:g id="DATE">%s</xliff:g> ਨੂੰ ਖੋਲ੍ਹਿਆ ਗਿਆ"</string>
    <string name="last_opened_summary_short" msgid="1646067226191176825">"ਆਖਰੀ ਵਾਰ <xliff:g id="DATE">%s</xliff:g> ਨੂੰ ਖੋਲ੍ਹਿਆ ਗਿਆ"</string>
    <string name="app_permission_footer_special_file_access" msgid="1884202176147657788">"ਜੇ ਤੁਸੀਂ ਸਾਰੀਆਂ ਫ਼ਾਈਲਾਂ ਦਾ ਪ੍ਰਬੰਧਨ ਕਰਨ ਦਿੰਦੇ ਹੋ, ਤਾਂ ਇਹ ਐਪ ਇਸ ਡੀਵਾਈਸ ਜਾਂ ਕਨੈਕਟ ਕੀਤੇ ਸਟੋਰੇਜ ਡੀਵਾਈਸਾਂ ਦੀ ਸਾਂਝੀ ਸਟੋਰੇਜ ਵਿੱਚ ਕਿਸੇ ਵੀ ਫ਼ਾਈਲ ਤੱਕ ਪਹੁੰਚ ਕਰ ਸਕਦੀ, ਉਸ ਵਿੱਚ ਸੋਧ ਕਰ ਸਕਦੀ ਅਤੇ ਉਸ ਨੂੰ ਮਿਟਾ ਸਕਦੀ ਹੈ। ਐਪ ਤੁਹਾਨੂੰ ਪੁੱਛੇ ਬਿਨਾਂ ਫ਼ਾਈਲਾਂ ਤੱਕ ਪਹੁੰਚ ਕਰ ਸਕਦੀ ਹੈ।"</string>
    <string name="special_file_access_dialog" msgid="583804114020740610">"ਕੀ ਇਸ ਐਪ ਨੂੰ ਇਸ ਡੀਵਾਈਸ ਜਾਂ ਕਨੈਕਟ ਕੀਤੇ ਸਟੋਰੇਜ ਡੀਵਾਈਸਾਂ \'ਤੇ ਫ਼ਾਈਲਾਂ ਤੱਕ ਪਹੁੰਚ ਕਰਨ ਦੇਣੀ ਹੈ, ਉਹਨਾਂ ਨੂੰ ਸੋਧਣ ਅਤੇ ਮਿਟਾਉਣ ਦੇਣਾ ਹੈ? ਇਹ ਐਪ ਤੁਹਾਨੂੰ ਪੁੱਛੇ ਬਿਨਾਂ ਫ਼ਾਈਲਾਂ ਤੱਕ ਪਹੁੰਚ ਕਰ ਸਕਦੀ ਹੈ।"</string>
    <string name="permission_description_summary_generic" msgid="5401399408814903391">"ਇਸ ਇਜਾਜ਼ਤ ਵਾਲੀਆਂ ਐਪਾਂ <xliff:g id="DESCRIPTION">%1$s</xliff:g> ਕਰ ਸਕਦੀਆਂ ਹਨ"</string>
    <string name="permission_description_summary_activity_recognition" msgid="2652850576497070146">"ਇਸ ਇਜਾਜ਼ਤ ਵਾਲੀਆਂ ਐਪਾਂ ਤੁਹਾਡੀ ਸਰੀਰਕ ਸਰਗਰਮੀ, ਜਿਵੇਂ ਕਿ ਪੈਦਲ-ਸੈਰ, ਸਾਈਕਲ ਚਲਾਉਣਾ, ਗੱਡੀ ਚਲਾਉਣਾ, ਕਦਮਾਂ ਦੀ ਗਿਣਤੀ ਅਤੇ ਹੋਰ ਚੀਜ਼ਾਂ ਤੱਕ ਪਹੁੰਚ ਕਰ ਸਕਦੀਆਂ ਹਨ"</string>
    <string name="permission_description_summary_calendar" msgid="103329982944411010">"ਇਸ ਇਜਾਜ਼ਤ ਵਾਲੀਆਂ ਐਪਾਂ ਤੁਹਾਡੇ ਕੈਲੰਡਰ ਤੱਕ ਪਹੁੰਚ ਕਰ ਸਕਦੀਆਂ ਹਨ"</string>
    <string name="permission_description_summary_call_log" msgid="7321437186317577624">"ਇਸ ਇਜਾਜ਼ਤ ਵਾਲੀਆਂ ਐਪਾਂ ਫ਼ੋਨ ਕਾਲ ਲੌਗ ਪੜ੍ਹ-ਲਿਖ ਸਕਦੀਆਂ ਹਨ"</string>
    <string name="permission_description_summary_camera" msgid="108004375101882069">"ਇਸ ਇਜਾਜ਼ਤ ਵਾਲੀਆਂ ਐਪਾਂ ਤਸਵੀਰਾਂ ਖਿੱਚ ਅਤੇ ਵੀਡੀਓ ਰਿਕਾਰਡ ਕਰ ਸਕਦੀਆਂ ਹਨ"</string>
    <string name="permission_description_summary_contacts" msgid="2337798886460408996">"ਇਸ ਇਜਾਜ਼ਤ ਵਾਲੀਆਂ ਐਪਾਂ ਤੁਹਾਡੇ ਸੰਪਰਕਾਂ ਤੱਕ ਪਹੁੰਚ ਕਰ ਸਕਦੀਆਂ ਹਨ"</string>
    <string name="permission_description_summary_location" msgid="2817531799933480694">"ਇਸ ਇਜਾਜ਼ਤ ਵਾਲੀਆਂ ਐਪਾਂ ਇਸ ਡੀਵਾਈਸ ਦੇ ਟਿਕਾਣੇ ਤੱਕ ਪਹੁੰਚ ਕਰ ਸਕਦੀਆਂ ਹਨ"</string>
    <string name="permission_description_summary_nearby_devices" msgid="8269183818275073741">"ਇਸ ਇਜਾਜ਼ਤ ਵਾਲੀਆਂ ਐਪਾਂ ਨਜ਼ਦੀਕੀ ਡੀਵਾਈਸਾਂ ਨੂੰ ਲੱਭ ਸਕਦੀਆਂ ਹਨ, ਉਹਨਾਂ ਨਾਲ ਕਨੈਕਟ ਕਰ ਸਕਦੀਆਂ ਹਨ ਅਤੇ ਉਹਨਾਂ ਦੀ ਸੰਬੰਧਿਤ ਸਥਿਤੀ ਨੂੰ ਨਿਰਧਾਰਿਤ ਕਰ ਸਕਦੀਆਂ ਹਨ"</string>
    <string name="permission_description_summary_microphone" msgid="630834800308329907">"ਇਸ ਇਜਾਜ਼ਤ ਵਾਲੀਆਂ ਐਪਾਂ ਆਡੀਓ ਰਿਕਾਰਡ ਕਰ ਸਕਦੀਆਂ ਹਨ"</string>
    <string name="permission_description_summary_phone" msgid="4515277217435233619">"ਇਸ ਇਜਾਜ਼ਤ ਵਾਲੀਆਂ ਐਪਾਂ ਫ਼ੋਨ ਕਾਲਾਂ ਕਰ ਅਤੇ ਉਹਨਾਂ ਦਾ ਪ੍ਰਬੰਧਨ ਕਰ ਸਕਦੀਆਂ ਹਨ"</string>
    <string name="permission_description_summary_sensors" msgid="1836045815643119949">"ਇਸ ਇਜਾਜ਼ਤ ਵਾਲੀਆਂ ਐਪਾਂ ਤੁਹਾਡੇ ਸਰੀਰ ਦੇ ਅਹਿਮ ਲੱਛਣਾਂ ਸੰਬੰਧੀ ਸੈਂਸਰ ਡਾਟੇ ਤੱਕ ਪਹੁੰਚ ਕਰ ਸਕਦੀਆਂ ਹਨ"</string>
    <string name="permission_description_summary_sms" msgid="725999468547768517">"ਇਸ ਇਜਾਜ਼ਤ ਵਾਲੀਆਂ ਐਪਾਂ SMS ਸੁਨੇਹੇ ਭੇਜ ਅਤੇ ਦੇਖ ਸਕਦੀਆਂ ਹਨ"</string>
    <string name="permission_description_summary_storage" msgid="6575759089065303346">"ਇਸ ਇਜਾਜ਼ਤ ਵਾਲੀਆਂ ਐਪਾਂ ਤੁਹਾਡੇ ਡੀਵਾਈਸ \'ਤੇ ਫ਼ੋਟੋਆਂ, ਮੀਡੀਆ ਅਤੇ ਫ਼ਾਈਲਾਂ ਤੱਕ ਪਹੁੰਚ ਕਰ ਸਕਦੀਆਂ ਹਨ"</string>
    <!-- no translation found for permission_description_summary_read_media_aural (2789020637856210454) -->
    <skip />
    <!-- no translation found for permission_description_summary_read_media_visual (4210569227927436735) -->
    <skip />
    <string name="app_permission_most_recent_summary" msgid="4292074449384040590">"ਪਿਛਲੀ ਵਾਰ ਪਹੁੰਚ: <xliff:g id="TIME_DATE">%1$s</xliff:g>"</string>
    <string name="app_permission_most_recent_denied_summary" msgid="7659497197737708112">"ਫਿਲਹਾਲ ਮਨ੍ਹਾ ਕੀਤਾ ਗਿਆ / ਪਿਛਲੀ ਵਾਰ ਪਹੁੰਚ ਕਰਨ ਦਾ ਸਮਾਂ: <xliff:g id="TIME_DATE">%1$s</xliff:g>"</string>
    <string name="app_permission_never_accessed_summary" msgid="401346181461975090">"ਕਦੇ ਪਹੁੰਚ ਨਹੀਂ ਕੀਤੀ"</string>
    <string name="app_permission_never_accessed_denied_summary" msgid="6596000497490905146">"ਮਨ੍ਹਾ ਕੀਤਾ ਗਿਆ / ਕਦੇ ਪਹੁੰਚ ਨਹੀਂ ਕੀਤੀ"</string>
    <string name="allowed_header" msgid="7769277978004790414">"ਮਨਜ਼ੂਰਸ਼ੁਦਾ"</string>
    <string name="allowed_always_header" msgid="6455903312589013545">"ਹਰ ਵੇਲੇ ਪਹੁੰਚ ਵਾਲੀਆਂ"</string>
    <string name="allowed_foreground_header" msgid="6845655788447833353">"ਸਿਰਫ਼ ਐਪ ਵਰਤੋਂ ਵੇਲੇ ਪਹੁੰਚ ਵਾਲੀਆਂ"</string>
    <string name="allowed_storage_scoped" msgid="5383645873719086975">"ਸਿਰਫ਼ ਮੀਡੀਆ ਤੱਕ ਪਹੁੰਚ ਕਰਨ ਦਿੱਤੀ ਗਈ"</string>
    <string name="allowed_storage_full" msgid="5356699280625693530">"ਸਾਰੀਆਂ ਫ਼ਾਈਲਾਂ ਦਾ ਪ੍ਰਬੰਧਨ ਕਰਨ ਦਿੱਤਾ ਗਿਆ"</string>
    <string name="ask_header" msgid="2633816846459944376">"ਹਰ ਵਾਰ ਪੁੱਛੋ"</string>
    <string name="denied_header" msgid="903209608358177654">"ਗੈਰ-ਮਨਜ਼ੂਰਸ਼ੁਦਾ"</string>
    <!-- no translation found for storage_footer_warning_text (2242258357752432337) -->
    <skip />
    <!-- no translation found for storage_footer_hyperlink_text (7759955324552930974) -->
    <skip />
    <string name="days" msgid="609563020985571393">"{count,plural, =1{1 ਦਿਨ}one{# ਦਿਨ}other{# ਦਿਨ}}"</string>
    <string name="hours" msgid="3447767892295843282">"{count,plural, =1{1 ਘੰਟਾ}one{# ਘੰਟਾ}other{# ਘੰਟੇ}}"</string>
    <string name="minutes" msgid="4408293038068503157">"{count,plural, =1{1 ਮਿੰਟ}one{# ਮਿੰਟ}other{# ਮਿੰਟ}}"</string>
    <string name="seconds" msgid="5397771912131132690">"{count,plural, =1{1 ਸਕਿੰਟ}one{# ਸਕਿੰਟ}other{# ਸਕਿੰਟ}}"</string>
    <string name="permission_reminders" msgid="6528257957664832636">"ਇਜਾਜ਼ਤਾਂ ਦੀਆਂ ਯਾਦ-ਸੂਚਨਾਵਾਂ"</string>
    <string name="auto_revoke_permission_reminder_notification_title_one" msgid="6690347469376854137">"1 ਅਣਵਰਤੀ ਐਪ"</string>
    <string name="auto_revoke_permission_reminder_notification_title_many" msgid="6062217713645069960">"<xliff:g id="NUMBER_OF_APPS">%s</xliff:g> ਅਣਵਰਤੀਆਂ ਐਪਾਂ"</string>
    <string name="auto_revoke_permission_reminder_notification_content" msgid="4492228990462107487">"ਤੁਹਾਡੀ ਪਰਦੇਦਾਰੀ ਸੁਰੱਖਿਆ ਲਈ ਇਜਾਜ਼ਤਾਂ ਨੂੰ ਹਟਾਇਆ ਗਿਆ। ਸਮੀਖਿਆ ਲਈ ਟੈਪ ਕਰੋ"</string>
    <string name="auto_revoke_permission_notification_title" msgid="2629844160853454657">"ਅਣਵਰਤੀਆਂ ਐਪਾਂ ਲਈ ਇਜਾਜ਼ਤਾਂ ਨੂੰ ਹਟਾਇਆ ਗਿਆ"</string>
    <string name="auto_revoke_permission_notification_content" msgid="5125990886047799375">"ਕੁਝ ਐਪਾਂ ਨੂੰ ਕਈ ਮਹੀਨਿਆਂ ਤੋਂ ਵਰਤਿਆ ਨਹੀਂ ਗਿਆ। ਸਮੀਖਿਆ ਲਈ ਟੈਪ ਕਰੋ।"</string>
    <string name="unused_apps_notification_title" msgid="4314832015894238019">"{count,plural, =1{# ਅਣਵਰਤੀ ਐਪ}one{# ਅਣਵਰਤੀ ਐਪ}other{# ਅਣਵਰਤੀਆਂ ਐਪਾਂ}}"</string>
    <string name="unused_apps_notification_content" msgid="9195026773244581246">"ਇਜਾਜ਼ਤਾਂ ਅਤੇ ਅਸਥਾਈ ਫ਼ਾਈਲਾਂ ਨੂੰ ਹਟਾ ਦਿੱਤਾ ਗਿਆ ਹੈ ਅਤੇ ਸੂਚਨਾਵਾਂ ਨੂੰ ਬੰਦ ਕੀਤਾ ਗਿਆ ਹੈ। ਸਮੀਖਿਆ ਕਰਨ ਲਈ ਟੈਪ ਕਰੋ।"</string>
    <string name="post_drive_permission_decision_reminder_title" msgid="1290697371418139976">"ਹਾਲੀਆ ਇਜਾਜ਼ਤਾਂ ਦੀ ਜਾਂਚ ਕਰੋ"</string>
    <string name="post_drive_permission_decision_reminder_summary_1_app_1_permission" msgid="670521503734140711">"ਗੱਡੀ ਚਲਾਉਂਦੇ ਸਮੇਂ, ਤੁਸੀਂ <xliff:g id="APP">%1$s</xliff:g> ਨੂੰ <xliff:g id="PERMISSION">%2$s</xliff:g> ਤੱਕ ਪਹੁੰਚ ਦਿੱਤੀ ਹੈ"</string>
    <string name="post_drive_permission_decision_reminder_summary_1_app_2_permissions" msgid="671791184670801301">"ਗੱਡੀ ਚਲਾਉਂਦੇ ਸਮੇਂ, ਤੁਸੀਂ <xliff:g id="APP">%1$s</xliff:g> ਨੂੰ <xliff:g id="PERMISSION_1">%2$s</xliff:g> ਅਤੇ <xliff:g id="PERMISSION_2">%3$s</xliff:g> ਤੱਕ ਪਹੁੰਚ ਦਿੱਤੀ ਹੈ"</string>
    <string name="post_drive_permission_decision_reminder_summary_1_app_multi_permission" msgid="4080701771111456927">"ਗੱਡੀ ਚਲਾਉਂਦੇ ਸਮੇਂ, ਤੁਸੀਂ <xliff:g id="APP">%2$s</xliff:g> ਨੂੰ <xliff:g id="COUNT">%1$d</xliff:g> ਇਜਾਜ਼ਤਾਂ ਦਿੱਤੀਆਂ ਹਨ"</string>
    <string name="post_drive_permission_decision_reminder_summary_multi_apps" msgid="5253882771252863902">"{count,plural, =1{ਗੱਡੀ ਚਲਾਉਂਦੇ ਸਮੇਂ, ਤੁਸੀਂ <xliff:g id="APP_0">%1$s</xliff:g> ਅਤੇ # ਹੋਰ ਐਪ ਨੂੰ ਪਹੁੰਚ ਦਿੱਤੀ ਹੈ}one{ਗੱਡੀ ਚਲਾਉਂਦੇ ਸਮੇਂ, ਤੁਸੀਂ <xliff:g id="APP_1">%1$s</xliff:g> ਅਤੇ # ਹੋਰ ਐਪ ਨੂੰ ਪਹੁੰਚ ਦਿੱਤੀ ਹੈ}other{ਗੱਡੀ ਚਲਾਉਂਦੇ ਸਮੇਂ, ਤੁਸੀਂ <xliff:g id="APP_1">%1$s</xliff:g> ਅਤੇ # ਹੋਰ ਐਪਾਂ ਨੂੰ ਪਹੁੰਚ ਦਿੱਤੀ ਹੈ}}"</string>
<<<<<<< HEAD
=======
    <string name="go_to_settings" msgid="1053735612211228335">"ਸੈਟਿੰਗਾਂ \'ਤੇ ਜਾਓ"</string>
>>>>>>> 248ceefa
    <string name="auto_revoke_setting_subtitle" msgid="8631720570723050460">"ਕੁਝ ਐਪਾਂ ਨੂੰ ਕਈ ਮਹੀਨਿਆਂ ਤੋਂ ਵਰਤਿਆ ਨਹੀਂ ਗਿਆ"</string>
    <string name="permissions_removed_category_title" msgid="1064754271178447643">"ਹਟਾਈਆਂ ਗਈਆਂ ਇਜਾਜ਼ਤਾਂ"</string>
    <string name="permission_removed_page_title" msgid="2627436155091001209">"ਇਜਾਜ਼ਤਾਂ ਨੂੰ ਹਟਾਇਆ ਗਿਆ"</string>
    <string name="all_unused_apps_category_title" msgid="755663524704745414">"ਸਾਰੀਆਂ ਅਣਵਰਤੀਆਂ ਐਪਾਂ"</string>
    <string name="months_ago" msgid="1766026492610646354">"<xliff:g id="COUNT">%1$d</xliff:g> ਮਹੀਨੇ ਪਹਿਲਾਂ"</string>
    <string name="auto_revoke_preference_summary" msgid="5517958331781391481">"ਤੁਹਾਡੀ ਪਰਦੇਦਾਰੀ ਸੁਰੱਖਿਆ ਲਈ ਇਜਾਜ਼ਤਾਂ ਨੂੰ ਹਟਾਇਆ ਗਿਆ"</string>
    <string name="background_location_access_reminder_notification_title" msgid="1140797924301941262">"<xliff:g id="APP_NAME">%s</xliff:g> ਨੂੰ ਬੈਕਗ੍ਰਾਉਂਡ ਵਿੱਚ ਤੁਹਾਡੇ ਟਿਕਾਣੇ ਦੀ ਜਾਣਕਾਰੀ ਮਿਲੀ"</string>
    <string name="background_location_access_reminder_notification_content" msgid="7787084707336546245">"ਇਹ ਐਪ ਹਮੇਸ਼ਾਂ ਤੁਹਾਡੀ ਟਿਕਾਣਾ ਜਾਣਕਾਰੀ \'ਤੇ ਪਹੁੰਚ ਕਰ ਸਕਦੀ ਹੈ। ਬਦਲਣ ਲਈ ਟੈਪ ਕਰੋ।"</string>
    <string name="auto_revoke_after_notification_title" msgid="5417761027669887431">"ਪਰਦੇਦਾਰੀ ਸੁਰੱਖਿਆ ਲਈ ਐਪ ਇਜਾਜ਼ਤਾਂ ਨੂੰ ਹਟਾਇਆ ਗਿਆ"</string>
    <string name="auto_revoke_after_notification_content_one" msgid="6804038707453662753">"<xliff:g id="APP_NAME">%s</xliff:g> ਨੂੰ ਕੁਝ ਮਹੀਨਿਆਂ ਤੋਂ ਵਰਤਿਆ ਨਹੀਂ ਗਿਆ। ਸਮੀਖਿਆ ਲਈ ਟੈਪ ਕਰੋ।"</string>
    <string name="auto_revoke_after_notification_content_two" msgid="9108709764831425172">"<xliff:g id="APP_NAME">%s</xliff:g> ਅਤੇ 1 ਹੋਰ ਐਪ ਨੂੰ ਕੁਝ ਮਹੀਨਿਆਂ ਤੋਂ ਵਰਤਿਆ ਨਹੀਂ ਗਿਆ। ਸਮੀਖਿਆ ਲਈ ਟੈਪ ਕਰੋ।"</string>
    <string name="auto_revoke_after_notification_content_many" msgid="4774106206289751220">"<xliff:g id="APP_NAME">%1$s</xliff:g> ਅਤੇ <xliff:g id="NUMBER_OF_APPS">%2$s</xliff:g> ਹੋਰ ਐਪਾਂ ਨੂੰ ਕੁਝ ਮਹੀਨਿਆਂ ਤੋਂ ਵਰਤਿਆ ਨਹੀਂ ਗਿਆ। ਸਮੀਖਿਆ ਲਈ ਟੈਪ ਕਰੋ।"</string>
    <string name="auto_revoke_before_notification_title_one" msgid="6758024954464359876">"1 ਐਪ ਅਣਵਰਤੀ ਹੈ"</string>
    <string name="auto_revoke_before_notification_title_many" msgid="4415543943846385685">"<xliff:g id="NUMBER_OF_APPS">%s</xliff:g> ਐਪਾਂ ਅਣਵਰਤੀਆਂ ਹਨ"</string>
    <string name="auto_revoke_before_notification_content_one" msgid="1156635373417068822">"ਤੁਹਾਡੀ ਪਰਦੇਦਾਰੀ ਸੁਰੱਖਿਆ ਲਈ ਐਪ ਇਜਾਜ਼ਤਾਂ ਨੂੰ ਹਟਾਇਆ ਜਾਵੇਗਾ। ਸਮੀਖਿਆ ਲਈ ਟੈਪ ਕਰੋ।"</string>
    <string name="unused_apps_title" msgid="8589298917717872239">"ਅਣਵਰਤੀਆਂ ਐਪਾਂ"</string>
    <string name="unused_apps_subtitle_after" msgid="2034267519506357898">"ਇਹਨਾਂ ਤੋਂ ਇਜਾਜ਼ਤਾਂ ਨੂੰ ਹਟਾਇਆ ਗਿਆ"</string>
    <string name="unused_apps_subtitle_before" msgid="5233302577076132427">"ਇਹਨਾਂ ਤੋਂ ਇਜਾਜ਼ਤਾਂ ਨੂੰ ਹਟਾ ਦਿੱਤਾ ਜਾਵੇਗਾ"</string>
    <string name="unused_permissions_subtitle_two" msgid="2207266295008423015">"<xliff:g id="PERM_NAME_0">%1$s</xliff:g> ਅਤੇ <xliff:g id="PERM_NAME_1">%2$s</xliff:g>"</string>
    <string name="unused_permissions_subtitle_many" msgid="4387289202207450238">"<xliff:g id="PERM_NAME_0">%1$s</xliff:g>, <xliff:g id="PERM_NAME_1">%2$s</xliff:g> ਅਤੇ <xliff:g id="NUMBER_OF_PERMISSIONS">%3$s</xliff:g> ਹੋਰ"</string>
    <string name="unused_app_permissions_removed_summary" msgid="6779039455326071033">"ਤੁਹਾਡੀ ਡਾਟਾ ਸੁਰੱਖਿਆ ਲਈ, ਉਹਨਾਂ ਐਪਾਂ ਤੋਂ ਇਜਾਜ਼ਤਾਂ ਨੂੰ ਹਟਾ ਦਿੱਤਾ ਗਿਆ ਹੈ ਜੋ ਤੁਸੀਂ ਕੁਝ ਮਹੀਨਿਆਂ ਤੋਂ ਨਹੀਂ ਵਰਤੀਆਂ"</string>
    <string name="unused_app_permissions_removed_summary_some" msgid="5080490037831563441">"ਤੁਹਾਡੀ ਡਾਟਾ ਸੁਰੱਖਿਆ ਲਈ, ਉਹਨਾਂ ਕੁਝ ਐਪਾਂ ਤੋਂ ਇਜਾਜ਼ਤਾਂ ਨੂੰ ਹਟਾ ਦਿੱਤਾ ਗਿਆ ਹੈ ਜੋ ਤੁਸੀਂ ਕੁਝ ਮਹੀਨਿਆਂ ਤੋਂ ਨਹੀਂ ਵਰਤੀਆਂ"</string>
    <string name="one_unused_app_summary" msgid="7831913934488881991">"1 ਐਪ ਨੂੰ ਕੁਝ ਮਹੀਨਿਆਂ ਤੋਂ ਵਰਤਿਆ ਨਹੀਂ ਗਿਆ"</string>
    <string name="num_unused_apps_summary" msgid="1870719749940571227">"<xliff:g id="NUMBER_OF_APPS">%s</xliff:g> ਐਪਾਂ ਨੂੰ ਕੁਝ ਮਹੀਨਿਆਂ ਤੋਂ ਵਰਤਿਆ ਨਹੀਂ ਗਿਆ"</string>
    <string name="permission_subtitle_only_in_foreground" msgid="9068389431267377564">"ਸਿਰਫ਼ ਐਪ ਵਰਤੇ ਜਾਣ ਵੇਲੇ"</string>
    <string name="permission_subtitle_media_only" msgid="8917869683764720717">"ਮੀਡੀਆ"</string>
    <string name="permission_subtitle_all_files" msgid="4982613338298067862">"ਸਾਰੀਆਂ ਫ਼ਾਈਲਾਂ"</string>
    <string name="permission_subtitle_background" msgid="8916750995309083180">"ਹਰ ਵੇਲੇ ਲਈ ਇਜਾਜ਼ਤ ਦਿੱਤੀ ਗਈ"</string>
    <string name="app_perms_24h_access" msgid="99069906850627181">"ਪਿਛਲੀ ਵਾਰ <xliff:g id="TIME_DATE">%1$s</xliff:g> ਵਜੇ ਪਹੁੰਚ ਕੀਤੀ ਗਈ"</string>
    <string name="app_perms_24h_access_yest" msgid="5411926024794555022">"ਪਿਛਲੀ ਵਾਰ ਕੱਲ੍ਹ <xliff:g id="TIME_DATE">%1$s</xliff:g> ਵਜੇ ਪਹੁੰਚ ਕੀਤੀ ਗਈ"</string>
    <string name="app_perms_7d_access" msgid="4945055548894683751">"ਪਿਛਲੀ ਵਾਰ <xliff:g id="TIME_DATE_0">%1$s</xliff:g> ਨੂੰ <xliff:g id="TIME_DATE_1">%2$s</xliff:g> ਵਜੇ ਪਹੁੰਚ ਕੀਤੀ ਗਈ"</string>
    <string name="app_perms_content_provider_24h" msgid="1055526027667508972">"ਪਿਛਲੇ 24 ਘੰਟਿਆਂ ਵਿੱਚ ਪਹੁੰਚ ਕੀਤੀ ਗਈ"</string>
    <string name="app_perms_content_provider_7d" msgid="3215454898257814868">"ਪਿਛਲੇ 7 ਦਿਨਾਂ ਵਿੱਚ ਪਹੁੰਚ ਕੀਤੀ ਗਈ"</string>
    <string name="app_perms_24h_access_background" msgid="3413674718969576843">"ਪਿਛਲੀ ਵਾਰ <xliff:g id="TIME_DATE">%1$s</xliff:g> ਵਜੇ ਪਹੁੰਚ ਕੀਤੀ ਗਈ • ਹਰ ਵੇਲੇ ਲਈ ਇਜਾਜ਼ਤ ਦਿੱਤੀ ਗਈ"</string>
    <string name="app_perms_24h_access_yest_background" msgid="9174750810998076725">"ਪਿਛਲੀ ਵਾਰ ਕੱਲ੍ਹ <xliff:g id="TIME_DATE">%1$s</xliff:g> ਵਜੇ ਪਹੁੰਚ ਕੀਤੀ ਗਈ • ਹਰ ਵੇਲੇ ਲਈ ਇਜਾਜ਼ਤ ਦਿੱਤੀ ਗਈ"</string>
    <string name="app_perms_7d_access_background" msgid="408099213372185627">"ਪਿਛਲੀ ਵਾਰ <xliff:g id="TIME_DATE_1">%2$s</xliff:g> ਨੂੰ <xliff:g id="TIME_DATE_0">%1$s</xliff:g> ਵਜੇ ਪਹੁੰਚ ਕੀਤੀ ਗਈ • ਹਰ ਵੇਲੇ ਲਈ ਆਗਿਆ ਦਿੱਤੀ ਗਈ"</string>
    <string name="app_perms_content_provider_24h_background" msgid="3825902995186961496">"ਪਿਛਲੇ 24 ਘੰਟਿਆਂ ਵਿੱਚ ਪਹੁੰਚ ਕੀਤੀ ਗਈ • ਹਰ ਵੇਲੇ ਲਈ ਆਗਿਆ ਦਿੱਤੀ ਗਈ"</string>
    <string name="app_perms_content_provider_7d_background" msgid="4818839672116463542">"ਪਿਛਲੇ 7 ਦਿਨਾਂ ਵਿੱਚ ਪਹੁੰਚ ਕੀਤੀ ਗਈ • ਹਰ ਵੇਲੇ ਲਈ ਆਗਿਆ ਦਿੱਤੀ ਗਈ"</string>
    <string name="app_perms_24h_access_media_only" msgid="6651699644199132054">"ਪਿਛਲੀ ਵਾਰ <xliff:g id="TIME_DATE">%1$s</xliff:g> ਵਜੇ ਪਹੁੰਚ ਕੀਤੀ ਗਈ • ਮੀਡੀਆ"</string>
    <string name="app_perms_24h_access_yest_media_only" msgid="7213187706424998792">"ਪਿਛਲੀ ਵਾਰ ਕੱਲ੍ਹ <xliff:g id="TIME_DATE">%1$s</xliff:g> ਵਜੇ ਪਹੁੰਚ ਕੀਤੀ ਗਈ • ਮੀਡੀਆ"</string>
    <string name="app_perms_7d_access_media_only" msgid="1031096653668235200">"ਪਿਛਲੀ ਵਾਰ <xliff:g id="TIME_DATE_1">%2$s</xliff:g> ਨੂੰ <xliff:g id="TIME_DATE_0">%1$s</xliff:g> ਵਜੇ ਪਹੁੰਚ ਕੀਤੀ ਗਈ • ਮੀਡੀਆ"</string>
    <string name="app_perms_content_provider_24h_media_only" msgid="7797963000596179491">"ਪਿਛਲੇ 24 ਘੰਟਿਆਂ ਵਿੱਚ ਪਹੁੰਚ ਕੀਤੀ ਗਈ • ਮੀਡੀਆ"</string>
    <string name="app_perms_content_provider_7d_media_only" msgid="8446239884570262243">"ਪਿਛਲੇ 7 ਦਿਨਾਂ ਵਿੱਚ ਪਹੁੰਚ ਕੀਤੀ ਗਈ • ਮੀਡੀਆ"</string>
    <string name="app_perms_24h_access_all_files" msgid="8902360456978159091">"ਪਿਛਲੀ ਵਾਰ <xliff:g id="TIME_DATE">%1$s</xliff:g> ਵਜੇ ਪਹੁੰਚ ਕੀਤੀ ਗਈ • ਸਾਰੀਆਂ ਫ਼ਾਈਲਾਂ"</string>
    <string name="app_perms_24h_access_yest_all_files" msgid="5708424073126844909">"ਪਿਛਲੀ ਵਾਰ ਕੱਲ੍ਹ <xliff:g id="TIME_DATE">%1$s</xliff:g> ਵਜੇ ਪਹੁੰਚ ਕੀਤੀ ਗਈ • ਸਾਰੀਆਂ ਫ਼ਾਈਲਾਂ"</string>
    <string name="app_perms_7d_access_all_files" msgid="8246193786397635824">"ਪਿਛਲੀ ਵਾਰ <xliff:g id="TIME_DATE_1">%2$s</xliff:g> ਨੂੰ <xliff:g id="TIME_DATE_0">%1$s</xliff:g> ਵਜੇ ਪਹੁੰਚ ਕੀਤੀ ਗਈ • ਸਾਰੀਆਂ ਫ਼ਾਈਲਾਂ"</string>
    <string name="app_perms_content_provider_24h_all_files" msgid="573104317727770850">"ਪਿਛਲੇ 24 ਘੰਟਿਆਂ ਵਿੱਚ ਪਹੁੰਚ ਕੀਤੀ ਗਈ • ਸਾਰੀਆਂ ਫ਼ਾਈਲਾਂ"</string>
    <string name="app_perms_content_provider_7d_all_files" msgid="7962416229708835558">"ਪਿਛਲੇ 7 ਦਿਨਾਂ ਵਿੱਚ ਪਹੁੰਚ ਕੀਤੀ ਗਈ • ਸਾਰੀਆਂ ਫ਼ਾਈਲਾਂ"</string>
    <string name="no_permissions_allowed" msgid="6081976856354669209">"ਕੋਈ ਇਜਾਜ਼ਤਾਂ ਨਹੀਂ ਦਿੱਤੀਆਂ ਗਈਆਂ ਹਨ"</string>
    <string name="no_permissions_denied" msgid="8159923922804043282">"ਕੋਈ ਇਜਾਜ਼ਤਾਂ ਅਸਵੀਕਾਰ ਨਹੀਂ ਕੀਤੀਆਂ ਗਈਆਂ ਹਨ"</string>
    <string name="no_apps_allowed" msgid="7718822655254468631">"ਕਿਸੇ ਵੀ ਐਪ ਨੂੰ ਆਗਿਆ ਨਹੀਂ ਦਿੱਤੀ ਹੈ"</string>
    <string name="no_apps_allowed_full" msgid="8011716991498934104">"ਸਾਰੀਆਂ ਫ਼ਾਈਲਾਂ ਲਈ ਕਿਸੇ ਵੀ ਐਪ ਨੂੰ ਇਜਾਜ਼ਤ ਨਹੀਂ ਦਿੱਤੀ ਗਈ"</string>
    <string name="no_apps_allowed_scoped" msgid="4908850477787659501">"ਸਿਰਫ਼ ਮੀਡੀਆ ਲਈ ਕਿਸੇ ਵੀ ਐਪ ਨੂੰ ਇਜਾਜ਼ਤ ਨਹੀਂ ਦਿੱਤੀ ਗਈ"</string>
    <string name="no_apps_denied" msgid="7663435886986784743">"ਕਿਸੇ ਵੀ ਐਪ ਦੀ ਇਜਾਜ਼ਤ ਅਸਵੀਕਾਰ ਨਹੀਂ ਕੀਤੀ ਗਈ"</string>
    <string name="car_permission_selected" msgid="180837028920791596">"ਚੁਣੀ ਗਈ"</string>
    <string name="settings" msgid="5409109923158713323">"ਸੈਟਿੰਗਾਂ"</string>
    <string name="accessibility_service_dialog_title_single" msgid="7956432823014102366">"<xliff:g id="SERVICE_NAME">%s</xliff:g> ਕੋਲ ਤੁਹਾਡੇ ਡੀਵਾਈਸ ਤੱਕ ਪੂਰੀ ਪਹੁੰਚ ਹੈ"</string>
    <string name="accessibility_service_dialog_title_multiple" msgid="5527879210683548175">"<xliff:g id="NUM_SERVICES">%s</xliff:g> ਪਹੁੰਚਯੋਗਤਾ ਐਪਾਂ ਕੋਲ ਤੁਹਾਡੇ ਡੀਵਾਈਸ ਤੱਕ ਪੂਰੀ ਪਹੁੰਚ ਹੈ"</string>
    <string name="accessibility_service_dialog_bottom_text_single" msgid="1128666197822205958">"<xliff:g id="SERVICE_NAME">%s</xliff:g> ਐਪ ਤੁਹਾਡੀ ਸਕ੍ਰੀਨ, ਕਾਰਵਾਈਆਂ ਅਤੇ ਇਨਪੁੱਟਾਂ ਨੂੰ ਦੇਖ ਸਕਦੀ ਹੈ, ਕਾਰਵਾਈਆਂ ਕਰ ਸਕਦੀ ਹੈ ਅਤੇ ਡਿਸਪਲੇ ਕੰਟਰੋਲ ਕਰ ਸਕਦੀ ਹੈ।"</string>
    <string name="accessibility_service_dialog_bottom_text_multiple" msgid="7009848932395519852">"ਇਹ ਐਪਾਂ ਤੁਹਾਡੀ ਸਕ੍ਰੀਨ, ਕਾਰਵਾਈਆਂ ਅਤੇ ਇਨਪੁੱਟਾਂ ਨੂੰ ਦੇਖ ਸਕਦੀਆਂ ਹਨ, ਕਾਰਵਾਈਆਂ ਕਰ ਸਕਦੀਆਂ ਹਨ ਅਤੇ ਡਿਸਪਲੇ ਕੰਟਰੋਲ ਕਰ ਸਕਦੀਆਂ ਹਨ।"</string>
    <string name="role_assistant_label" msgid="4727586018198208128">"ਪੂਰਵ-ਨਿਰਧਾਰਿਤ ਡਿਜੀਟਲ ਸਹਾਇਕ ਐਪ"</string>
    <string name="role_assistant_short_label" msgid="3369003713187703399">"ਡਿਜੀਟਲ ਸਹਾਇਕ ਐਪ"</string>
    <string name="role_assistant_description" msgid="6622458130459922952">"ਸਹਾਇਕ ਐਪਾਂ ਤੁਹਾਡੇ ਵੱਲੋਂ ਦੇਖੀ ਜਾਂਦੀ ਸਕ੍ਰੀਨ ਤੋਂ ਪ੍ਰਾਪਤ ਜਾਣਕਾਰੀ ਦੇ ਆਧਾਰ \'ਤੇ ਤੁਹਾਡੀ ਮਦਦ ਕਰ ਸਕਦੀਆਂ ਹਨ। ਕੁਝ ਐਪਾਂ ਤੁਹਾਨੂੰ ਏਕੀਕ੍ਰਿਤ ਸਹਾਇਤਾ ਦੇਣ ਲਈ ਲਾਂਚਰ ਅਤੇ ਵੌਇਸ ਇਨਪੁੱਟ ਸੇਵਾਵਾਂ ਦੋਵਾਂ ਦਾ ਸਮਰਥਨ ਕਰਦੇ ਹਨ।"</string>
    <string name="role_assistant_request_title" msgid="5964976301922776060">"ਕੀ <xliff:g id="APP_NAME">%1$s</xliff:g> ਨੂੰ ਤੁਹਾਡੀ ਪੂਰਵ-ਨਿਰਧਾਰਤ ਸਹਾਇਕ ਐਪ ਵਜੋਂ ਸੈੱਟ ਕਰਨਾ ਹੈ?"</string>
    <string name="role_assistant_request_description" msgid="6836644847620178483">"SMS, ਕਾਲ ਲੌਗ ਤੱਕ ਪਹੁੰਚ ਪ੍ਰਾਪਤ ਹੁੰਦੀ ਹੈ"</string>
    <string name="role_browser_label" msgid="2877796144554070207">"ਪੂਰਵ-ਨਿਰਧਾਰਿਤ ਬ੍ਰਾਊਜ਼ਰ ਐਪ"</string>
    <string name="role_browser_short_label" msgid="6745009127123292296">"ਬ੍ਰਾਊਜ਼ਰ ਐਪ"</string>
    <string name="role_browser_description" msgid="3465253637499842671">"ਐਪਾਂ ਜੋ ਤੁਹਾਨੂੰ ਇੰਟਰਨੈੱਟ ਤੱਕ ਪਹੁੰਚ ਕਰਨ ਦਿੰਦੀਆਂ ਹਨ ਅਤੇ ਤੁਹਾਡੇ ਵੱਲੋਂ ਟੈਪ ਕੀਤੇ ਲਿੰਕ ਦਿਖਾਉਂਦੀਆਂ ਹਨ"</string>
    <string name="role_browser_request_title" msgid="2895200507835937192">"ਕੀ <xliff:g id="APP_NAME">%1$s</xliff:g> ਨੂੰ ਤੁਹਾਡੀ ਪੂਰਵ-ਨਿਰਧਾਰਤ ਬ੍ਰਾਊਜ਼ਰ ਐਪ ਵਜੋਂ ਸੈੱਟ ਕਰਨਾ ਹੈ?"</string>
    <string name="role_browser_request_description" msgid="5888803407905985941">"ਕਿਸੇ ਇਜਾਜ਼ਤ ਦੀ ਲੋੜ ਨਹੀਂ ਹੈ"</string>
    <string name="role_dialer_label" msgid="1100224146343237968">"ਪੂਰਵ-ਨਿਰਧਾਰਿਤ ਫ਼ੋਨ ਐਪ"</string>
    <string name="role_dialer_short_label" msgid="7186888549465352489">"ਫ਼ੋਨ ਐਪ"</string>
    <string name="role_dialer_description" msgid="8768708633696539612">"ਐਪਾਂ ਜੋ ਤੁਹਾਨੂੰ ਆਪਣੇ ਡੀਵਾਈਸ \'ਤੇ ਟੈਲੀਫ਼ੋਨ ਕਾਲਾਂ ਕਰਨ ਅਤੇ ਪ੍ਰਾਪਤ ਕਰਨ ਦਿੰਦੀਆਂ ਹਨ"</string>
    <string name="role_dialer_request_title" msgid="5959618560705912058">"ਕੀ <xliff:g id="APP_NAME">%1$s</xliff:g> ਨੂੰ ਤੁਹਾਡੀ ਪੂਰਵ-ਨਿਰਧਾਰਤ ਫ਼ੋਨ ਐਪ ਵਜੋਂ ਸੈੱਟ ਕਰਨਾ ਹੈ?"</string>
    <string name="role_dialer_request_description" msgid="2264219375528345270">"ਕਾਲ ਲੌਗ ਤੱਕ ਪਹੁੰਚ ਪ੍ਰਾਪਤ ਹੁੰਦੀ ਹੈ, SMS ਭੇਜਿਆ ਜਾਂਦਾ ਹੈ"</string>
    <string name="role_dialer_search_keywords" msgid="3324448983559188087">"ਡਾਇਲਰ"</string>
    <string name="role_sms_label" msgid="8456999857547686640">"ਪੂਰਵ-ਨਿਰਧਾਰਿਤ SMS ਐਪ"</string>
    <string name="role_sms_short_label" msgid="4371444488034692243">"SMS ਐਪ"</string>
    <string name="role_sms_description" msgid="3424020199148153513">"ਐਪਾਂ ਜੋ ਤੁਹਾਨੂੰ ਛੋਟੇ ਲਿਖਤ ਸੁਨੇਹੇ, ਫ਼ੋਟੋਆਂ, ਵੀਡੀਓ ਅਤੇ ਹੋਰ ਚੀਜ਼ਾਂ ਭੇਜਣ ਅਤੇ ਪ੍ਰਾਪਤ ਕਰਨ ਲਈ ਆਪਣਾ ਫ਼ੋਨ ਨੰਬਰ ਵਰਤਣ ਦਿੰਦੀਆਂ ਹਨ"</string>
    <string name="role_sms_request_title" msgid="7953552109601185602">"ਕੀ <xliff:g id="APP_NAME">%1$s</xliff:g> ਨੂੰ ਤੁਹਾਡੀ ਪੂਰਵ-ਨਿਰਧਾਰਤ SMS ਐਪ ਵਜੋਂ ਸੈੱਟ ਕਰਨਾ ਹੈ?"</string>
    <string name="role_sms_request_description" msgid="983371022668134198">"ਸੰਪਰਕਾਂ, SMS, ਫ਼ੋਨ ਤੱਕ ਪਹੁੰਚ ਪ੍ਰਾਪਤ ਹੁੰਦੀ ਹੈ"</string>
    <string name="role_sms_search_keywords" msgid="8022048144395047352">"ਲਿਖਤ ਸੁਨੇਹਾ, ਲਿਖਤ ਭੇਜਣਾ, ਸੁਨੇਹੇ, ਸੁਨੇਹਾ ਭੇਜਣਾ"</string>
    <string name="role_emergency_label" msgid="7028825857206842366">"ਪੂਰਵ-ਨਿਰਧਾਰਤ ਸੰਕਟਕਾਲੀਨ ਐਪ"</string>
    <string name="role_emergency_short_label" msgid="2388431453335350348">"ਸੰਕਟਕਾਲੀਨ ਐਪ"</string>
    <string name="role_emergency_description" msgid="5051840234887686630">"ਐਪਾਂ ਜੋ ਤੁਹਾਨੂੰ ਤੁਹਾਡੀ ਡਾਕਟਰੀ ਜਾਣਕਾਰੀ ਰਿਕਾਰਡ ਕਰਨ ਅਤੇ ਇਸਨੂੰ ਸੰਕਟਕਾਲੀਨ ਮਦਦਗਾਰਾਂ ਤੱਕ ਪਹੁੰਚਯੋਗ ਬਣਾਉਣ ਦਿੰਦੀਆਂ ਹਨ; ਗੰਭੀਰ ਮੌਸਮੀ ਘਟਨਾਵਾਂ ਅਤੇ ਆਫ਼ਤਾਂ ਬਾਰੇ ਸੁਚੇਤਨਾਵਾਂ ਪ੍ਰਾਪਤ ਕਰਨ ਦਿੰਦੀਆਂ ਹਨ; ਤੁਹਾਨੂੰ ਮਦਦ ਦੀ ਲੋੜ ਪੈਣ \'ਤੇ ਹੋਰਾਂ ਨੂੰ ਸੂਚਿਤ ਕਰਨ ਦਿੰਦੀਆਂ ਹਨ"</string>
    <string name="role_emergency_request_title" msgid="8469579020654348567">"ਕੀ <xliff:g id="APP_NAME">%1$s</xliff:g> ਨੂੰ ਤੁਹਾਡੀ ਪੂਰਵ-ਨਿਰਧਾਰਤ ਸੰਕਟਕਾਲੀਨ ਐਪ ਵਜੋਂ ਸੈੱਟ ਕਰਨਾ ਹੈ?"</string>
    <string name="role_emergency_request_description" msgid="131645948770262850">"ਕਿਸੇ ਇਜਾਜ਼ਤ ਦੀ ਲੋੜ ਨਹੀਂ ਹੈ"</string>
    <string name="role_emergency_search_keywords" msgid="1920007722599213358">"ice"</string>
    <string name="role_home_label" msgid="3871847846649769412">"ਪੂਰਵ-ਨਿਰਧਾਰਿਤ ਹੋਮ ਐਪ"</string>
    <string name="role_home_short_label" msgid="8544733747952272337">"ਹੋਮ ਐਪ"</string>
    <string name="role_home_description" msgid="7997371519626556675">"ਐਪਾਂ, ਜਿਨ੍ਹਾਂ ਨੂੰ ਕਈ ਵਾਰ ਲਾਂਚਰ ਵੀ ਕਿਹਾ ਜਾਂਦਾ ਹੈ, ਜੋ ਤੁਹਾਡੇ Android ਡੀਵਾਈਸ \'ਤੇ ਹੋਮ ਸਕ੍ਰੀਨ ਦੀ ਜਗ੍ਹਾ ਲੈਂਦੀਆਂ ਹਨ ਅਤੇ ਤੁਹਾਨੂੰ ਤੁਹਾਡੇ ਡੀਵਾਈਸ ਦੀਆਂ ਸਮੱਗਰੀਆਂ ਅਤੇ ਵਿਸ਼ੇਸ਼ਤਾਵਾਂ ਤੱਕ ਪਹੁੰਚ ਕਰਨ ਦਿੰਦੀਆਂ ਹਨ"</string>
    <string name="role_home_request_title" msgid="738136983453341081">"ਕੀ <xliff:g id="APP_NAME">%1$s</xliff:g> ਨੂੰ ਤੁਹਾਡੀ ਪੂਰਵ-ਨਿਰਧਾਰਤ ਹੋਮ ਐਪ ਵਜੋਂ ਸੈੱਟ ਕਰਨਾ ਹੈ?"</string>
    <string name="role_home_request_description" msgid="2658833966716057673">"ਕਿਸੇ ਇਜਾਜ਼ਤ ਦੀ ਲੋੜ ਨਹੀਂ ਹੈ"</string>
    <string name="role_home_search_keywords" msgid="3830755001192666285">"ਲਾਂਚਰ"</string>
    <string name="role_call_redirection_label" msgid="5785304207206147590">"ਪੂਰਵ-ਨਿਰਧਾਰਤ ਕਾਲ ਬਦਲਣ ਵਾਲੀ ਐਪ"</string>
    <string name="role_call_redirection_short_label" msgid="7568143419571217757">"ਕਾਲ ਬਦਲਣ ਵਾਲੀ ਐਪ"</string>
    <string name="role_call_redirection_description" msgid="6091669882014664420">"ਐਪਾਂ ਜਿਨ੍ਹਾਂ ਨਾਲ ਤੁਸੀਂ ਆਊਟਗੋਇੰਗ ਕਾਲਾਂ ਨੂੰ ਕਿਸੇ ਹੋਰ ਫ਼ੋਨ ਨੰਬਰ \'ਤੇ ਅੱਗੇ ਭੇਜ ਸਕਦੇ ਹੋ"</string>
    <string name="role_call_redirection_request_title" msgid="2816244455003562925">"ਕੀ <xliff:g id="APP_NAME">%1$s</xliff:g> ਨੂੰ ਤੁਹਾਡੀ ਪੂਰਵ-ਨਿਰਧਾਰਤ ਕਾਲ ਬਦਲਣ ਵਾਲੀ ਐਪ ਵਜੋਂ ਸੈੱਟ ਕਰਨਾ ਹੈ?"</string>
    <string name="role_call_redirection_request_description" msgid="3118895714178527164">"ਕਿਸੇ ਇਜਾਜ਼ਤ ਦੀ ਲੋੜ ਨਹੀਂ ਹੈ"</string>
    <string name="role_call_screening_label" msgid="883935222060878724">"ਪੂਰਵ-ਨਿਰਧਾਰਿਤ ਕਾਲਰ ਆਈਡੀ ਅਤੇ ਸਪੈਮ ਐਪ"</string>
    <string name="role_call_screening_short_label" msgid="2048465565063130834">"ਕਾਲਰ ਆਈਡੀ ਅਤੇ ਸਪੈਮ ਐਪ"</string>
    <string name="role_call_screening_description" msgid="2349431420497468981">"ਐਪਾਂ ਜਿਨ੍ਹਾਂ ਨਾਲ ਤੁਸੀਂ ਕਾਲਾਂ ਦੀ ਪਛਾਣ ਕਰ ਸਕਦੇ ਹੋ ਅਤੇ ਸਪੈਮ, ਰੋਬੋਕਾਲਾਂ ਜਾਂ ਅਣਚਾਹੇ ਨੰਬਰਾਂ ਨੂੰ ਬਲਾਕ ਕਰ ਸਕਦੇ ਹੋ"</string>
    <string name="role_call_screening_request_title" msgid="7358309224566977290">"ਕੀ <xliff:g id="APP_NAME">%1$s</xliff:g> ਨੂੰ ਤੁਹਾਡੀ ਪੂਰਵ-ਨਿਰਧਾਰਤ ਕਾਲਰ ਆਈ.ਡੀ. ਅਤੇ ਸਪੈਮ ਐਪ ਵਜੋਂ ਸੈੱਟ ਕਰਨਾ ਹੈ?"</string>
    <string name="role_call_screening_request_description" msgid="7338511921032446006">"ਕਿਸੇ ਇਜਾਜ਼ਤ ਦੀ ਲੋੜ ਨਹੀਂ ਹੈ"</string>
    <string name="role_automotive_navigation_label" msgid="2701890757955474751">"ਪੂਰਵ-ਨਿਰਧਾਰਿਤ ਨੈਵੀਗੇਸ਼ਨ ਐਪ"</string>
    <string name="role_automotive_navigation_short_label" msgid="5165823092506922457">"ਨੈਵੀਗੇਸ਼ਨ ਐਪ"</string>
    <string name="role_automotive_navigation_description" msgid="7834601873792870134">"ਉਹ ਐਪਾਂ ਜੋ ਦਿਲਚਸਪ ਸਥਾਨ ਦੀ ਖੋਜ ਅਤੇ ਮੋੜ-ਦਰ-ਮੋੜ ਨੈਵੀਗੇਸ਼ਨ ਸੇਧਾਂ ਮੁਹੱਈਆ ਕਰ ਸਕਦੀਆਂ ਹਨ"</string>
    <string name="role_automotive_navigation_request_title" msgid="7525693151489384300">"ਕੀ <xliff:g id="APP_NAME">%1$s</xliff:g> ਨੂੰ ਤੁਹਾਡੀ ਪੂਰਵ-ਨਿਰਧਾਰਿਤ ਨੈਵੀਗੇਸ਼ਨ ਐਪ ਵਜੋਂ ਸੈੱਟ ਕਰਨਾ ਹੈ?"</string>
    <string name="role_automotive_navigation_request_description" msgid="7073023813249245540">"ਕਿਸੇ ਇਜਾਜ਼ਤ ਦੀ ਲੋੜ ਨਹੀਂ ਹੈ"</string>
    <string name="role_watch_description" msgid="267003778693177779">"<xliff:g id="APP_NAME">%1$s</xliff:g> ਨੂੰ ਤੁਹਾਡੀਆਂ ਸੂਚਨਾਵਾਂ ਨਾਲ ਅੰਤਰਕਿਰਿਆ ਕਰਨ ਅਤੇ ਤੁਹਾਡੇ ਫ਼ੋਨ, SMS, ਸੰਪਰਕ ਅਤੇ ਕੈਲੰਡਰ ਦੀਆਂ ਇਜਾਜ਼ਤਾਂ ਤੱਕ ਪਹੁੰਚ ਕਰਨ ਦੀ ਇਜਾਜ਼ਤ ਹੋਵੇਗੀ।"</string>
    <string name="role_app_streaming_description" msgid="7341638576226183992">"<xliff:g id="APP_NAME">%1$s</xliff:g> ਨੂੰ ਤੁਹਾਡੀਆਂ ਸੂਚਨਾਵਾਂ ਨਾਲ ਅੰਤਰਕਿਰਿਆ ਕਰਨ ਅਤੇ ਤੁਹਾਡੀਆਂ ਐਪਾਂ ਨੂੰ ਕਨੈਕਟ ਕੀਤੇ ਡੀਵਾਈਸ \'ਤੇ ਸਟ੍ਰੀਮ ਕਰਨ ਦੀ ਆਗਿਆ ਹੋਵੇਗੀ।"</string>
    <string name="role_companion_device_computer_description" msgid="416099879217066377">"ਇਹ ਸੇਵਾ ਤੁਹਾਡੀਆਂ ਫ਼ੋਟੋਆਂ, ਮੀਡੀਆ ਅਤੇ ਸੂਚਨਾਵਾਂ ਨੂੰ ਤੁਹਾਡੇ ਫ਼ੋਨ ਤੋਂ ਹੋਰ ਡੀਵਾਈਸਾਂ ਨਾਲ ਸਾਂਝਾ ਕਰਦੀ ਹੈ।"</string>
    <string name="request_role_current_default" msgid="738722892438247184">"ਮੌਜੂਦਾ ਪੂਰਵ-ਨਿਰਧਾਰਤ"</string>
    <string name="request_role_dont_ask_again" msgid="3556017886029520306">"ਦੁਬਾਰਾ ਨਾ ਪੁੱਛੋ"</string>
    <string name="request_role_set_as_default" msgid="4253949643984172880">"ਪੂਰਵ-ਨਿਰਧਾਰਤ ਵਜੋਂ ਸੈੱਟ ਕਰੋ"</string>
    <string name="phone_call_uses_microphone" msgid="233569591461187177">"&lt;b&gt;ਫ਼ੋਨ ਕਾਲ&lt;/b&gt; ਲਈ ਮਾਈਕ੍ਰੋਫ਼ੋਨ ਵਰਤਿਆ ਜਾਂਦਾ ਹੈ"</string>
    <string name="phone_call_uses_microphone_and_camera" msgid="6291898755681748189">"&lt;b&gt;ਵੀਡੀਓ ਕਾਲ&lt;/b&gt; ਲਈ ਕੈਮਰਾ ਅਤੇ ਮਾਈਕ੍ਰੋਫ਼ੋਨ ਵਰਤਿਆ ਜਾਂਦਾ ਹੈ"</string>
    <string name="phone_call_uses_camera" msgid="2048417022147857418">"&lt;b&gt;ਵੀਡੀਓ ਕਾਲ&lt;/b&gt; ਲਈ ਕੈਮਰਾ ਵਰਤਿਆ ਜਾਂਦਾ ਹੈ"</string>
    <string name="system_uses_microphone" msgid="576672130318877143">"ਸਿਸਟਮ ਸੇਵਾ ਦੀ ਵਰਤੋਂ ਨਾਲ ਮਾਈਕ੍ਰੋਫ਼ੋਨ ਤੱਕ ਪਹੁੰਚ ਕੀਤੀ ਜਾਂਦੀ ਹੈ"</string>
    <string name="system_uses_microphone_and_camera" msgid="5124478304275138804">"ਸਿਸਟਮ ਸੇਵਾ ਦੀ ਵਰਤੋਂ ਨਾਲ ਕੈਮਰੇ ਅਤੇ ਮਾਈਕ੍ਰੋਫ਼ੋਨ ਤੱਕ ਪਹੁੰਚ ਕੀਤੀ ਜਾਂਦੀ ਹੈ"</string>
    <string name="system_uses_camera" msgid="1911223105234441470">"ਸਿਸਟਮ ਸੇਵਾ ਦੀ ਵਰਤੋਂ ਨਾਲ ਕੈਮਰੇ ਤੱਕ ਪਹੁੰਚ ਕੀਤੀ ਜਾਂਦੀ ਹੈ"</string>
    <string name="other_use" msgid="6564855051022776692">"ਹੋਰ ਵਰਤੋਂ:"</string>
    <string name="ongoing_usage_dialog_ok" msgid="103556809118460072">"ਸਮਝ ਲਿਆ"</string>
    <string name="ongoing_usage_dialog_title" msgid="683836493556628569">"<xliff:g id="TYPES_LIST">%s</xliff:g> ਦੀ ਹਾਲੀਆ ਵਰਤੋਂ"</string>
    <string name="ongoing_usage_dialog_title_mic" msgid="5966714811125593992">"ਮਾਈਕ੍ਰੋਫ਼ੋਨ ਦੀ ਹਾਲੀਆ ਵਰਤੋਂ"</string>
    <string name="ongoing_usage_dialog_title_camera" msgid="7819329688650711470">"ਕੈਮਰੇ ਦੀ ਹਾਲੀਆ ਵਰਤੋਂ"</string>
    <string name="ongoing_usage_dialog_title_mic_camera" msgid="9079747867228772797">"ਮਾਈਕ੍ਰੋਫ਼ੋਨ ਅਤੇ ਕੈਮਰੇ ਦੀ ਹਾਲੀਆ ਵਰਤੋਂ"</string>
    <string name="ongoing_usage_dialog_separator" msgid="1715181526581520068">", "</string>
    <string name="ongoing_usage_dialog_last_separator" msgid="4170995004748832163">" ਅਤੇ "</string>
    <string name="default_app_search_keyword" msgid="8330125736889689743">"ਪੂਰਵ-ਨਿਰਧਾਰਿਤ ਐਪਾਂ"</string>
    <string name="permgroup_list_microphone_and_camera" msgid="962768198001487969">"ਮਾਈਕ੍ਰੋਫ਼ੋਨ ਅਤੇ ਕੈਮਰਾ"</string>
    <string name="settings_button" msgid="4414988414732479636">"ਸੈਟਿੰਗਾਂ"</string>
    <string name="default_apps" msgid="5119201969348748639">"ਪੂਰਵ-ਨਿਰਧਾਰਿਤ ਐਪਾਂ"</string>
    <string name="no_default_apps" msgid="2593466527182950231">"ਕੋਈ ਪੂਰਵ-ਨਿਰਧਾਰਤ ਐਪਾਂ ਨਹੀਂ"</string>
    <string name="default_apps_more" msgid="4078194675848858093">"ਹੋਰ ਪੂਰਵ-ਨਿਰਧਾਰਤ"</string>
    <string name="default_apps_manage_domain_urls" msgid="6775566451561036069">"ਖੁੱਲ੍ਹਣ ਵਾਲੇ ਲਿੰਕ"</string>
    <string name="default_apps_for_work" msgid="4970308943596201811">"ਕੰਮ ਲਈ ਪੂਰਵ-ਨਿਰਧਾਰਤ"</string>
    <string name="default_app_none" msgid="9084592086808194457">"ਕੋਈ ਨਹੀਂ"</string>
    <string name="default_app_system_default" msgid="6218386768175513760">"(ਸਿਸਟਮ ਪੂਰਵ-ਨਿਰਧਾਰਿਤ)"</string>
    <string name="default_app_no_apps" msgid="115720991680586885">"ਕੋਈ ਐਪਾਂ ਨਹੀਂ"</string>
    <string name="car_default_app_selected" msgid="5416420830430644174">"ਚੁਣੀ ਗਈ"</string>
    <string name="car_default_app_selected_with_info" msgid="1932204186080593500">"ਚੁਣੀ ਗਈ - <xliff:g id="ADDITIONAL_INFO">%1$s</xliff:g>"</string>
    <string name="special_app_access_search_keyword" msgid="8032347212290774210">"ਖਾਸ ਐਪ ਪਹੁੰਚ"</string>
    <string name="special_app_access" msgid="5019319067120213797">"ਵਿਸ਼ੇਸ਼ ਐਪ ਪਹੁੰਚ"</string>
    <string name="no_special_app_access" msgid="6950277571805106247">"ਕੋਈ ਵਿਸ਼ੇਸ਼ ਐਪ ਪਹੁੰਚ ਨਹੀਂ"</string>
    <string name="special_app_access_no_apps" msgid="4102911722787886970">"ਕੋਈ ਐਪਾਂ ਨਹੀਂ"</string>
    <string name="home_missing_work_profile_support" msgid="1756855847669387977">"ਕਾਰਜ ਪ੍ਰੋਫਾਈਲ ਦੀ ਸੁਵਿਧਾ ਨਹੀਂ ਹੈ"</string>
    <string name="encryption_unaware_confirmation_message" msgid="8274491794636402484">"ਨੋਟ-ਕਥਨ: ਜੇਕਰ ਤੁਸੀਂ ਆਪਣੇ ਡੀਵਾਈਸ ਨੂੰ ਮੁੜ-ਸ਼ੁਰੂ ਕਰਦੇ ਹੋ ਅਤੇ ਸਕ੍ਰੀਨ ਲਾਕ ਸੈੱਟ ਕੀਤਾ ਹੋਇਆ ਹੈ, ਤਾਂ ਇਹ ਐਪਾ ਤੁਹਾਡੇ ਵੱਲੋਂ ਆਪਣੇ ਡੀਵਾਈਸ ਨੂੰ ਅਣਲਾਕ ਕੀਤੇ ਨਾ ਹੋਣ ਤੱਕ ਸ਼ੁਰੂ ਨਹੀਂ ਹੋਵੇਗੀ।"</string>
    <string name="assistant_confirmation_message" msgid="7476540402884416212">"ਸਹਾਇਕ ਐਪ ਤੁਹਾਡੀ ਸਕ੍ਰੀਨ \'ਤੇ ਦਿਸਣਯੋਗ ਜਾਂ ਐਪਾਂ ਵਿੱਚ ਪਹੁੰਚਯੋਗ ਜਾਣਕਾਰੀ ਸਮੇਤ ਤੁਹਾਡੇ ਸਿਸਟਮ \'ਤੇ ਵਰਤੋਂ ਵਿੱਚ ਐਪਾਂ ਬਾਰੇ ਜਾਣਕਾਰੀ ਪੜ੍ਹ ਸਕੇਗੀ।"</string>
    <string name="incident_report_channel_name" msgid="3144954065936288440">"ਡੀਬੱਗਿੰਗ ਡਾਟਾ ਸਾਂਝਾ ਕਰੋ"</string>
    <string name="incident_report_notification_title" msgid="4635984625656519773">"ਕੀ ਵੇਰਵੇ ਸਮੇਤ ਡੀਬੱਗਿੰਗ ਡਾਟਾ ਸਾਂਝਾ ਕਰਨਾ ਹੈ?"</string>
    <string name="incident_report_notification_text" msgid="3376480583513587923">"<xliff:g id="APP_NAME">%1$s</xliff:g> ਡੀਬੱਗਿੰਗ ਜਾਣਕਾਰੀ ਨੂੰ ਅੱਪਲੋਡ ਕਰਨਾ ਚਾਹੁੰਦੀ ਹੈ।"</string>
    <string name="incident_report_dialog_title" msgid="669104389325204095">"ਕੀ ਡੀਬੱਗਿੰਗ ਡਾਟਾ ਸਾਂਝਾ ਕਰਨਾ ਹੈ?"</string>
    <string name="incident_report_dialog_intro" msgid="5897733669850951832">"ਸਿਸਟਮ ਵਿੱਚ ਕਿਸੇ ਸਮੱਸਿਆ ਦਾ ਪਤਾ ਲੱਗਿਆ।"</string>
    <string name="incident_report_dialog_text" msgid="5675553296891757523">"<xliff:g id="APP_NAME_0">%1$s</xliff:g> ਇਸ ਡੀਵਾਈਸ ਤੋਂ <xliff:g id="DATE">%2$s</xliff:g> ਨੂੰ <xliff:g id="TIME">%3$s</xliff:g> ਵਜੇ ਬਣਾਈ ਗਈ ਬੱਗ ਰਿਪੋਰਟ ਨੂੰ ਅੱਪਲੋਡ ਕਰਨ ਲਈ ਬੇਨਤੀ ਕਰ ਰਹੀ ਹੈ। ਬੱਗ ਰਿਪੋਰਟਾਂ ਵਿੱਚ ਤੁਹਾਡੇ ਡੀਵਾਈਸ ਬਾਰੇ ਜਾਂ ਐਪਾਂ ਵੱਲੋਂ ਲੌਗ ਕੀਤੀ ਨਿੱਜੀ ਜਾਣਕਾਰੀ ਸ਼ਾਮਲ ਹੁੰਦੀ ਹੈ, ਉਦਾਹਰਨ ਲਈ, ਵਰਤੋਂਕਾਰ ਨਾਮ, ਟਿਕਾਣਾ ਡਾਟਾ, ਡੀਵਾਈਸ ਪਛਾਣਕਰਤਾ ਅਤੇ ਨੈੱਟਵਰਕ ਜਾਣਕਾਰੀ। ਬੱਗ ਰਿਪੋਰਟਾਂ ਸਿਰਫ਼ ਉਹਨਾਂ ਲੋਕਾਂ ਅਤੇ ਐਪਾਂ ਨਾਲ ਸਾਂਝੀਆਂ ਕਰੋ ਜਿਨ੍ਹਾਂ \'ਤੇ ਤੁਸੀਂ ਇਸ ਜਾਣਕਾਰੀ ਨੂੰ ਲੈ ਕੇ ਭਰੋਸਾ ਕਰਦੇ ਹੋ। ਕੀ <xliff:g id="APP_NAME_1">%4$s</xliff:g> ਨੂੰ ਬੱਗ ਰਿਪੋਰਟ ਅੱਪਲੋਡ ਕਰਨ ਦੇਣੀ ਹੈ?"</string>
    <string name="incident_report_error_dialog_text" msgid="4189647113387092272">"<xliff:g id="APP_NAME">%1$s</xliff:g> ਦੀ ਬੱਗ ਰਿਪੋਰਟ \'ਤੇ ਪ੍ਰਕਿਰਿਆ ਕਰਨ ਵੇਲੇ ਗੜਬੜ ਹੋ ਗਈ। ਇਸ ਕਰਕੇ ਵੇਰਵੇ-ਸਹਿਤ ਡੀਬੱਗ ਡਾਟੇ ਨੂੰ ਸਾਂਝਾ ਕਰਨ ਤੋਂ ਮਨ੍ਹਾ ਕੀਤਾ ਗਿਆ। ਰੁਕਾਵਟ ਲਈ ਮਾਫ਼ੀ।"</string>
    <string name="incident_report_dialog_allow_label" msgid="2970242967721155239">"ਕਰਨ ਦਿਓ"</string>
    <string name="incident_report_dialog_deny_label" msgid="3535314290677579383">"ਨਾ ਕਰਨ ਦਿਓ"</string>
    <string name="adjust_user_sensitive_title" msgid="4196724451314280527">"ਅਡਵਾਂਸ ਸੈਟਿੰਗਾਂ"</string>
    <string name="menu_adjust_user_sensitive" msgid="6497923610654425780">"ਅਡਵਾਂਸ ਸੈਟਿੰਗਾਂ"</string>
    <string name="adjust_user_sensitive_globally_title" msgid="8649190949066029174">"ਸਿਸਟਮ ਐਪ ਵਰਤੋਂ ਦਿਖਾਓ"</string>
    <string name="adjust_user_sensitive_globally_summary" msgid="129467818433773912">"ਸਥਿਤੀ ਪੱਟੀ, ਡੈਸ਼ਬੋਰਡ ਅਤੇ ਹੋਰ ਥਾਂਵਾਂ \'ਤੇ ਸਿਸਟਮ ਐਪ ਵੱਲੋਂ ਇਜਾਜ਼ਤਾਂ ਦੀ ਵਰਤੋਂ ਦਿਖਾਓ"</string>
    <string name="adjust_user_sensitive_per_app_header" msgid="4543506440989005648">"ਹੇਠਾਂ ਦਿੱਤੇ ਲਈ ਵਰਤੋਂ ਨੂੰ ਉਜਾਗਰ ਕਰੋ"</string>
    <string name="assistant_record_audio_user_sensitive_title" msgid="5532123360322362378">"ਸਹਾਇਕ ਟ੍ਰਿਗਰ ਦੀ ਸੂਹ ਦਿਖਾਓ"</string>
    <string name="assistant_record_audio_user_sensitive_summary" msgid="6482937591816401619">"ਜਦੋਂ ਅਵਾਜ਼ੀ ਸਹਾਇਕ ਨੂੰ ਕਿਰਿਆਸ਼ੀਲ ਕਰਨ ਲਈ ਮਾਈਕ੍ਰੋਫ਼ੋਨ ਵਰਤਿਆ ਜਾਂਦਾ ਹੈ ਤਾਂ ਸਥਿਤੀ ਪੱਟੀ ਵਿੱਚ ਪ੍ਰਤੀਕ ਦਿਖਾਓ"</string>
    <string name="permgrouprequest_storage_isolated" msgid="4892154224026852295">"ਕੀ &lt;b&gt;<xliff:g id="APP_NAME">%1$s</xliff:g>&lt;/b&gt; ਨੂੰ ਤੁਹਾਡੇ ਡੀਵਾਈਸ \'ਤੇ ਫ਼ੋਟੋਆਂ ਅਤੇ ਮੀਡੀਆ ਤੱਕ ਪਹੁੰਚ ਕਰਨ ਦੇਣੀ ਹੈ?"</string>
    <string name="permgrouprequest_contacts" msgid="8391550064551053695">"ਕੀ &lt;b&gt;<xliff:g id="APP_NAME">%1$s</xliff:g>&lt;/b&gt; ਨੂੰ ਤੁਹਾਡੇ ਸੰਪਰਕਾਂ ਤੱਕ ਪਹੁੰਚ ਕਰਨ ਦੇਣੀ ਹੈ?"</string>
    <string name="permgrouprequest_location" msgid="6990232580121067883">"ਕੀ &lt;b&gt;<xliff:g id="APP_NAME">%1$s</xliff:g>&lt;/b&gt; ਨੂੰ ਇਸ ਡੀਵਾਈਸ ਦੇ ਟਿਕਾਣੇ ਤੱਕ ਪਹੁੰਚ ਕਰਨ ਦੇਣੀ ਹੈ?"</string>
    <string name="permgrouprequestdetail_location" msgid="2635935335778429894">"ਤੁਹਾਡੇ ਵੱਲੋਂ ਐਪ ਦੀ ਵਰਤੋਂ ਕਰਨ ਵੇਲੇ ਹੀ ਐਪ ਕੋਲ ਟਿਕਾਣੇ ਤੱਕ ਪਹੁੰਚ ਹੋਵੇਗੀ"</string>
    <string name="permgroupbackgroundrequest_location" msgid="1085680897265734809">"ਕੀ &lt;b&gt;<xliff:g id="APP_NAME">%1$s</xliff:g>&lt;/b&gt; ਨੂੰ ਇਸ ਡੀਵਾਈਸ ਦੇ ਟਿਕਾਣੇ ਤੱਕ ਪਹੁੰਚ ਕਰਨ ਦੇਣੀ ਹੈ?"</string>
    <string name="permgroupbackgroundrequestdetail_location" msgid="8021219324989662957">"ਸ਼ਾਇਦ ਇਸ ਐਪ ਨੂੰ ਹਰ ਵੇਲੇ ਤੁਹਾਡੇ ਟਿਕਾਣੇ ਤੱਕ ਪਹੁੰਚ ਹੋਵੇ, ਭਾਵੇਂ ਤੁਸੀਂ ਐਪ ਦੀ ਵਰਤੋਂ ਕਰ ਰਹੇ ਹੋ ਜਾਂ ਨਾ। "<annotation id="link">"ਸੈਟਿੰਗਾਂ ਵਿੱਚ ਆਗਿਆ ਦਿਓ।"</annotation></string>
    <string name="permgroupupgraderequest_location" msgid="8328408946822691636">"ਕੀ &lt;b&gt;<xliff:g id="APP_NAME">%1$s</xliff:g>&lt;/b&gt; ਲਈ ਟਿਕਾਣਾ ਪਹੁੰਚ ਨੂੰ ਬਦਲਣਾ ਹੈ?"</string>
    <string name="permgroupupgraderequestdetail_location" msgid="1550899076845189165">"ਇਸ ਐਪ ਨੂੰ ਹਰ ਵੇਲੇ ਤੁਹਾਡੇ ਟਿਕਾਣੇ ਤੱਕ ਪਹੁੰਚ ਚਾਹੀਦੀ ਹੈ, ਭਾਵੇਂ ਤੁਸੀਂ ਐਪ ਦੀ ਵਰਤੋਂ ਕਰ ਰਹੇ ਹੋ ਜਾਂ ਨਾ। "<annotation id="link">"ਸੈਟਿੰਗਾਂ ਵਿੱਚ ਆਗਿਆ ਦਿਓ।"</annotation></string>
    <string name="permgrouprequest_nearby_devices" msgid="2272829282660436700">"ਕੀ &lt;b&gt;<xliff:g id="APP_NAME">%1$s</xliff:g>&lt;/b&gt; ਨੂੰ ਨਜ਼ਦੀਕੀ ਡੀਵਾਈਸਾਂ ਲੱਭਣ, ਉਹਨਾਂ ਨਾਲ ਕਨੈਕਟ ਕਰਨ ਅਤੇ ਸੰਬੰਧਿਤ ਸਥਿਤੀ ਨੂੰ ਨਿਰਧਾਰਿਤ ਕਰਨ ਦੇਣਾ ਹੈ?"</string>
    <string name="permgroupupgraderequestdetail_nearby_devices" msgid="6877531270654738614">"ਕੀ &lt;b&gt;<xliff:g id="APP_NAME">%1$s</xliff:g>&lt;/b&gt; ਨੂੰ ਨਜ਼ਦੀਕੀ ਡੀਵਾਈਸਾਂ ਲੱਭਣ, ਉਹਨਾਂ ਨਾਲ ਕਨੈਕਟ ਕਰਨ ਅਤੇ ਸੰਬੰਧਿਤ ਸਥਿਤੀ ਨੂੰ ਨਿਰਧਾਰਿਤ ਕਰਨ ਦੇਣਾ ਹੈ? "<annotation id="link">"ਸੈਟਿੰਗਾਂ ਵਿੱਚ ਆਗਿਆ ਦਿਓ।"</annotation></string>
    <string name="permgrouprequest_fineupgrade" msgid="2334242928821697672">"ਕੀ <xliff:g id="APP_NAME">&lt;b&gt;%1$s&lt;/b&gt;</xliff:g> ਦੀ ਟਿਕਾਣਾ ਪਹੁੰਚ ਨੂੰ ਅੰਦਾਜ਼ਨ ਤੋਂ ਸਹੀ ਟਿਕਾਣੇ \'ਤੇ ਬਦਲਣਾ ਹੈ?"</string>
    <string name="permgrouprequest_coarselocation" msgid="7244605063736425232">"ਕੀ &lt;b&gt;<xliff:g id="APP_NAME">%1$s</xliff:g>&lt;/b&gt; ਨੂੰ ਇਸ ਡੀਵਾਈਸ ਦੇ ਅੰਦਾਜ਼ਨ ਟਿਕਾਣੇ ਤੱਕ ਪਹੁੰਚ ਕਰਨ ਦੀ ਇਜਾਜ਼ਤ ਦੇਣੀ ਹੈ?"</string>
    <string name="permgrouprequest_finelocation_imagetext" msgid="1313062433398914334">"ਸਹੀ"</string>
    <string name="permgrouprequest_coarselocation_imagetext" msgid="8650605041483025297">"ਅੰਦਾਜ਼ਨ"</string>
    <string name="permgrouprequest_calendar" msgid="1493150855673603806">"ਕੀ &lt;b&gt;<xliff:g id="APP_NAME">%1$s</xliff:g>&lt;/b&gt; ਨੂੰ ਤੁਹਾਡੇ ਕੈਲੰਡਰ ਤੱਕ ਪਹੁੰਚ ਕਰਨੀ ਦੇਣੀ ਹੈ?"</string>
    <string name="permgrouprequest_sms" msgid="5672063688745420991">"ਕੀ &lt;b&gt;<xliff:g id="APP_NAME">%1$s</xliff:g>&lt;/b&gt; ਨੂੰ SMS ਸੁਨੇਹੇ ਭੇਜਣ ਅਤੇ ਦੇਖਣ ਦੇਣੇ ਹਨ?"</string>
    <!-- no translation found for permgrouprequest_storage (7426990523173124539) -->
    <skip />
    <!-- no translation found for permgrouprequest_storage_q_to_s (3942779386983426698) -->
    <skip />
    <!-- no translation found for permgrouprequest_storage_pre_q (1681166745228672009) -->
    <skip />
    <!-- no translation found for permgrouprequest_read_media_aural (5948278590400297839) -->
    <skip />
    <!-- no translation found for permgrouprequest_read_media_visual (4188474766470776052) -->
    <skip />
    <string name="permgrouprequest_microphone" msgid="2825208549114811299">"ਕੀ &lt;b&gt;<xliff:g id="APP_NAME">%1$s</xliff:g>&lt;/b&gt; ਨੂੰ ਆਡੀਓ ਰਿਕਾਰਡ ਕਰਨ ਦੇਣੀ ਹੈ?"</string>
    <string name="permgrouprequestdetail_microphone" msgid="8510456971528228861">"ਤੁਹਾਡੇ ਵੱਲੋਂ ਐਪ ਦੀ ਵਰਤੋਂ ਕਰਨ ਵੇਲੇ ਹੀ ਐਪ ਆਡੀਓ ਰਿਕਾਰਡ ਕਰ ਸਕੇਗੀ"</string>
    <string name="permgroupbackgroundrequest_microphone" msgid="8874462606796368183">"ਕੀ &lt;b&gt;<xliff:g id="APP_NAME">%1$s</xliff:g>&lt;/b&gt; ਨੂੰ ਆਡੀਓ ਰਿਕਾਰਡ ਕਰਨ ਦੀ ਇਜਾਜ਼ਤ ਦੇਣੀ ਹੈ?"</string>
    <string name="permgroupbackgroundrequestdetail_microphone" msgid="553702902263681838">"ਇਹ ਐਪ ਹਰ ਵੇਲੇ ਆਡੀਓ ਰਿਕਾਰਡ ਕਰਨ ਦੀ ਇਜਾਜ਼ਤ ਮੰਗ ਸਕਦੀ ਹੈ, ਉਦੋਂ ਵੀ ਜਦੋਂ ਤੁਸੀਂ ਐਪ ਦੀ ਵਰਤੋਂ ਨਾ ਕਰ ਰਹੇ ਹੋਵੋ। "<annotation id="link">"ਸੈਟਿੰਗਾਂ ਵਿੱਚ ਇਜਾਜ਼ਤ ਦਿਓ।"</annotation></string>
    <string name="permgroupupgraderequest_microphone" msgid="1362781696161233341">"ਕੀ &lt;b&gt;<xliff:g id="APP_NAME">%1$s</xliff:g>&lt;/b&gt; ਲਈ ਮਾਈਕ੍ਰੋਫ਼ੋਨ ਪਹੁੰਚ ਨੂੰ ਬਦਲਣਾ ਹੈ?"</string>
    <string name="permgroupupgraderequestdetail_microphone" msgid="2870497719571464239">"ਇਹ ਐਪ ਹਰ ਵੇਲੇ ਆਡੀਓ ਰਿਕਾਰਡ ਕਰਨ ਦੀ ਇਜਾਜ਼ਤ ਮੰਗਦੀ ਹੈ, ਉਦੋਂ ਵੀ ਜਦੋਂ ਤੁਸੀਂ ਐਪ ਦੀ ਵਰਤੋਂ ਨਾ ਕਰ ਰਹੇ ਹੋਵੋ। "<annotation id="link">"ਸੈਟਿੰਗਾਂ ਵਿੱਚ ਇਜਾਜ਼ਤ ਦਿਓ।"</annotation></string>
    <string name="permgrouprequest_activityRecognition" msgid="5415121592794230330">"ਕੀ &lt;b&gt;<xliff:g id="APP_NAME">%1$s</xliff:g>&lt;/b&gt; ਨੂੰ ਆਪਣੀ ਸਰੀਰਕ ਸਰਗਰਮੀ ਤੱਕ ਪਹੁੰਚ ਕਰਨ ਦੇਣੀ ਹੈ?"</string>
    <string name="permgrouprequest_camera" msgid="5123097035410002594">"ਕੀ &lt;b&gt;<xliff:g id="APP_NAME">%1$s</xliff:g>&lt;/b&gt; ਨੂੰ ਤਸਵੀਰਾਂ ਖਿੱਚਣ ਅਤੇ ਵੀਡੀਓ ਰਿਕਾਰਡ ਕਰਨ ਦੇਣਾ ਹੈ?"</string>
    <string name="permgrouprequestdetail_camera" msgid="9085323239764667883">"ਤੁਹਾਡੇ ਵੱਲੋਂ ਐਪ ਦੀ ਵਰਤੋਂ ਕਰਨ ਵੇਲੇ ਹੀ ਐਪ ਤਸਵੀਰਾਂ ਖਿੱਚ ਸਕੇਗੀ ਅਤੇ ਵੀਡੀਓ ਰਿਕਾਰਡ ਕਰ ਸਕੇਗੀ"</string>
    <string name="permgroupbackgroundrequest_camera" msgid="1274286575704213875">"ਕੀ &lt;b&gt;<xliff:g id="APP_NAME">%1$s</xliff:g>&lt;/b&gt; ਨੂੰ ਤਸਵੀਰਾਂ ਖਿੱਚਣ ਅਤੇ ਵੀਡੀਓ ਰਿਕਾਰਡ ਕਰਨ ਦੀ ਇਜਾਜ਼ਤ ਦੇਣੀ ਹੈ?"</string>
    <string name="permgroupbackgroundrequestdetail_camera" msgid="4458783509089859078">"ਇਹ ਐਪ ਹਰ ਵੇਲੇ ਤਸਵੀਰਾਂ ਖਿੱਚਣ ਅਤੇ ਵੀਡੀਓ ਰਿਕਾਰਡ ਕਰਨ ਦੀ ਇਜਾਜ਼ਤ ਮੰਗ ਸਕਦੀ ਹੈ, ਉਦੋਂ ਵੀ ਜਦੋਂ ਤੁਸੀਂ ਐਪ ਦੀ ਵਰਤੋਂ ਨਾ ਕਰ ਰਹੇ ਹੋਵੋ। "<annotation id="link">"ਸੈਟਿੰਗਾਂ ਵਿੱਚ ਇਜਾਜ਼ਤ ਦਿਓ।"</annotation></string>
    <string name="permgroupupgraderequest_camera" msgid="640758449200241582">"ਕੀ &lt;b&gt;<xliff:g id="APP_NAME">%1$s</xliff:g>&lt;/b&gt; ਲਈ ਕੈਮਰਾ ਪਹੁੰਚ ਨੂੰ ਬਦਲਣਾ ਹੈ?"</string>
    <string name="permgroupupgraderequestdetail_camera" msgid="6642747548010962597">"ਇਹ ਐਪ ਹਰ ਵੇਲੇ ਤਸਵੀਰਾਂ ਖਿੱਚਣ ਅਤੇ ਵੀਡੀਓ ਰਿਕਾਰਡ ਕਰਨ ਦੀ ਇਜਾਜ਼ਤ ਮੰਗਦੀ ਹੈ, ਉਦੋਂ ਵੀ ਜਦੋਂ ਤੁਸੀਂ ਐਪ ਦੀ ਵਰਤੋਂ ਨਾ ਕਰ ਰਹੇ ਹੋਵੋ। "<annotation id="link">"ਸੈਟਿੰਗਾਂ ਵਿੱਚ ਇਜਾਜ਼ਤ ਦਿਓ।"</annotation></string>
    <string name="permgrouprequest_calllog" msgid="2065327180175371397">"ਕੀ &lt;b&gt;<xliff:g id="APP_NAME">%1$s</xliff:g>&lt;/b&gt; ਨੂੰ ਤੁਹਾਡੇ ਫ਼ੋਨ ਦੇ ਕਾਲ ਲੌਗਾਂ ਤੱਕ ਪਹੁੰਚ ਕਰਨ ਦੇਣੀ ਹੈ?"</string>
    <string name="permgrouprequest_phone" msgid="1829234136997316752">"ਕੀ &lt;b&gt;<xliff:g id="APP_NAME">%1$s</xliff:g>&lt;/b&gt; ਨੂੰ ਫ਼ੋਨ ਕਾਲਾਂ ਕਰਨ ਅਤੇ ਉਨ੍ਹਾਂ ਦਾ ਪ੍ਰਬੰਧਨ ਕਰਨ ਦੇਣਾ ਹੈ?"</string>
    <string name="permgrouprequest_sensors" msgid="4397358316850652235">"ਕੀ &lt;b&gt;<xliff:g id="APP_NAME">%1$s</xliff:g>&lt;/b&gt; ਨੂੰ ਤੁਹਾਡੇ ਸਰੀਰ ਦੇ ਅਹਿਮ ਲੱਛਣਾਂ ਸੰਬੰਧੀ ਸੈਂਸਰ ਡਾਟੇ ਤੱਕ ਪਹੁੰਚ ਕਰਨ ਦੇਣੀ ਹੈ?"</string>
    <string name="permgroupupgraderequestdetail_sensors" msgid="6651914048792092835">"ਇਸ ਐਪ ਨੂੰ ਹਰ ਵੇਲੇ ਤੁਹਾਡੇ ਸਰੀਰ ਦੇ ਅਹਿਮ ਲੱਛਣਾਂ ਸੰਬੰਧੀ ਸੈਂਸਰ ਡਾਟੇ ਤੱਕ ਪਹੁੰਚ ਚਾਹੀਦੀ ਹੈ, ਭਾਵੇਂ ਤੁਸੀਂ ਐਪ ਦੀ ਵਰਤੋਂ ਕਰ ਰਹੇ ਹੋ ਜਾਂ ਨਹੀਂ। ਇਹ ਤਬਦੀਲੀ ਕਰਨ ਲਈ, "<annotation id="link">"ਸੈਟਿੰਗਾਂ \'ਤੇ ਜਾਓ।"</annotation></string>
    <string name="permgroupbackgroundrequest_sensors" msgid="5661924322018503886">"ਕੀ &lt;b&gt;<xliff:g id="APP_NAME">%1$s</xliff:g>&lt;/b&gt; ਨੂੰ ਤੁਹਾਡੇ ਸਰੀਰ ਦੇ ਅਹਿਮ ਲੱਛਣਾਂ ਸੰਬੰਧੀ ਸੈਂਸਰ ਡਾਟੇ ਤੱਕ ਪਹੁੰਚ ਕਰਨ ਦੇਣੀ ਹੈ?"</string>
    <string name="permgroupbackgroundrequestdetail_sensors" msgid="7726767635834043501">"ਐਪ ਦੀ ਵਰਤੋਂ ਨਾ ਕਰਨ ਵੇਲੇ ਵੀ, ਇਸ ਐਪ ਨੂੰ ਹਰ ਸਮੇਂ ਸਰੀਰ ਸੰਬੰਧੀ ਸੈਂਸਰ ਡਾਟੇ ਤੱਕ ਪਹੁੰਚ ਕਰਨ ਦੇਣ ਲਈ, "<annotation id="link">"ਸੈਟਿੰਗਾਂ \'ਤੇ ਜਾਓ।"</annotation></string>
    <string name="permgroupupgraderequest_sensors" msgid="7576527638411370468">"ਕੀ ਐਪ ਦੇ ਵਰਤੋਂ ਵਿੱਚ ਹੋਣ ਵੇਲੇ ਸਰੀਰ ਸੰਬੰਧੀ ਸੈਂਸਰ ਦੇ ਡਾਟੇ ਤੱਕ ਪਹੁੰਚ ਕਰਨ ਦੇਣ ਲਈ &lt;b&gt;<xliff:g id="APP_NAME">%1$s</xliff:g>&lt;/b&gt; ਨੂੰ ਆਗਿਆ ਦੇਣਾ ਜਾਰੀ ਰੱਖਣੀ ਹੈ?"</string>
    <string name="permgrouprequest_notifications" msgid="6396739062335106181">"ਕੀ &lt;b&gt;<xliff:g id="APP_NAME">%1$s</xliff:g>&lt;/b&gt; ਨੂੰ ਤੁਹਾਨੂੰ ਸੂਚਨਾਵਾਂ ਭੇਜਣ ਦੀ ਆਗਿਆ ਦੇਣੀ ਹੈ?"</string>
    <string name="permgrouprequestcontinue_notifications" msgid="3895098107355024027">"ਕੀ &lt;b&gt;<xliff:g id="APP_NAME">%1$s</xliff:g>&lt;/b&gt; ਨੂੰ ਤੁਹਾਨੂੰ ਸੂਚਨਾਵਾਂ ਭੇਜਣਾ ਜਾਰੀ ਰੱਖਣ ਦੇਣਾ ਹੈ?"</string>
    <string name="auto_granted_permissions" msgid="6009452264824455892">"ਨਿਯੰਤਰਿਤ ਇਜਾਜ਼ਤਾਂ"</string>
    <string name="auto_granted_location_permission_notification_title" msgid="1438871159268985993">"ਟਿਕਾਣੇ ਤੱਕ ਪਹੁੰਚ ਕੀਤੀ ਜਾ ਸਕਦੀ ਹੈ"</string>
    <string name="auto_granted_permission_notification_body" msgid="6919835973190443695">"ਤੁਹਾਡਾ ਆਈ.ਟੀ. ਪ੍ਰਸ਼ਾਸਕ <xliff:g id="APP_NAME">%s</xliff:g> ਨੂੰ ਤੁਹਾਡੇ ਟਿਕਾਣੇ ਤੱਕ ਪਹੁੰਚ ਕਰਨ ਦੇ ਰਿਹਾ ਹੈ"</string>
    <string name="other_permissions_label" msgid="8986184335503271992">"ਹੋਰ ਇਜਾਜ਼ਤਾਂ"</string>
    <string name="not_used_permissions_label" msgid="3939839426115141264">"ਸਿਸਟਮ ਵੱਲੋਂ ਵਰਤੀ ਗਈ ਇਜਾਜ਼ਤ"</string>
    <string name="not_used_permissions_description" msgid="7595514824169388718">"ਸਿਰਫ਼ ਸਿਸਟਮ ਐਪਲੀਕੇਸ਼ਨਾਂ ਵੱਲੋਂ ਵਰਤੀਆਂ ਗਈਆਂ ਇਜਾਜ਼ਤਾਂ"</string>
    <string name="additional_permissions_label" msgid="7693557637462569046">"ਵਧੀਕ ਇਜਾਜ਼ਤਾਂ"</string>
    <string name="additional_permissions_description" msgid="2186611950890732112">"ਐਪਲੀਕੇਸ਼ਨਾਂ ਦੁਆਰਾ ਪਰਿਭਾਸ਼ਿਤ ਕੀਤੀਆਂ ਇਜਾਜ਼ਤਾਂ"</string>
    <string name="privdash_label_camera" msgid="1426440033626198096">"ਕੈਮਰਾ"</string>
    <string name="privdash_label_microphone" msgid="8415035835803511693">"ਮਾਈਕ੍ਰੋਫ਼ੋਨ"</string>
    <string name="privdash_label_location" msgid="6882400763866489291">"ਟਿਕਾਣਾ"</string>
    <string name="privdash_label_other" msgid="3710394147423236033">"ਹੋਰ"</string>
    <string name="privdash_label_none" msgid="5991866260360484858">"ਕੋਈ ਨਹੀਂ"</string>
    <string name="privdash_label_24h" msgid="1512532123865375319">"ਪਿਛਲੇ\n24 ਘੰਟੇ"</string>
    <string name="privdash_label_7d" msgid="5645301995348656931">"ਪਿਛਲੇ\n7 ਦਿਨ"</string>
    <string name="exempt_mic_camera_info_label" msgid="6273581737010902815">"<xliff:g id="APP_NAME">%1$s</xliff:g> ਨੂੰ Android ਨਾਲ ਸੁਰੱਖਿਅਤ ਕੀਤਾ ਗਿਆ ਹੈ। ਕਿਉਂਕਿ ਇਸ ਡੀਵਾਈਸ \'ਤੇ ਤੁਹਾਡੇ ਡਾਟੇ \'ਤੇ ਪ੍ਰਕਿਰਿਆ ਕੀਤੀ ਜਾਂਦੀ ਹੈ, ਇਸ ਲਈ ਇਸ ਐਪ ਦੀ ਇਜਾਜ਼ਤ ਸੰਬੰਧੀ ਵਰਤੋਂ ਬਾਰੇ ਜਾਣਕਾਰੀ ਸਥਿਤੀ ਪੱਟੀ ਜਾਂ ਤੁਹਾਡੇ ਪਰਦੇਦਾਰੀ ਸੰਬੰਧੀ ਡੈਸ਼ਬੋਰਡ \'ਤੇ ਨਹੀਂ ਦਿਸਦੀ।"</string>
    <string name="exempt_info_label" msgid="6286190981253476699">"<xliff:g id="APP_NAME">%1$s</xliff:g> ਨੂੰ Android ਨਾਲ ਸੁਰੱਖਿਅਤ ਕੀਤਾ ਗਿਆ ਹੈ। ਕਿਉਂਕਿ ਇਸ ਡੀਵਾਈਸ \'ਤੇ ਤੁਹਾਡੇ ਡਾਟੇ \'ਤੇ ਪ੍ਰਕਿਰਿਆ ਕੀਤੀ ਜਾਂਦੀ ਹੈ, ਇਸ ਲਈ ਇਸ ਐਪ ਦੀ ਇਜਾਜ਼ਤ ਸੰਬੰਧੀ ਵਰਤੋਂ ਬਾਰੇ ਜਾਣਕਾਰੀ ਤੁਹਾਡੇ ਪਰਦੇਦਾਰੀ ਸੰਬੰਧੀ ਡੈਸ਼ਬੋਰਡ \'ਤੇ ਨਹੀਂ ਦਿਸਦੀ।"</string>
    <string name="blocked_camera_title" msgid="1128510551791284384">"ਡੀਵਾਈਸ ਦੇ ਕੈਮਰੇ ਨੂੰ ਬਲਾਕ ਕੀਤਾ ਗਿਆ ਹੈ"</string>
    <string name="blocked_microphone_title" msgid="1631517143648232585">"ਡੀਵਾਈਸ ਦੇ ਮਾਈਕ੍ਰੋਫ਼ੋਨ ਨੂੰ ਬਲਾਕ ਕੀਤਾ ਗਿਆ ਹੈ"</string>
    <string name="blocked_location_title" msgid="2005608279812892383">"ਡੀਵਾਈਸ ਟਿਕਾਣਾ ਬੰਦ ਹੈ"</string>
    <string name="blocked_sensor_summary" msgid="4443707628305027375">"ਐਪਾਂ ਅਤੇ ਸੇਵਾਵਾਂ ਲਈ"</string>
    <string name="blocked_mic_summary" msgid="8960466941528458347">"ਜਦੋਂ ਤੁਸੀਂ ਐਮਰਜੈਂਸੀ ਨੰਬਰ \'ਤੇ ਕਾਲ ਕਰਦੇ ਹੋ ਤਾਂ ਸ਼ਾਇਦ ਮਾਈਕ੍ਰੋਫ਼ੋਨ ਡਾਟਾ ਹਾਲੇ ਵੀ ਸਾਂਝਾ ਕੀਤਾ ਜਾ ਸਕਦਾ ਹੈ।"</string>
    <string name="blocked_sensor_button_label" msgid="6742092634984289658">"ਬਦਲੋ"</string>
    <string name="safety_center_dashboard_page_title" msgid="7514620345152008005">"ਸੁਰੱਖਿਆ ਅਤੇ ਪਰਦੇਦਾਰੀ"</string>
    <!-- no translation found for safety_center_rescan_button (8047036829052958144) -->
    <skip />
    <!-- no translation found for safety_center_issue_card_dismiss_button (5113965506144222402) -->
    <skip />
    <string name="security_settings" msgid="3808106921175271317">"ਸੁਰੱਖਿਆ ਸੈਟਿੰਗਾਂ"</string>
<<<<<<< HEAD
=======
    <string name="sensor_permissions_qs" msgid="4365989229426201877">"ਸੈਂਸਰ ਇਜਾਜ਼ਤਾਂ"</string>
    <string name="privacy_controls_qs" msgid="471793881466080745">"ਪਰਦੇਦਾਰੀ ਕੰਟਰੋਲ"</string>
    <string name="permissions_removed_qs" msgid="8957319130625294572">"ਇਜਾਜ਼ਤ ਹਟਾਈ ਗਈ"</string>
    <string name="camera_usage_qs" msgid="7943349178368641820">"ਕੈਮਰੇ ਦੀ ਜ਼ਿਆਦਾ ਵਰਤੋਂ ਬਾਰੇ ਦੇਖੋ"</string>
    <string name="microphone_usage_qs" msgid="2393193350541830472">"ਮਾਈਕ੍ਰੋਫ਼ੋਨ ਦੀ ਜ਼ਿਆਦਾ ਵਰਤੋਂ ਬਾਰੇ ਦੇਖੋ"</string>
    <string name="remove_camera_qs" msgid="8209716677879809162">"ਕੈਮਰਾ ਇਜਾਜ਼ਤ ਹਟਾਓ"</string>
    <string name="remove_microphone_qs" msgid="2893536836641560183">"ਮਾਈਕ੍ਰੋਫ਼ੋਨ ਇਜਾਜ਼ਤ ਹਟਾਓ"</string>
    <string name="manage_service_qs" msgid="7862555549364153805">"ਸੇਵਾ ਦਾ ਪ੍ਰਬੰਧਨ ਕਰੋ"</string>
    <string name="manage_permissions_qs" msgid="3780541819763475434">"ਇਜਾਜ਼ਤਾਂ ਦਾ ਪ੍ਰਬੰਧਨ ਕਰੋ"</string>
    <string name="active_call_usage_qs" msgid="8559974395932523391">"ਫ਼ੋਨ ਕਾਲ ਦੁਆਰਾ ਵਰਤਿਆ ਜਾ ਰਿਹਾ ਹੈ"</string>
    <string name="recent_call_usage_qs" msgid="743044899599410935">"ਹਾਲ ਹੀ ਵਿੱਚ ਫ਼ੋਨ ਕਾਲ ਵਿੱਚ ਵਰਤਿਆ ਗਿਆ"</string>
    <string name="active_app_usage_qs" msgid="4063912870936464727">"<xliff:g id="APP_NAME">%1$s</xliff:g> ਵੱਲੋਂ ਵਰਤਿਆ ਜਾ ਰਿਹਾ ਹੈ"</string>
    <string name="recent_app_usage_qs" msgid="6650259601306212327">"ਹਾਲ ਹੀ ਵਿੱਚ <xliff:g id="APP_NAME">%1$s</xliff:g> ਵੱਲੋਂ ਵਰਤਿਆ ਗਿਆ"</string>
    <string name="active_app_usage_1_qs" msgid="4325136375823357052">"<xliff:g id="APP_NAME">%1$s</xliff:g> (<xliff:g id="ATTRIBUTION_LABEL">%2$s</xliff:g>) ਵੱਲੋਂ ਵਰਤਿਆ ਜਾ ਰਿਹਾ ਹੈ"</string>
    <string name="recent_app_usage_1_qs" msgid="261450184773310741">"ਹਾਲ ਹੀ ਵਿੱਚ <xliff:g id="APP_NAME">%1$s</xliff:g> (<xliff:g id="ATTRIBUTION_LABEL">%2$s</xliff:g>) ਵੱਲੋਂ ਵਰਤਿਆ ਗਿਆ"</string>
    <string name="active_app_usage_2_qs" msgid="6107866785243565283">"<xliff:g id="APP_NAME">%1$s</xliff:g> (<xliff:g id="ATTRIBUTION_LABEL">%2$s</xliff:g> • <xliff:g id="PROXY_LABEL">%3$s</xliff:g>) ਵੱਲੋਂ ਵਰਤਿਆ ਜਾ ਰਿਹਾ ਹੈ"</string>
    <string name="recent_app_usage_2_qs" msgid="3591205954235694403">"ਹਾਲ ਹੀ ਵਿੱਚ <xliff:g id="APP_NAME">%1$s</xliff:g> (<xliff:g id="ATTRIBUTION_LABEL">%2$s</xliff:g> • <xliff:g id="PROXY_LABEL">%3$s</xliff:g>) ਵੱਲੋਂ ਵਰਤਿਆ ਗਿਆ"</string>
>>>>>>> 248ceefa
    <string name="safety_privacy_qs_tile_title" msgid="5431148204168066203">"ਸੁਰੱਖਿਆ ਅਤੇ ਪਰਦੇਦਾਰੀ"</string>
    <string name="safety_privacy_qs_tile_subtitle" msgid="3621544532041936749">"ਸਥਿਤੀ ਦੀ ਜਾਂਚ ਕਰੋ"</string>
</resources><|MERGE_RESOLUTION|>--- conflicted
+++ resolved
@@ -71,10 +71,8 @@
     <string name="app_permissions_info_button_label" msgid="7633312050729974623">"ਐਪ ਜਾਣਕਾਰੀ ਖੋਲ੍ਹੋ"</string>
     <string name="additional_permissions_more" msgid="5681220714755304407">"{count,plural, =1{# ਹੋਰ}one{# ਹੋਰ}other{# ਹੋਰ}}"</string>
     <string name="old_sdk_deny_warning" msgid="2382236998845153919">"ਇਹ ਐਪ Android ਦੇ ਕਿਸੇ ਪੁਰਾਣੇ ਵਰਜਨ ਲਈ ਬਣਾਈ ਗਈ ਸੀ। ਇਜਾਜ਼ਤ ਨੂੰ ਅਸਵੀਕਾਰ ਕਰਨ ਨਾਲ ਹੋ ਸਕਦਾ ਹੈ ਕਿ ਇਹ ਇਸਦੇ ਨਿਯਤ ਤਰੀਕੇ ਨਾਲ ਕੰਮ ਨਾ ਕਰੇ।"</string>
-    <!-- no translation found for storage_supergroup_warning_allow (103093462784523190) -->
-    <skip />
-    <!-- no translation found for storage_supergroup_warning_deny (6420765672683284347) -->
-    <skip />
+    <string name="storage_supergroup_warning_allow" msgid="103093462784523190">"ਇਹ ਐਪ Android ਦੇ ਕਿਸੇ ਪੁਰਾਣੇ ਵਰਜਨ ਲਈ ਬਣਾਈ ਗਈ ਸੀ। ਜੇ ਤੁਸੀਂ ਇਸਦੀ ਇਜਾਜ਼ਤ ਦੀ ਆਗਿਆ ਦਿੰਦੇ ਹੋ, ਤਾਂ ਸਾਰੀ ਸਟੋਰੇਜ (ਫ਼ੋਟੋਆਂ, ਵੀਡੀਓ, ਸੰਗੀਤ, ਆਡੀਓ ਅਤੇ ਹੋਰ ਫ਼ਾਈਲਾਂ ਸਮੇਤ) ਤੱਕ ਪਹੁੰਚ ਕਰਨ ਦੀ ਆਗਿਆ ਹੋਵੇਗੀ।"</string>
+    <string name="storage_supergroup_warning_deny" msgid="6420765672683284347">"ਇਹ ਐਪ Android ਦੇ ਕਿਸੇ ਪੁਰਾਣੇ ਵਰਜਨ ਲਈ ਬਣਾਈ ਗਈ ਸੀ। ਜੇ ਤੁਸੀਂ ਇਸ ਇਜਾਜ਼ਤ ਨੂੰ ਅਸਵੀਕਾਰ ਕਰਦੇ ਹੋ, ਤਾਂ ਸਾਰੀ ਸਟੋਰੇਜ (ਫ਼ੋਟੋਆਂ, ਵੀਡੀਓ, ਸੰਗੀਤ, ਆਡੀਓ ਅਤੇ ਹੋਰ ਫ਼ਾਈਲਾਂ ਸਮੇਤ) ਤੱਕ ਪਹੁੰਚ ਨੂੰ ਅਸਵੀਕਾਰ ਕੀਤਾ ਜਾਵੇਗਾ।"</string>
     <string name="default_permission_description" msgid="4624464917726285203">"ਕੋਈ ਅਗਿਆਤ ਕਾਰਵਾਈ ਕਰੋ"</string>
     <string name="app_permissions_group_summary" msgid="8788419008958284002">"<xliff:g id="COUNT_1">%2$d</xliff:g> ਵਿੱਚੋਂ <xliff:g id="COUNT_0">%1$d</xliff:g> ਐਪਾਂ ਨੂੰ ਆਗਿਆ ਦਿੱਤੀ"</string>
     <string name="app_permissions_group_summary2" msgid="4329922444840521150">"<xliff:g id="COUNT_0">%1$d</xliff:g>/<xliff:g id="COUNT_1">%2$d</xliff:g> ਐਪਾਂ ਨੂੰ ਇਜਾਜ਼ਤ ਦਿੱਤੀ"</string>
@@ -87,10 +85,8 @@
     <string name="location_settings" msgid="3624412509133422562">"ਟਿਕਾਣਾ ਸੈਟਿੰਗਾਂ"</string>
     <string name="location_warning" msgid="2381649060929040962">"<xliff:g id="APP_NAME">%1$s</xliff:g> ਇਸ ਡੀਵਾਈਸ ਲਈ ਟਿਕਾਣਾ ਸੇਵਾਵਾਂ ਦਾ ਇੱਕ ਪ੍ਰਦਾਨਕ ਹੈ। ਟਿਕਾਣਾ ਪਹੁੰਚ ਨੂੰ ਟਿਕਾਣਾ ਸੈਟਿੰਗਾਂ ਤੋਂ ਸੋਧਿਆ ਜਾ ਸਕਦਾ ਹੈ।"</string>
     <string name="system_warning" msgid="1173400963234358816">"ਜੇਕਰ ਤੁਸੀਂ ਇਸ ਇਜਾਜ਼ਤ ਨੂੰ ਅਸਵੀਕਾਰ ਕਰਦੇ ਹੋ, ਤਾਂ ਹੋ ਸਕਦਾ ਹੈ ਤੁਹਾਡੇ ਡੀਵਾਈਸ ਦੀਆਂ ਮੂਲ ਵਿਸ਼ੇਸ਼ਤਾਵਾਂ ਉਹਨਾਂ ਦੇ ਨਿਯਤ ਤਰੀਕੇ ਨਾਲ ਕੰਮ ਨਾ ਕਰਨ।"</string>
-    <!-- no translation found for deny_read_media_visual_warning (3982586279917232827) -->
-    <skip />
-    <!-- no translation found for deny_read_media_aural_warning (8928699919508646732) -->
-    <skip />
+    <string name="deny_read_media_visual_warning" msgid="3982586279917232827">"ਇਹ ਐਪ Android ਦੇ ਕਿਸੇ ਪੁਰਾਣੇ ਵਰਜਨ ਲਈ ਬਣਾਈ ਗਈ ਸੀ। ਜੇ ਤੁਸੀਂ ਫ਼ੋਟੋਆਂ ਅਤੇ ਵੀਡੀਓ ਤੱਕ ਇਸ ਐਪ ਦੀ ਪਹੁੰਚ ਨੂੰ ਅਸਵੀਕਾਰ ਕਰਦੇ ਹੋ, ਤਾਂ ਸੰਗੀਤ ਅਤੇ ਹੋਰ ਆਡੀਓ ਤੱਕ ਵੀ ਪਹੁੰਚ ਨੂੰ ਅਸਵੀਕਾਰ ਕਰ ਦਿੱਤਾ ਜਾਵੇਗਾ।"</string>
+    <string name="deny_read_media_aural_warning" msgid="8928699919508646732">"ਇਹ ਐਪ Android ਦੇ ਕਿਸੇ ਪੁਰਾਣੇ ਵਰਜਨ ਲਈ ਬਣਾਈ ਗਈ ਸੀ। ਜੇ ਤੁਸੀਂ ਸੰਗੀਤ ਅਤੇ ਹੋਰ ਆਡੀਓ ਤੱਕ ਇਸ ਐਪ ਦੀ ਪਹੁੰਚ ਨੂੰ ਅਸਵੀਕਾਰ ਕਰਦੇ ਹੋ, ਤਾਂ ਫ਼ੋਟੋਆਂ ਅਤੇ ਵੀਡੀਓ ਤੱਕ ਵੀ ਪਹੁੰਚ ਨੂੰ ਅਸਵੀਕਾਰ ਕਰ ਦਿੱਤਾ ਜਾਵੇਗਾ।"</string>
     <string name="cdm_profile_revoke_warning" msgid="4443893270719106700">"ਜੇ ਤੁਸੀਂ ਇਸ ਇਜਾਜ਼ਤ ਨੂੰ ਅਸਵੀਕਾਰ ਕਰਦੇ ਹੋ, ਤਾਂ ਹੋ ਸਕਦਾ ਹੈ ਕਿ ਇਸ ਐਪ ਵੱਲੋਂ ਪ੍ਰਬੰਧਨ ਕੀਤੀਆਂ ਜਾਂਦੀਆਂ ਤੁਹਾਡੇ ਡੀਵਾਈਸ ਦੀਆਂ ਕੁਝ ਵਿਸ਼ੇਸ਼ਤਾਵਾਂ ਉਹਨਾਂ ਦੇ ਨਿਯਤ ਤਰੀਕੇ ਮੁਤਾਬਕ ਕੰਮ ਨਾ ਕਰਨ।"</string>
     <string name="permission_summary_enforced_by_policy" msgid="4443598170942950519">"ਨੀਤੀ ਮੁਤਾਬਕ ਲਾਗੂ ਕੀਤਾ ਗਿਆ"</string>
     <string name="permission_summary_disabled_by_policy_background_only" msgid="221995005556362660">"ਨੀਤੀ ਵੱਲੋਂ ਬੈਕਗ੍ਰਾਊਂਡ ਪਹੁੰਚ ਨੂੰ ਬੰਦ ਕੀਤਾ ਗਿਆ"</string>
@@ -240,10 +236,8 @@
     <string name="permission_description_summary_sensors" msgid="1836045815643119949">"ਇਸ ਇਜਾਜ਼ਤ ਵਾਲੀਆਂ ਐਪਾਂ ਤੁਹਾਡੇ ਸਰੀਰ ਦੇ ਅਹਿਮ ਲੱਛਣਾਂ ਸੰਬੰਧੀ ਸੈਂਸਰ ਡਾਟੇ ਤੱਕ ਪਹੁੰਚ ਕਰ ਸਕਦੀਆਂ ਹਨ"</string>
     <string name="permission_description_summary_sms" msgid="725999468547768517">"ਇਸ ਇਜਾਜ਼ਤ ਵਾਲੀਆਂ ਐਪਾਂ SMS ਸੁਨੇਹੇ ਭੇਜ ਅਤੇ ਦੇਖ ਸਕਦੀਆਂ ਹਨ"</string>
     <string name="permission_description_summary_storage" msgid="6575759089065303346">"ਇਸ ਇਜਾਜ਼ਤ ਵਾਲੀਆਂ ਐਪਾਂ ਤੁਹਾਡੇ ਡੀਵਾਈਸ \'ਤੇ ਫ਼ੋਟੋਆਂ, ਮੀਡੀਆ ਅਤੇ ਫ਼ਾਈਲਾਂ ਤੱਕ ਪਹੁੰਚ ਕਰ ਸਕਦੀਆਂ ਹਨ"</string>
-    <!-- no translation found for permission_description_summary_read_media_aural (2789020637856210454) -->
-    <skip />
-    <!-- no translation found for permission_description_summary_read_media_visual (4210569227927436735) -->
-    <skip />
+    <string name="permission_description_summary_read_media_aural" msgid="2789020637856210454">"ਇਸ ਇਜਾਜ਼ਤ ਵਾਲੀਆਂ ਐਪਾਂ ਤੁਹਾਡੇ ਡੀਵਾਈਸ \'ਤੇ ਸੰਗੀਤ ਅਤੇ ਹੋਰ ਆਡੀਓ ਫ਼ਾਈਲਾਂ ਤੱਕ ਪਹੁੰਚ ਕਰ ਸਕਦੀਆਂ ਹਨ"</string>
+    <string name="permission_description_summary_read_media_visual" msgid="4210569227927436735">"ਇਸ ਇਜਾਜ਼ਤ ਵਾਲੀਆਂ ਐਪਾਂ ਤੁਹਾਡੇ ਡੀਵਾਈਸ \'ਤੇ ਫ਼ੋਟੋਆਂ ਅਤੇ ਵੀਡੀਓ ਤੱਕ ਪਹੁੰਚ ਕਰ ਸਕਦੀਆਂ ਹਨ"</string>
     <string name="app_permission_most_recent_summary" msgid="4292074449384040590">"ਪਿਛਲੀ ਵਾਰ ਪਹੁੰਚ: <xliff:g id="TIME_DATE">%1$s</xliff:g>"</string>
     <string name="app_permission_most_recent_denied_summary" msgid="7659497197737708112">"ਫਿਲਹਾਲ ਮਨ੍ਹਾ ਕੀਤਾ ਗਿਆ / ਪਿਛਲੀ ਵਾਰ ਪਹੁੰਚ ਕਰਨ ਦਾ ਸਮਾਂ: <xliff:g id="TIME_DATE">%1$s</xliff:g>"</string>
     <string name="app_permission_never_accessed_summary" msgid="401346181461975090">"ਕਦੇ ਪਹੁੰਚ ਨਹੀਂ ਕੀਤੀ"</string>
@@ -255,10 +249,8 @@
     <string name="allowed_storage_full" msgid="5356699280625693530">"ਸਾਰੀਆਂ ਫ਼ਾਈਲਾਂ ਦਾ ਪ੍ਰਬੰਧਨ ਕਰਨ ਦਿੱਤਾ ਗਿਆ"</string>
     <string name="ask_header" msgid="2633816846459944376">"ਹਰ ਵਾਰ ਪੁੱਛੋ"</string>
     <string name="denied_header" msgid="903209608358177654">"ਗੈਰ-ਮਨਜ਼ੂਰਸ਼ੁਦਾ"</string>
-    <!-- no translation found for storage_footer_warning_text (2242258357752432337) -->
-    <skip />
-    <!-- no translation found for storage_footer_hyperlink_text (7759955324552930974) -->
-    <skip />
+    <string name="storage_footer_warning_text" msgid="2242258357752432337">"ਤੁਹਾਡੇ ਡੀਵਾਈਸ ਲਈ ਅਹਿਮ ਪ੍ਰਕਾਰਜਾਤਮਕਤਾ ਮੁਹੱਈਆ ਕਰਵਾਉਣ ਵਾਲੀਆਂ ਕੁਝ ਐਪਾਂ ਤੁਹਾਡੀਆਂ ਸਾਰੀਆਂ ਫ਼ਾਈਲਾਂ ਤੱਕ ਖਾਸ ਪਹੁੰਚ ਰੱਖ ਸਕਦੀਆਂ ਹਨ"</string>
+    <string name="storage_footer_hyperlink_text" msgid="7759955324552930974">"ਉਹ ਐਪਾਂ ਦੇਖੋ ਜਿਨ੍ਹਾਂ ਨੂੰ ਸਾਰੀਆਂ ਫ਼ਾਈਲਾਂ ਤੱਕ ਪਹੁੰਚ ਹੈ"</string>
     <string name="days" msgid="609563020985571393">"{count,plural, =1{1 ਦਿਨ}one{# ਦਿਨ}other{# ਦਿਨ}}"</string>
     <string name="hours" msgid="3447767892295843282">"{count,plural, =1{1 ਘੰਟਾ}one{# ਘੰਟਾ}other{# ਘੰਟੇ}}"</string>
     <string name="minutes" msgid="4408293038068503157">"{count,plural, =1{1 ਮਿੰਟ}one{# ਮਿੰਟ}other{# ਮਿੰਟ}}"</string>
@@ -276,10 +268,7 @@
     <string name="post_drive_permission_decision_reminder_summary_1_app_2_permissions" msgid="671791184670801301">"ਗੱਡੀ ਚਲਾਉਂਦੇ ਸਮੇਂ, ਤੁਸੀਂ <xliff:g id="APP">%1$s</xliff:g> ਨੂੰ <xliff:g id="PERMISSION_1">%2$s</xliff:g> ਅਤੇ <xliff:g id="PERMISSION_2">%3$s</xliff:g> ਤੱਕ ਪਹੁੰਚ ਦਿੱਤੀ ਹੈ"</string>
     <string name="post_drive_permission_decision_reminder_summary_1_app_multi_permission" msgid="4080701771111456927">"ਗੱਡੀ ਚਲਾਉਂਦੇ ਸਮੇਂ, ਤੁਸੀਂ <xliff:g id="APP">%2$s</xliff:g> ਨੂੰ <xliff:g id="COUNT">%1$d</xliff:g> ਇਜਾਜ਼ਤਾਂ ਦਿੱਤੀਆਂ ਹਨ"</string>
     <string name="post_drive_permission_decision_reminder_summary_multi_apps" msgid="5253882771252863902">"{count,plural, =1{ਗੱਡੀ ਚਲਾਉਂਦੇ ਸਮੇਂ, ਤੁਸੀਂ <xliff:g id="APP_0">%1$s</xliff:g> ਅਤੇ # ਹੋਰ ਐਪ ਨੂੰ ਪਹੁੰਚ ਦਿੱਤੀ ਹੈ}one{ਗੱਡੀ ਚਲਾਉਂਦੇ ਸਮੇਂ, ਤੁਸੀਂ <xliff:g id="APP_1">%1$s</xliff:g> ਅਤੇ # ਹੋਰ ਐਪ ਨੂੰ ਪਹੁੰਚ ਦਿੱਤੀ ਹੈ}other{ਗੱਡੀ ਚਲਾਉਂਦੇ ਸਮੇਂ, ਤੁਸੀਂ <xliff:g id="APP_1">%1$s</xliff:g> ਅਤੇ # ਹੋਰ ਐਪਾਂ ਨੂੰ ਪਹੁੰਚ ਦਿੱਤੀ ਹੈ}}"</string>
-<<<<<<< HEAD
-=======
     <string name="go_to_settings" msgid="1053735612211228335">"ਸੈਟਿੰਗਾਂ \'ਤੇ ਜਾਓ"</string>
->>>>>>> 248ceefa
     <string name="auto_revoke_setting_subtitle" msgid="8631720570723050460">"ਕੁਝ ਐਪਾਂ ਨੂੰ ਕਈ ਮਹੀਨਿਆਂ ਤੋਂ ਵਰਤਿਆ ਨਹੀਂ ਗਿਆ"</string>
     <string name="permissions_removed_category_title" msgid="1064754271178447643">"ਹਟਾਈਆਂ ਗਈਆਂ ਇਜਾਜ਼ਤਾਂ"</string>
     <string name="permission_removed_page_title" msgid="2627436155091001209">"ਇਜਾਜ਼ਤਾਂ ਨੂੰ ਹਟਾਇਆ ਗਿਆ"</string>
@@ -461,16 +450,11 @@
     <string name="permgrouprequest_coarselocation_imagetext" msgid="8650605041483025297">"ਅੰਦਾਜ਼ਨ"</string>
     <string name="permgrouprequest_calendar" msgid="1493150855673603806">"ਕੀ &lt;b&gt;<xliff:g id="APP_NAME">%1$s</xliff:g>&lt;/b&gt; ਨੂੰ ਤੁਹਾਡੇ ਕੈਲੰਡਰ ਤੱਕ ਪਹੁੰਚ ਕਰਨੀ ਦੇਣੀ ਹੈ?"</string>
     <string name="permgrouprequest_sms" msgid="5672063688745420991">"ਕੀ &lt;b&gt;<xliff:g id="APP_NAME">%1$s</xliff:g>&lt;/b&gt; ਨੂੰ SMS ਸੁਨੇਹੇ ਭੇਜਣ ਅਤੇ ਦੇਖਣ ਦੇਣੇ ਹਨ?"</string>
-    <!-- no translation found for permgrouprequest_storage (7426990523173124539) -->
-    <skip />
-    <!-- no translation found for permgrouprequest_storage_q_to_s (3942779386983426698) -->
-    <skip />
-    <!-- no translation found for permgrouprequest_storage_pre_q (1681166745228672009) -->
-    <skip />
-    <!-- no translation found for permgrouprequest_read_media_aural (5948278590400297839) -->
-    <skip />
-    <!-- no translation found for permgrouprequest_read_media_visual (4188474766470776052) -->
-    <skip />
+    <string name="permgrouprequest_storage" msgid="7426990523173124539">"ਕੀ &lt;b&gt;<xliff:g id="APP_NAME">%1$s</xliff:g>&lt;/b&gt; ਨੂੰ ਤੁਹਾਡੇ ਡੀਵਾਈਸ \'ਤੇ &lt;b&gt;ਫ਼ਾਈਲਾਂ ਅਤੇ ਦਸਤਾਵੇਜ਼ਾਂ&lt;/b&gt; ਤੱਕ ਪਹੁੰਚ ਕਰਨ ਦੇਣੀ ਹੈ?"</string>
+    <string name="permgrouprequest_storage_q_to_s" msgid="3942779386983426698">"ਕੀ &lt;b&gt;<xliff:g id="APP_NAME">%1$s</xliff:g>&lt;/b&gt; ਨੂੰ ਤੁਹਾਡੇ ਡੀਵਾਈਸ \'ਤੇ &lt;b&gt;ਫ਼ੋਟੋਆਂ, ਵੀਡੀਓ, ਸੰਗੀਤ, ਅਤੇ ਆਡੀਓ&lt;/b&gt; ਤੱਕ ਪਹੁੰਚ ਕਰਨ ਦੇਣੀ ਹੈ?"</string>
+    <string name="permgrouprequest_storage_pre_q" msgid="1681166745228672009">"&lt;b&gt;<xliff:g id="APP_NAME">%1$s</xliff:g>&lt;/b&gt; ਨੂੰ ਤੁਹਾਡੇ ਡੀਵਾਈਸ \'ਤੇ &lt;b&gt;ਫ਼ੋਟੋਆਂ, ਵੀਡੀਓ, ਸੰਗੀਤ, ਆਡੀਓ ਅਤੇ ਹੋਰ ਫ਼ਾਈਲਾਂ&lt;/b&gt; ਤੱਕ ਪਹੁੰਚ ਕਰਨ ਦੇਣੀ ਹੈ?"</string>
+    <string name="permgrouprequest_read_media_aural" msgid="5948278590400297839">"ਕੀ &lt;b&gt;<xliff:g id="APP_NAME">%1$s</xliff:g>&lt;/b&gt; ਨੂੰ ਤੁਹਾਡੇ ਡੀਵਾਈਸ \'ਤੇ ਸੰਗੀਤ ਅਤੇ ਹੋਰ ਆਡੀਓ ਫ਼ਾਈਲਾਂ ਤੱਕ ਪਹੁੰਚ ਕਰਨ ਦੇਣੀ ਹੈ?"</string>
+    <string name="permgrouprequest_read_media_visual" msgid="4188474766470776052">"ਕੀ &lt;b&gt;<xliff:g id="APP_NAME">%1$s</xliff:g>&lt;/b&gt; ਨੂੰ ਇਸ ਡੀਵਾਈਸ ਦੀਆਂ ਫ਼ੋਟੋਆਂ ਅਤੇ ਵੀਡੀਓ ਤੱਕ ਪਹੁੰਚ ਕਰਨ ਦੇਣੀ ਹੈ?"</string>
     <string name="permgrouprequest_microphone" msgid="2825208549114811299">"ਕੀ &lt;b&gt;<xliff:g id="APP_NAME">%1$s</xliff:g>&lt;/b&gt; ਨੂੰ ਆਡੀਓ ਰਿਕਾਰਡ ਕਰਨ ਦੇਣੀ ਹੈ?"</string>
     <string name="permgrouprequestdetail_microphone" msgid="8510456971528228861">"ਤੁਹਾਡੇ ਵੱਲੋਂ ਐਪ ਦੀ ਵਰਤੋਂ ਕਰਨ ਵੇਲੇ ਹੀ ਐਪ ਆਡੀਓ ਰਿਕਾਰਡ ਕਰ ਸਕੇਗੀ"</string>
     <string name="permgroupbackgroundrequest_microphone" msgid="8874462606796368183">"ਕੀ &lt;b&gt;<xliff:g id="APP_NAME">%1$s</xliff:g>&lt;/b&gt; ਨੂੰ ਆਡੀਓ ਰਿਕਾਰਡ ਕਰਨ ਦੀ ਇਜਾਜ਼ਤ ਦੇਣੀ ਹੈ?"</string>
@@ -517,13 +501,9 @@
     <string name="blocked_mic_summary" msgid="8960466941528458347">"ਜਦੋਂ ਤੁਸੀਂ ਐਮਰਜੈਂਸੀ ਨੰਬਰ \'ਤੇ ਕਾਲ ਕਰਦੇ ਹੋ ਤਾਂ ਸ਼ਾਇਦ ਮਾਈਕ੍ਰੋਫ਼ੋਨ ਡਾਟਾ ਹਾਲੇ ਵੀ ਸਾਂਝਾ ਕੀਤਾ ਜਾ ਸਕਦਾ ਹੈ।"</string>
     <string name="blocked_sensor_button_label" msgid="6742092634984289658">"ਬਦਲੋ"</string>
     <string name="safety_center_dashboard_page_title" msgid="7514620345152008005">"ਸੁਰੱਖਿਆ ਅਤੇ ਪਰਦੇਦਾਰੀ"</string>
-    <!-- no translation found for safety_center_rescan_button (8047036829052958144) -->
-    <skip />
-    <!-- no translation found for safety_center_issue_card_dismiss_button (5113965506144222402) -->
-    <skip />
+    <string name="safety_center_rescan_button" msgid="8047036829052958144">"ਸਕੈਨ ਕਰੋ"</string>
+    <string name="safety_center_issue_card_dismiss_button" msgid="5113965506144222402">"ਖਾਰਜ ਕਰੋ"</string>
     <string name="security_settings" msgid="3808106921175271317">"ਸੁਰੱਖਿਆ ਸੈਟਿੰਗਾਂ"</string>
-<<<<<<< HEAD
-=======
     <string name="sensor_permissions_qs" msgid="4365989229426201877">"ਸੈਂਸਰ ਇਜਾਜ਼ਤਾਂ"</string>
     <string name="privacy_controls_qs" msgid="471793881466080745">"ਪਰਦੇਦਾਰੀ ਕੰਟਰੋਲ"</string>
     <string name="permissions_removed_qs" msgid="8957319130625294572">"ਇਜਾਜ਼ਤ ਹਟਾਈ ਗਈ"</string>
@@ -541,7 +521,6 @@
     <string name="recent_app_usage_1_qs" msgid="261450184773310741">"ਹਾਲ ਹੀ ਵਿੱਚ <xliff:g id="APP_NAME">%1$s</xliff:g> (<xliff:g id="ATTRIBUTION_LABEL">%2$s</xliff:g>) ਵੱਲੋਂ ਵਰਤਿਆ ਗਿਆ"</string>
     <string name="active_app_usage_2_qs" msgid="6107866785243565283">"<xliff:g id="APP_NAME">%1$s</xliff:g> (<xliff:g id="ATTRIBUTION_LABEL">%2$s</xliff:g> • <xliff:g id="PROXY_LABEL">%3$s</xliff:g>) ਵੱਲੋਂ ਵਰਤਿਆ ਜਾ ਰਿਹਾ ਹੈ"</string>
     <string name="recent_app_usage_2_qs" msgid="3591205954235694403">"ਹਾਲ ਹੀ ਵਿੱਚ <xliff:g id="APP_NAME">%1$s</xliff:g> (<xliff:g id="ATTRIBUTION_LABEL">%2$s</xliff:g> • <xliff:g id="PROXY_LABEL">%3$s</xliff:g>) ਵੱਲੋਂ ਵਰਤਿਆ ਗਿਆ"</string>
->>>>>>> 248ceefa
     <string name="safety_privacy_qs_tile_title" msgid="5431148204168066203">"ਸੁਰੱਖਿਆ ਅਤੇ ਪਰਦੇਦਾਰੀ"</string>
     <string name="safety_privacy_qs_tile_subtitle" msgid="3621544532041936749">"ਸਥਿਤੀ ਦੀ ਜਾਂਚ ਕਰੋ"</string>
 </resources>