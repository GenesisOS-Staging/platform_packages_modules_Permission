--- conflicted
+++ resolved
@@ -37,8 +37,8 @@
     </permission-set>
 
     <permission-set name="location">
+        <permission name="android.permission.ACCESS_COARSE_LOCATION" />
         <permission name="android.permission.ACCESS_FINE_LOCATION" />
-        <permission name="android.permission.ACCESS_COARSE_LOCATION" />
     </permission-set>
 
     <permission-set name="coarse_location">
@@ -69,6 +69,7 @@
 
     <permission-set name="sensors">
         <permission name="android.permission.BODY_SENSORS" />
+        <permission name="android.permission.BODY_SENSORS_BACKGROUND" minSdkVersion="33" />
     </permission-set>
 
     <permission-set name="storage">
@@ -80,6 +81,10 @@
         <permission name="android.permission.BLUETOOTH_ADVERTISE" minSdkVersion="31" />
         <permission name="android.permission.BLUETOOTH_CONNECT" minSdkVersion="31" />
         <permission name="android.permission.BLUETOOTH_SCAN" minSdkVersion="31" />
+    </permission-set>
+
+    <permission-set name="notifications">
+        <permission name="android.permission.POST_NOTIFICATIONS" minSdkVersion="33" />
     </permission-set>
 
     <role
@@ -124,6 +129,10 @@
             <permission-set name="sms" />
             <permission name="android.permission.READ_CALL_LOG" />
             <permission name="android.permission.ACCESS_BLOBS_ACROSS_USERS" minSdkVersion="31" />
+            <permission name="android.permission.READ_ASSISTANT_APP_SEARCH_DATA"
+                minSdkVersion="33"/>
+            <permission name="android.permission.SUBSCRIBE_TO_KEYGUARD_LOCKED_STATE"
+                minSdkVersion="33" />
         </permissions>
         <app-op-permissions>
             <app-op-permission name="android.permission.SYSTEM_ALERT_WINDOW" />
@@ -202,6 +211,16 @@
                     <data scheme="tel" />
                 </intent-filter>
             </activity>
+            <service minTargetSdkVersion="33" permission="android.permission.BIND_INCALL_SERVICE">
+                <meta-data name="android.telecom.IN_CALL_SERVICE_UI" value="true" />
+                <meta-data
+                    name="android.telecom.IN_CALL_SERVICE_CAR_MODE_UI"
+                    value="true"
+                    prohibited="true" />
+                <intent-filter>
+                    <action name="android.telecom.InCallService" />
+                </intent-filter>
+            </service>
         </required-components>
         <permissions>
             <permission-set name="phone" />
@@ -209,6 +228,7 @@
             <permission-set name="sms" />
             <permission-set name="microphone" />
             <permission-set name="camera" />
+            <permission-set name="notifications" />
         </permissions>
         <app-op-permissions>
             <app-op-permission name="android.permission.SYSTEM_ALERT_WINDOW" />
@@ -297,6 +317,7 @@
             <permission-set name="storage" />
             <permission-set name="microphone" />
             <permission-set name="camera" />
+            <permission-set name="notifications" />
             <permission name="android.permission.START_FOREGROUND_SERVICES_FROM_BACKGROUND" minSdkVersion="31" />
         </permissions>
         <app-ops>
@@ -362,6 +383,7 @@
             </activity>
         </required-components>
         <permissions>
+            <permission-set name="notifications" />
             <permission name="android.permission.START_FOREGROUND_SERVICES_FROM_BACKGROUND" minSdkVersion="31" />
             <permission name="android.permission.OBSERVE_SENSOR_PRIVACY" minSdkVersion="31" />
         </permissions>
@@ -406,6 +428,9 @@
                 </intent-filter>
             </preferred-activity>
         </preferred-activities>
+        <permissions>
+            <permission name="android.permission.READ_HOME_APP_SEARCH_DATA" minSdkVersion="33"/>
+        </permissions>
     </role>
 
     <!--- @see android.telecom.CallRedirectionService -->
@@ -448,6 +473,9 @@
                 </intent-filter>
             </service>
         </required-components>
+        <permissions>
+            <permission-set name="notifications" />
+        </permissions>
         <app-op-permissions>
             <app-op-permission name="android.permission.SYSTEM_ALERT_WINDOW" />
         </app-op-permissions>
@@ -473,7 +501,7 @@
 
     <role
         name="android.app.role.SYSTEM_AUTOMOTIVE_CLUSTER"
-        behavior="SystemAutomotiveClusterRoleBehavior"
+        behavior="AutomotiveRoleBehavior"
         defaultHolders="config_systemAutomotiveCluster"
         exclusive="true"
         minSdkVersion="31"
@@ -511,6 +539,7 @@
 
     <role
         name="android.app.role.SYSTEM_AUTOMOTIVE_PROJECTION"
+        allowBypassingQualification="true"
         defaultHolders="config_systemAutomotiveProjection"
         exclusive="false"
         minSdkVersion="31"
@@ -521,13 +550,18 @@
             <permission-set name="microphone" />
             <permission-set name="location" />
             <permission-set name="nearby_devices" />
+            <permission-set name="notifications" />
+            <permission name="android.permission.ADD_ALWAYS_UNLOCKED_DISPLAY" minSdkVersion="33" />
             <permission name="android.permission.CALL_PHONE" />
+            <permission name="android.permission.CREATE_VIRTUAL_DEVICE" minSdkVersion="33" />
             <permission name="android.permission.READ_CALENDAR" />
             <permission name="android.permission.READ_CALL_LOG" />
             <permission name="android.permission.READ_CONTACTS" />
             <permission name="android.permission.READ_PHONE_STATE" />
             <permission name="android.permission.RECEIVE_SMS" />
+            <permission name="android.permission.REQUEST_COMPANION_PROFILE_AUTOMOTIVE_PROJECTION" minSdkVersion="33" />
             <permission name="android.permission.SEND_SMS" />
+            <permission name="android.permission.TOGGLE_AUTOMOTIVE_PROJECTION" minSdkVersion="33" />
         </permissions>
     </role>
 
@@ -542,6 +576,7 @@
         visible="false">
         <permissions>
             <!-- Used for CTS testing -->
+            <permission name="android.permission.CREATE_VIRTUAL_DEVICE" minSdkVersion="33" />
             <permission name="android.permission.ACCESS_RCS_USER_CAPABILITY_EXCHANGE" />
             <permission name="android.permission.PERFORM_IMS_SINGLE_REGISTRATION" />
             <permission name="android.permission.BACKGROUND_CAMERA" />
@@ -550,6 +585,17 @@
             <permission name="android.permission.OBSERVE_SENSOR_PRIVACY" />
             <permission name="android.permission.MANAGE_SENSOR_PRIVACY" />
             <permission name="android.permission.READ_GLOBAL_APP_SEARCH_DATA" />
+            <permission name="android.permission.TOGGLE_AUTOMOTIVE_PROJECTION" minSdkVersion="33" />
+            <permission name="android.permission.SET_DEFAULT_ACCOUNT_FOR_CONTACTS"
+                minSdkVersion="33" />
+            <permission name="android.permission.REQUEST_COMPANION_PROFILE_AUTOMOTIVE_PROJECTION"
+                minSdkVersion="33" />
+            <permission name="android.permission.MANAGE_SAFETY_CENTER"
+                minSdkVersion="33" />
+            <permission name="android.permission.ADD_TRUSTED_DISPLAY" minSdkVersion="33" />
+            <permission name="android.permission.ADD_ALWAYS_UNLOCKED_DISPLAY" minSdkVersion="33" />
+            <permission name="android.permission.SUBSCRIBE_TO_KEYGUARD_LOCKED_STATE"
+                minSdkVersion="33" />
         </permissions>
     </role>
 
@@ -563,6 +609,8 @@
         visible="false">
         <permissions>
             <permission name="android.permission.ACCESS_RCS_USER_CAPABILITY_EXCHANGE" />
+            <permission name="android.permission.SET_DEFAULT_ACCOUNT_FOR_CONTACTS"
+                minSdkVersion="33" />
         </permissions>
     </role>
 
@@ -611,7 +659,10 @@
         systemOnly="true"
         visible="false" >
         <permissions>
+            <permission-set name="notifications" />
+            <permission name="android.permission.ACCESS_AMBIENT_CONTEXT_EVENT" minSdkVersion="33"/>
             <permission name="android.permission.ACCESS_INSTANT_APPS"/>
+            <permission name="android.permission.START_CROSS_PROFILE_ACTIVITIES" minSdkVersion="33"/>
             <permission name="android.permission.SUSPEND_APPS"/>
             <permission name="android.permission.SYSTEM_APPLICATION_OVERLAY"/>
         </permissions>
@@ -691,6 +742,7 @@
             <permission name="android.permission.MANAGE_APP_PREDICTIONS" />
             <permission name="android.permission.UNLIMITED_SHORTCUTS_API_CALLS" />
             <permission name="android.permission.MANAGE_SEARCH_UI" />
+            <permission name="android.permission.MANAGE_WALLPAPER_EFFECTS_GENERATION" minSdkVersion="33" />
             <permission name="android.permission.READ_EXTERNAL_STORAGE" />
             <permission name="android.permission.READ_PEOPLE_DATA" />
             <permission name="android.permission.READ_GLOBAL_APP_SEARCH_DATA" />
@@ -772,6 +824,7 @@
         systemOnly="true"
         visible="false">
         <permissions>
+            <permission-set name="notifications" />
             <permission name="android.permission.CAPTURE_AUDIO_OUTPUT" />
             <permission name="android.permission.CAPTURE_MEDIA_OUTPUT" />
             <permission name="android.permission.CAPTURE_VOICE_COMMUNICATION_OUTPUT" />
@@ -780,6 +833,7 @@
             <permission name="android.permission.MODIFY_PHONE_STATE" />
             <permission name="android.permission.RECORD_AUDIO" />
             <permission name="android.permission.SYSTEM_APPLICATION_OVERLAY" />
+            <permission name="android.permission.SET_SYSTEM_AUDIO_CAPTION" minSdkVersion="33" />
         </permissions>
     </role>
 
@@ -851,6 +905,7 @@
         <permissions>
             <permission name="android.permission.MANAGE_UI_TRANSLATION" />
             <permission name="android.permission.SYSTEM_APPLICATION_OVERLAY" />
+            <permission name="android.permission.READ_CLIPBOARD_IN_BACKGROUND" minSdkVersion="33" />
         </permissions>
     </role>
 
@@ -893,6 +948,39 @@
     </role>
 
     <!---
+      ~ A role for the system package that is allowed to manage documents (e.g., attach files etc.)
+      ~ on the device.
+      ~ A package holding this role must comply with the requirements outlined in the Android CDD
+      ~ section "2.2.3. Software" under heading "3.2.3.1/H-0-1".
+      ~ Example link for Android 11:
+      ~ https://source.android.com/compatibility/11/android-11-cdd#2_2_3_software
+    -->
+    <role
+        name="android.app.role.SYSTEM_DOCUMENT_MANAGER"
+        behavior="DocumentManagerRoleBehavior"
+        exclusive="true"
+        minSdkVersion="33"
+        static="true"
+        systemOnly="true"
+        visible="false">
+        <required-components>
+            <!--- Flag value is MATCH_DISABLED_COMPONENTS-->
+            <activity queryFlags="0x00000200">
+                <intent-filter>
+                    <action name="android.intent.action.OPEN_DOCUMENT" />
+                    <category name="android.intent.category.OPENABLE" />
+                    <data mimeType="*/*" />
+                </intent-filter>
+            </activity>
+        </required-components>
+        <permissions>
+            <permission name="android.permission.MANAGE_DOCUMENTS" />
+            <permission name="android.permission.CACHE_CONTENT" />
+            <permission name="android.permission.REMOVE_TASKS" />
+        </permissions>
+    </role>
+
+    <!---
       ~ A role for the system package that serves as the activity recognizer on the device.
       ~ This is the application that provides the data behind the activity recognition
       ~ runtime permission.
@@ -919,6 +1007,7 @@
       -->
     <role
         name="android.app.role.SYSTEM_UI"
+        behavior="SystemUiRoleBehavior"
         defaultHolders="config_systemUi"
         exclusive="true"
         minSdkVersion="31"
@@ -926,6 +1015,7 @@
         systemOnly="true"
         visible="false">
         <permissions>
+            <permission-set name="notifications" />
             <permission name="android.permission.MANAGE_SENSOR_PRIVACY" />
             <permission name="android.permission.OBSERVE_SENSOR_PRIVACY" />
         </permissions>
@@ -948,8 +1038,6 @@
         </permissions>
     </role>
 
-<<<<<<< HEAD
-=======
     <!---
       ~ A role for the companion device package that create and manage connections to connected
       ~ devices and perform app streaming to the devices.
@@ -1185,5 +1273,4 @@
             <permission-set name="notifications" />
         </permissions>
     </role>
->>>>>>> 48e5900c
 </roles>