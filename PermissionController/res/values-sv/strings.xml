<?xml version="1.0" encoding="UTF-8"?>
<!--  Copyright (C) 2007 The Android Open Source Project

     Licensed under the Apache License, Version 2.0 (the "License");
     you may not use this file except in compliance with the License.
     You may obtain a copy of the License at

          http://www.apache.org/licenses/LICENSE-2.0

     Unless required by applicable law or agreed to in writing, software
     distributed under the License is distributed on an "AS IS" BASIS,
     WITHOUT WARRANTIES OR CONDITIONS OF ANY KIND, either express or implied.
     See the License for the specific language governing permissions and
     limitations under the License.
 -->

<resources xmlns:android="http://schemas.android.com/apk/res/android"
    xmlns:xliff="urn:oasis:names:tc:xliff:document:1.2">
    <string name="app_name" msgid="6098036489833144040">"Behörighetsansvarig"</string>
    <string name="ok" msgid="1936281769725676272">"OK"</string>
    <string name="permission_search_keyword" msgid="1214451577494730543">"behörigheter"</string>
    <string name="cancel" msgid="8943320028373963831">"Avbryt"</string>
    <string name="back" msgid="6249950659061523680">"Tillbaka"</string>
    <string name="available" msgid="6007778121920339498">"Tillgänglig"</string>
    <string name="blocked" msgid="9195547604866033708">"Blockerad"</string>
    <string name="uninstall_or_disable" msgid="4496612999740858933">"Avinstallera eller inaktivera"</string>
    <string name="app_not_found_dlg_title" msgid="6029482906093859756">"Appen hittades inte"</string>
    <string name="grant_dialog_button_deny" msgid="88262611492697192">"Tillåt inte"</string>
    <string name="grant_dialog_button_deny_and_dont_ask_again" msgid="1748925431574312595">"Tillåt inte och fråga inte igen"</string>
    <string name="grant_dialog_button_no_upgrade" msgid="8344732743633736625">"Behåll När appen används"</string>
    <string name="grant_dialog_button_no_upgrade_one_time" msgid="5125892775684968694">"Behåll Bara den här gången"</string>
    <string name="grant_dialog_button_more_info" msgid="213350268561945193">"Mer info"</string>
    <string name="grant_dialog_button_deny_anyway" msgid="7225905870668915151">"Tillåt inte ändå"</string>
    <string name="grant_dialog_button_dismiss" msgid="1930399742250226393">"Stäng"</string>
    <string name="current_permission_template" msgid="7452035392573329375">"<xliff:g id="CURRENT_PERMISSION_INDEX">%1$s</xliff:g> av <xliff:g id="PERMISSION_COUNT">%2$s</xliff:g>"</string>
    <string name="permission_warning_template" msgid="2247087781222679458">"Tillåter du &lt;b&gt;<xliff:g id="APP_NAME">%1$s</xliff:g>&lt;/b&gt; att göra följande: <xliff:g id="ACTION">%2$s</xliff:g>?"</string>
    <string name="permission_add_background_warning_template" msgid="1812914855915092273">"Vill du alltid tillåta att &lt;b&gt;<xliff:g id="APP_NAME">%1$s</xliff:g>&lt;/b&gt; <xliff:g id="ACTION">%2$s</xliff:g>?"</string>
    <string name="allow_permission_foreground_only" msgid="116465816039675404">"Bara när appen används"</string>
    <string name="allow_permission_always" msgid="5194342531206054051">"Alltid"</string>
    <string name="deny_permission_deny_and_dont_ask_again" msgid="6106035221490102341">"Tillåt inte och fråga inte igen"</string>
    <string name="permission_revoked_count" msgid="4785082705441547086">"<xliff:g id="COUNT">%1$d</xliff:g> har inaktiverats"</string>
    <string name="permission_revoked_all" msgid="3397649017727222283">"alla har inaktiverats"</string>
    <string name="permission_revoked_none" msgid="9213345075484381180">"inga har inaktiverats"</string>
    <string name="grant_dialog_button_allow" msgid="5314677880021102550">"Tillåt"</string>
    <string name="grant_dialog_button_allow_always" msgid="4485552579273565981">"Tillåt alltid"</string>
    <string name="grant_dialog_button_allow_foreground" msgid="501896824973636533">"När du använder appen"</string>
    <string name="grant_dialog_button_change_to_precise_location" msgid="3273115879467236033">"Ändra till exakt plats"</string>
    <string name="grant_dialog_button_keey_approximate_location" msgid="438025182769080011">"Behåll ungefärlig plats"</string>
    <string name="grant_dialog_button_allow_one_time" msgid="2618088516449706391">"Bara den här gången"</string>
    <string name="grant_dialog_button_allow_background" msgid="8236044729434367833">"Tillåt alltid"</string>
    <string name="grant_dialog_button_allow_all_files" msgid="4955436994954829894">"Tillåt hantering av alla filer"</string>
    <string name="grant_dialog_button_allow_media_only" msgid="4832877658422573832">"Tillåt åtkomst till mediefiler"</string>
    <string name="app_permissions_breadcrumb" msgid="5136969550489411650">"Appar"</string>
    <string name="app_permissions" msgid="3369917736607944781">"Appbehörigheter"</string>
    <string name="unused_apps" msgid="2058057455175955094">"Appar som inte används"</string>
    <string name="no_unused_apps" msgid="12809387670415295">"Inga appar som inte används"</string>
    <string name="zero_unused_apps" msgid="9024448554157499748">"0 appar som inte används"</string>
    <string name="review_permission_decisions" msgid="309559429150613632">"Senaste behörighetsbesluten"</string>
    <string name="review_permission_decisions_view_all" msgid="90391040431566130">"Visa alla nyligen fattade behörighetsbeslut"</string>
    <string name="review_permission_decisions_empty" msgid="8120775336417279806">"Inga behörighetsbeslut har fattats nyligen"</string>
    <string name="auto_permission_manager_summary" msgid="9157438376234301354">"Hantera dataåtkomst till kalendern, samtalsloggar och annat"</string>
    <string name="granted_permission_decision" msgid="7824827491551861365">"Du beviljade åtkomst till <xliff:g id="PERMISSION_NAME">%2$s</xliff:g> för <xliff:g id="APP_NAME">%1$s</xliff:g>"</string>
    <string name="denied_permission_decision" msgid="5308961501779563781">"Du nekade åtkomst till <xliff:g id="PERMISSION_NAME">%2$s</xliff:g> för <xliff:g id="APP_NAME">%1$s</xliff:g>"</string>
    <string name="days_ago" msgid="6650359081551335629">"{count,plural, =0{I dag}=1{För en dag sedan}other{För # dagar sedan}}"</string>
    <string name="app_disable_dlg_positive" msgid="7418444149981904940">"Inaktivera app"</string>
    <string name="app_disable_dlg_text" msgid="3126943217146120240">"Om du inaktiverar den här appen kan det påverka Android och andra appar så att de inte längre fungerar som de ska. Du kan inte radera appen eftersom den har förinstallerats på enheten. Om du inaktiverar appen döljs den på enheten."</string>
    <string name="app_permission_manager" msgid="3903811137630909550">"Behörighetshantering"</string>
    <string name="never_ask_again" msgid="4728762438198560329">"Fråga inte igen"</string>
    <string name="no_permissions" msgid="3881676756371148563">"Inga behörigheter"</string>
    <string name="additional_permissions" msgid="5801285469338873430">"Ytterligare behörigheter"</string>
    <string name="app_permissions_info_button_label" msgid="7633312050729974623">"Öppna appinformation"</string>
    <string name="additional_permissions_more" msgid="5681220714755304407">"{count,plural, =1{# till}other{# till}}"</string>
    <string name="old_sdk_deny_warning" msgid="2382236998845153919">"Den här appen utformades för en äldre version av Android. Om du nekar appen behörighet kan det hända att den inte längre fungerar som den ska."</string>
    <!-- no translation found for storage_supergroup_warning_allow (103093462784523190) -->
    <skip />
    <!-- no translation found for storage_supergroup_warning_deny (6420765672683284347) -->
    <skip />
    <string name="default_permission_description" msgid="4624464917726285203">"utför en okänd åtgärd"</string>
    <string name="app_permissions_group_summary" msgid="8788419008958284002">"<xliff:g id="COUNT_0">%1$d</xliff:g> av <xliff:g id="COUNT_1">%2$d</xliff:g> appar tillåts"</string>
    <string name="app_permissions_group_summary2" msgid="4329922444840521150">"<xliff:g id="COUNT_0">%1$d</xliff:g>/<xliff:g id="COUNT_1">%2$d</xliff:g> appar tillåts"</string>
    <string name="menu_show_system" msgid="4254021607027872504">"Visa systemet"</string>
    <string name="menu_hide_system" msgid="3855390843744028465">"Dölj systemet"</string>
    <string name="menu_show_7_days_data" msgid="8979611198508523706">"Visa senaste sju dagarna"</string>
    <string name="menu_show_24_hours_data" msgid="8228054833323380780">"Visa senaste 24 timmarna"</string>
    <string name="manage_permission" msgid="2895385393037061964">"Hantera behörighet"</string>
    <string name="no_apps" msgid="2412612731628386816">"Inga appar"</string>
    <string name="location_settings" msgid="3624412509133422562">"Platsinställningar"</string>
    <string name="location_warning" msgid="2381649060929040962">"<xliff:g id="APP_NAME">%1$s</xliff:g> är en platstjänstleverantör för enheten. Platsåtkomsten kan redigeras i platsinställningarna."</string>
    <string name="system_warning" msgid="1173400963234358816">"Om du nekar appen behörighet kan det hända att grundläggande funktioner på enheten inte fungerar som de ska."</string>
    <!-- no translation found for deny_read_media_visual_warning (3982586279917232827) -->
    <skip />
    <!-- no translation found for deny_read_media_aural_warning (8928699919508646732) -->
    <skip />
    <string name="cdm_profile_revoke_warning" msgid="4443893270719106700">"Om du nekar appen behörighet kan det hända att vissa funktioner på enheten som hanteras av appen inte fungerar som de ska."</string>
    <string name="permission_summary_enforced_by_policy" msgid="4443598170942950519">"Enligt policyn"</string>
    <string name="permission_summary_disabled_by_policy_background_only" msgid="221995005556362660">"Åtkomst i bakgrunden har inaktiverats av en princip"</string>
    <string name="permission_summary_enabled_by_policy_background_only" msgid="8287675974767104279">"Åtkomst i bakgrunden har aktiverats av en princip"</string>
    <string name="permission_summary_enabled_by_policy_foreground_only" msgid="3844582916889767831">"Åtkomst i förgrunden har aktiverats av en princip"</string>
    <string name="permission_summary_enforced_by_admin" msgid="822702574117248700">"Styrs av administratören"</string>
    <string name="permission_summary_disabled_by_admin_background_only" msgid="3127091456731845646">"Åtkomst i bakgrunden har inaktiverats av administratören"</string>
    <string name="permission_summary_enabled_by_admin_background_only" msgid="9132423838440275757">"Åtkomst i bakgrunden har aktiverats av administratören"</string>
    <string name="permission_summary_enabled_by_admin_foreground_only" msgid="1298432715610745358">"Åtkomst i förgrunden har aktiverats av administratören"</string>
    <string name="permission_summary_enabled_system_fixed" msgid="2438344700184127274">"Behörigheten behövs för att enheten ska fungera"</string>
    <!-- no translation found for background_access_chooser_dialog_choices:0 (1351721623256561996) -->
    <!-- no translation found for background_access_chooser_dialog_choices:1 (9127301153688725448) -->
    <!-- no translation found for background_access_chooser_dialog_choices:2 (4305536986042401191) -->
    <string name="permission_access_always" msgid="1474641821883823446">"Tillåt alltid"</string>
    <string name="permission_access_only_foreground" msgid="7801170728159326195">"Tillåt bara när appen används"</string>
    <string name="permission_access_never" msgid="4647014230217936900">"Tillåt inte"</string>
    <string name="loading" msgid="4789365003890741082">"Läser in …"</string>
    <string name="all_permissions" msgid="6911125611996872522">"Alla behörigheter"</string>
    <string name="other_permissions" msgid="2901186127193849594">"Andra appbehörigheter"</string>
    <string name="permission_request_title" msgid="8790310151025020126">"Begäran om behörighet"</string>
    <string name="screen_overlay_title" msgid="6977038513913222078">"Skärmöverlagring har upptäckts"</string>
    <string name="screen_overlay_message" msgid="5622563069757142102">"Innan du kan ändra den här behörighetsinställningen måste du inaktivera skärmöverlagring under Inställningar &gt; Appar"</string>
    <string name="screen_overlay_button" msgid="4655005928054025250">"Öppna inställningarna"</string>
    <string name="wear_not_allowed_dlg_title" msgid="1429467891296932713">"Android Wear"</string>
    <string name="wear_not_allowed_dlg_text" msgid="512340555334769098">"Åtgärder för att installera/avinstallera stöds inte på Wear."</string>
    <string name="permission_review_title_template_install" msgid="1284337937156289081">"Välj vad du vill ge &lt;b&gt;<xliff:g id="APP_NAME">%1$s</xliff:g>&lt;/b&gt; åtkomst till"</string>
    <string name="permission_review_title_template_update" msgid="3232333580548588657">"&lt;b&gt;<xliff:g id="APP_NAME">%1$s</xliff:g>&lt;/b&gt; har uppdaterats. Välj vad du vill ge appen åtkomst till."</string>
    <string name="review_button_cancel" msgid="2191147944056548886">"Avbryt"</string>
    <string name="review_button_continue" msgid="2527918375047602199">"Fortsätt"</string>
    <string name="new_permissions_category" msgid="552995090178417611">"Nya behörigheter"</string>
    <string name="current_permissions_category" msgid="4292990083585728880">"Nuvarande behörighet"</string>
    <string name="message_staging" msgid="9110563899955511866">"Provkör appen …"</string>
    <string name="app_name_unknown" msgid="1319665005754048952">"Okänd"</string>
    <string name="permission_usage_title" msgid="1568233336351734538">"Integritetsöversikt"</string>
    <string name="auto_permission_usage_summary" msgid="7335667266743337075">"Visa vilka appar som nyligen har använt behörigheter"</string>
    <string name="permission_group_usage_title" msgid="2595013198075285173">"Användning av <xliff:g id="PERMGROUP">%1$s</xliff:g>"</string>
    <string name="perm_usage_adv_info_title" msgid="3357831829538873708">"Se andra behörigheter"</string>
    <string name="perm_usage_adv_info_summary_2_items" msgid="3702175198750127822">"<xliff:g id="PERMGROUP_0">%1$s</xliff:g>, <xliff:g id="PERMGROUP_1">%2$s</xliff:g>"</string>
    <string name="perm_usage_adv_info_summary_more_items" msgid="949055326299562218">"<xliff:g id="PERMGROUP_0">%1$s</xliff:g>, <xliff:g id="PERMGROUP_1">%2$s</xliff:g> och <xliff:g id="NUM">%3$s</xliff:g> till"</string>
    <string name="permission_group_usage_subtitle_24h" msgid="5120155996322114181">"Tidslinje för när appar har använt <xliff:g id="PERMGROUP">%1$s</xliff:g> under de senaste 24 timmarna"</string>
    <string name="permission_group_usage_subtitle_7d" msgid="1465828402260324654">"Tidslinje för när appar har använt <xliff:g id="PERMGROUP">%1$s</xliff:g> under de senaste sju dagarna"</string>
    <string name="permission_usage_access_dialog_subtitle" msgid="4171772805196955753">"När denna app använde behörigheten <xliff:g id="PERMGROUP">%1$s</xliff:g>"</string>
    <string name="permission_usage_access_dialog_learn_more" msgid="7121468469493184613">"Läs mer"</string>
    <string name="manage_permission_summary" msgid="4117555482684114317">"Styr appåtkomst till <xliff:g id="PERMGROUP">%1$s</xliff:g>"</string>
    <string name="auto_permission_usage_timeline_summary" msgid="2713135806453218703">"<xliff:g id="ACCESS_TIME">%1$s</xliff:g> • <xliff:g id="SUMMARY_TEXT">%2$s</xliff:g>"</string>
    <string name="history_preference_subtext_2" msgid="1521763591164293683">"<xliff:g id="APP_NAME">%1$s</xliff:g> • <xliff:g id="TRUNCATED_TIME">%2$s</xliff:g>"</string>
    <string name="history_preference_subtext_3" msgid="758761785983094351">"<xliff:g id="ATTRIBUTION_NAME">%1$s</xliff:g> • <xliff:g id="APP_NAME">%2$s</xliff:g> • <xliff:g id="TRUNCATED_TIME">%3$s</xliff:g>"</string>
    <string name="duration_used_days" msgid="8293010131040301793">"{count,plural, =1{1 dag}other{# dagar}}"</string>
    <string name="duration_used_hours" msgid="1128716208752263576">"{count,plural, =1{1 timme}other{# timmar}}"</string>
    <string name="duration_used_minutes" msgid="5335824115042576567">"{count,plural, =1{1 min}other{# min}}"</string>
    <string name="duration_used_seconds" msgid="6543746449171675028">"{count,plural, =1{1 sek}other{# sek}}"</string>
    <string name="permission_usage_any_permission" msgid="6358023078298106997">"Alla behörigheter"</string>
    <string name="permission_usage_any_time" msgid="3802087027301631827">"När som helst"</string>
    <string name="permission_usage_last_7_days" msgid="7386221251886130065">"Senaste 7 dagarna"</string>
    <string name="permission_usage_last_day" msgid="1512880889737305115">"De senaste 24 timmarna"</string>
    <string name="permission_usage_last_hour" msgid="3866005205535400264">"Senaste timmen"</string>
    <string name="permission_usage_last_15_minutes" msgid="9077554653436200702">"De senaste 15 minuterna"</string>
    <string name="permission_usage_last_minute" msgid="7297055967335176238">"Senaste minuten"</string>
    <string name="no_permission_usages" msgid="9119517454177289331">"Ingen behörighetsanvändning"</string>
    <string name="permission_usage_list_title_any_time" msgid="8718257027381592407">"Den senaste åtkomsten när som helst"</string>
    <string name="permission_usage_list_title_last_7_days" msgid="9048542342670890615">"Den senaste åtkomsten under de senaste sju dagarna"</string>
    <string name="permission_usage_list_title_last_day" msgid="8730907824567238461">"Den senaste åtkomsten under de senaste 24 timmarna"</string>
    <string name="permission_usage_list_title_last_hour" msgid="6624161487623223716">"Den senaste åtkomsten under den senaste timmen"</string>
    <string name="permission_usage_list_title_last_15_minutes" msgid="8615062016024296833">"Den senaste åtkomsten under den senaste kvarten"</string>
    <string name="permission_usage_list_title_last_minute" msgid="3572792262919886849">"Den senaste åtkomsten under den senaste minuten"</string>
    <string name="permission_usage_bar_chart_title_any_time" msgid="2845251288192246754">"Behörighetsanvändning under valfri period"</string>
    <string name="permission_usage_bar_chart_title_last_7_days" msgid="5796577162176938349">"Behörighetsanvändning under de senaste sju dagarna"</string>
    <string name="permission_usage_bar_chart_title_last_day" msgid="7950805735777472871">"Behörighetsanvändning under de senaste 24 timmarna"</string>
    <string name="permission_usage_bar_chart_title_last_hour" msgid="6571647509660009185">"Behörighetsanvändning under den senaste timmen"</string>
    <string name="permission_usage_bar_chart_title_last_15_minutes" msgid="2743143675412824819">"Behörighetsanvändning under den senaste kvarten"</string>
    <string name="permission_usage_bar_chart_title_last_minute" msgid="820450867183487607">"Behörighetsanvändning under den senaste minuten"</string>
    <string name="permission_usage_preference_summary_not_used_24h" msgid="3087783232178611025">"Har inte använts under de senaste 24 timmarna"</string>
    <string name="permission_usage_preference_summary_not_used_7d" msgid="4592301300810120096">"Har inte använts under de senaste sju dagarna"</string>
    <string name="permission_usage_preference_label" msgid="8343167938128676378">"{count,plural, =1{Används av 1 app}other{Används av # appar}}"</string>
    <string name="permission_usage_view_details" msgid="6675335735468752787">"Visa alla i översikten"</string>
    <string name="app_permission_usage_filter_label" msgid="7182861154638631550">"Filtreras efter: <xliff:g id="PERM">%1$s</xliff:g>"</string>
    <string name="app_permission_usage_remove_filter" msgid="2926157607436428207">"Ta bort filter"</string>
    <string name="filter_by_title" msgid="7300368602759958031">"Filtrera efter"</string>
    <string name="filter_by_permissions" msgid="7613462963111282568">"Filtrera efter behörigheter"</string>
    <string name="filter_by_time" msgid="6667864816999691642">"Filtrera efter klockslag"</string>
    <string name="sort_spinner_most_permissions" msgid="1704349738096822836">"Flest behörigheter"</string>
    <string name="sort_spinner_most_accesses" msgid="5283913004357220161">"Flest åtkomster"</string>
    <string name="sort_spinner_recent" msgid="7513845273076525203">"Senaste"</string>
    <string name="sort_by_app" msgid="4055799843051138087">"Sortera efter appanvändning"</string>
    <string name="sort_by_time" msgid="5435045320002150456">"Sortera efter tid"</string>
    <string name="item_separator" msgid="4030255389809224513">", "</string>
    <string name="permission_usage_refresh" msgid="2264056346561305420">"Uppdatera"</string>
    <string name="permission_history_title" msgid="8340081285133025225">"Behörighetshistorik"</string>
    <string name="permission_history_category_today" msgid="7496389369158806620">"I dag"</string>
    <string name="permission_history_category_yesterday" msgid="7242517121222012521">"I går"</string>
    <string name="app_permission_usage_title" msgid="6676802437831981822">"Appens behörighetsanvändning"</string>
    <string name="app_permission_usage_summary" msgid="390383661936709672">"Åtkomst: <xliff:g id="NUM">%1$s</xliff:g> gånger. Användningstid totalt: <xliff:g id="DURATION">%2$s</xliff:g>. Användes senast för <xliff:g id="TIME">%3$s</xliff:g> sedan."</string>
    <string name="app_permission_usage_summary_no_duration" msgid="3698475875179457400">"Åtkomst: <xliff:g id="NUM">%1$s</xliff:g> gånger. Användes senast för <xliff:g id="TIME">%2$s</xliff:g> sedan."</string>
    <string name="app_permission_button_allow" msgid="5808039516494774647">"Tillåt"</string>
    <string name="app_permission_button_allow_all_files" msgid="1792232272599018825">"Tillåt hantering av alla filer"</string>
    <string name="app_permission_button_allow_media_only" msgid="2834282724426046154">"Tillåt endast åtkomst till media"</string>
    <string name="app_permission_button_allow_always" msgid="4573292371734011171">"Tillåt alltid"</string>
    <string name="app_permission_button_allow_foreground" msgid="1991570451498943207">"Tillåt bara när appen används"</string>
    <string name="app_permission_button_ask" msgid="3342950658789427">"Fråga varje gång"</string>
    <string name="app_permission_button_deny" msgid="6016454069832050300">"Tillåt inte"</string>
    <string name="precise_image_description" msgid="6349638632303619872">"Exakt plats"</string>
    <string name="approximate_image_description" msgid="938803699637069884">"Ungefärlig plats"</string>
    <string name="app_permission_location_accuracy" msgid="7166912915040018669">"Använd exakt plats"</string>
    <string name="app_permission_location_accuracy_subtitle" msgid="2654077606404987210">"När exakt plats har inaktiverats har appar åtkomst till din ungefärliga plats"</string>
    <string name="app_permission_title" msgid="2090897901051370711">"Behörighet till <xliff:g id="PERM">%1$s</xliff:g>"</string>
    <string name="app_permission_header" msgid="2951363137032603806">"Åtkomst till <xliff:g id="PERM">%1$s</xliff:g> för appen"</string>
    <string name="app_permission_footer_app_permissions_link" msgid="4926890342636587393">"Visa alla behörigheter för <xliff:g id="APP">%1$s</xliff:g>"</string>
    <string name="app_permission_footer_permission_apps_link" msgid="3941988129992794327">"Visa alla appar med den här behörigheten"</string>
    <string name="assistant_mic_label" msgid="1011432357152323896">"Visa mikrofonanvändning för assistenten"</string>
    <string name="unused_apps_category_title" msgid="2988455616845243901">"Inställningar för appar som inte används"</string>
    <string name="auto_revoke_label" msgid="5068393642936571656">"Ta bort behörigheter om en app inte används"</string>
    <string name="unused_apps_label" msgid="2595428768404901064">"Ta bort behörigheter och frigör utrymme"</string>
    <string name="unused_apps_label_v2" msgid="7058776770056517980">"Pausa appaktivitet om appen inte används"</string>
    <string name="unused_apps_summary" msgid="8839466950318403115">"Ta bort behörigheter, radera tillfälliga filer och hindra aviseringar"</string>
    <string name="auto_revoke_summary" msgid="5867548789805911683">"Behörigheter tas bort av säkerhetsskäl från den här appen om den inte används på några månader."</string>
    <string name="auto_revoke_summary_with_permissions" msgid="389712086597285013">"Följande behörigheter tas bort av säkerhetsskäl från appen om den inte används på några månader: <xliff:g id="PERMS">%1$s</xliff:g>"</string>
    <string name="auto_revoked_apps_page_summary" msgid="6594753657893756536">"Behörigheter har tagits bort av säkerhetsskäl från appar som inte har använts på några månader."</string>
    <string name="auto_revoke_open_app_message" msgid="8075556291711205039">"Öppna appen om du vill tillåta de behörigheter som krävs igen."</string>
    <string name="auto_revoke_disabled" msgid="8697684442991567188">"Automatisk borttagning är just nu inaktiverat för den här appen."</string>
    <string name="auto_revocable_permissions_none" msgid="8334929619113991466">"Inga behörigheter som kan återkallas automatiskt är beviljade just nu"</string>
    <string name="auto_revocable_permissions_one" msgid="5299112369449458176">"Behörigheten <xliff:g id="PERM">%1$s</xliff:g> tas bort."</string>
    <string name="auto_revocable_permissions_two" msgid="4874067408752041716">"Behörigheterna <xliff:g id="PERM_0">%1$s</xliff:g> och <xliff:g id="PERM_1">%2$s</xliff:g> tas bort."</string>
    <string name="auto_revocable_permissions_many" msgid="1521807896206032992">"Behörigheter som tas bort: <xliff:g id="PERMS">%1$s</xliff:g>."</string>
    <string name="auto_manage_title" msgid="7693181026874842935">"Hantera behörigheter automatiskt"</string>
    <string name="off" msgid="1438489226422866263">"Av"</string>
    <string name="auto_revoked_app_summary_one" msgid="7093213590301252970">"Följande behörighet har tagits bort: <xliff:g id="PERMISSION_NAME">%s</xliff:g>"</string>
    <string name="auto_revoked_app_summary_two" msgid="1910545340763709389">"Följande behörigheter har tagits bort: <xliff:g id="PERMISSION_NAME_0">%1$s</xliff:g> och <xliff:g id="PERMISSION_NAME_1">%2$s</xliff:g>"</string>
    <string name="auto_revoked_app_summary_many" msgid="5930976230827378798">"<xliff:g id="PERMISSION_NAME">%1$s</xliff:g> och <xliff:g id="NUMBER">%2$s</xliff:g> andra behörigheter har tagits bort"</string>
    <string name="unused_apps_page_title" msgid="6986983535677572559">"Appar som inte används"</string>
    <string name="unused_apps_page_summary" msgid="1867593913217272155">"Följande händer om en app inte används på några månader:\n\n• Behörigheter tas bort för att skydda din data\n• Aviseringar stoppas för att spara batteri\n• Tillfälliga filer tas bort för att frigöra lagringsutrymme\n\nÖppna appen om du vill ge behörigheter och tillåta aviseringar på nytt."</string>
    <string name="unused_apps_page_tv_summary" msgid="3685907153054355671">"Följande händer om en app inte används på några månader:\n\n• Behörigheter tas bort för att skydda din data\n• Tillfälliga filer tas bort för att frigöra lagringsutrymme\n\nÖppna appen om du vill ge behörigheter på nytt."</string>
    <string name="last_opened_category_title" msgid="7871347400611202595">"Öppnades senast för över <xliff:g id="NUMBER">%s</xliff:g> månader sedan"</string>
    <string name="last_opened_summary" msgid="5248984030024968808">"Appen öppnades senast den <xliff:g id="DATE">%s</xliff:g>"</string>
    <string name="last_opened_summary_short" msgid="1646067226191176825">"Öppnades senast <xliff:g id="DATE">%s</xliff:g>"</string>
    <string name="app_permission_footer_special_file_access" msgid="1884202176147657788">"Om du tillåter hantering av alla filer kan appen komma åt, redigera och radera alla filer i det vanliga lagringsutrymmet på denna enhet eller anslutna lagringsenheter. Appen kan komma åt filer utan att du tillfrågas."</string>
    <string name="special_file_access_dialog" msgid="583804114020740610">"Vill du tillåta att den här appen får komma åt, redigera och radera filer på enheten och eventuella anslutna lagringsenheter? Appen kan komma åt filer utan att du tillfrågas."</string>
    <string name="permission_description_summary_generic" msgid="5401399408814903391">"Appar med den här behörigheten kan: <xliff:g id="DESCRIPTION">%1$s</xliff:g>"</string>
    <string name="permission_description_summary_activity_recognition" msgid="2652850576497070146">"Appar med den här behörigheten får åtkomst till din fysiska aktivitet, till exempel promenader, cykelturer, körning, stegräkning och annat"</string>
    <string name="permission_description_summary_calendar" msgid="103329982944411010">"Appar med den här behörigheten får åtkomst till din kalender"</string>
    <string name="permission_description_summary_call_log" msgid="7321437186317577624">"Appar med den här behörigheten kan läsa och skriva samtalshistoriken"</string>
    <string name="permission_description_summary_camera" msgid="108004375101882069">"Appar med den här behörigheten kan ta foton och spela in video"</string>
    <string name="permission_description_summary_contacts" msgid="2337798886460408996">"Appar med den här behörigheten får åtkomst till dina kontakter"</string>
    <string name="permission_description_summary_location" msgid="2817531799933480694">"Appar med den här behörigheten får åtkomst till enhetens plats"</string>
    <string name="permission_description_summary_nearby_devices" msgid="8269183818275073741">"Appar med den här behörigheten kan hitta, ansluta till och fastställa relativ position för enheter i närheten"</string>
    <string name="permission_description_summary_microphone" msgid="630834800308329907">"Appar med den här behörigheten kan spela in ljud"</string>
    <string name="permission_description_summary_phone" msgid="4515277217435233619">"Appar med den här behörigheten kan ringa och hantera telefonsamtal"</string>
    <string name="permission_description_summary_sensors" msgid="1836045815643119949">"Appar med den här behörigheten får åtkomst till sensordata om vitalparametrar"</string>
    <string name="permission_description_summary_sms" msgid="725999468547768517">"Appar med den här behörigheten kan skicka och visa sms"</string>
    <string name="permission_description_summary_storage" msgid="6575759089065303346">"Appar med den här behörigheten får åtkomst till foton, media och filer på enheten"</string>
    <!-- no translation found for permission_description_summary_read_media_aural (2789020637856210454) -->
    <skip />
    <!-- no translation found for permission_description_summary_read_media_visual (4210569227927436735) -->
    <skip />
    <string name="app_permission_most_recent_summary" msgid="4292074449384040590">"Användes senast: <xliff:g id="TIME_DATE">%1$s</xliff:g>"</string>
    <string name="app_permission_most_recent_denied_summary" msgid="7659497197737708112">"Nekad för närvarande/Senaste åtkomst: <xliff:g id="TIME_DATE">%1$s</xliff:g>"</string>
    <string name="app_permission_never_accessed_summary" msgid="401346181461975090">"Aldrig använd"</string>
    <string name="app_permission_never_accessed_denied_summary" msgid="6596000497490905146">"Nekad/Aldrig använd"</string>
    <string name="allowed_header" msgid="7769277978004790414">"Tillåts"</string>
    <string name="allowed_always_header" msgid="6455903312589013545">"Tillåts alltid"</string>
    <string name="allowed_foreground_header" msgid="6845655788447833353">"Tillåts bara vid användning"</string>
    <string name="allowed_storage_scoped" msgid="5383645873719086975">"Tillåts endast åtkomst till media"</string>
    <string name="allowed_storage_full" msgid="5356699280625693530">"Tillåts att hantera alla filer"</string>
    <string name="ask_header" msgid="2633816846459944376">"Fråga varje gång"</string>
    <string name="denied_header" msgid="903209608358177654">"Tillåts inte"</string>
    <!-- no translation found for storage_footer_warning_text (2242258357752432337) -->
    <skip />
    <!-- no translation found for storage_footer_hyperlink_text (7759955324552930974) -->
    <skip />
    <string name="days" msgid="609563020985571393">"{count,plural, =1{1 dag}other{# dagar}}"</string>
    <string name="hours" msgid="3447767892295843282">"{count,plural, =1{1 timme}other{# timmar}}"</string>
    <string name="minutes" msgid="4408293038068503157">"{count,plural, =1{1 minut}other{# minuter}}"</string>
    <string name="seconds" msgid="5397771912131132690">"{count,plural, =1{1 sekund}other{# sekunder}}"</string>
    <string name="permission_reminders" msgid="6528257957664832636">"Behörighetspåminnelser"</string>
    <string name="auto_revoke_permission_reminder_notification_title_one" msgid="6690347469376854137">"1 app som inte används"</string>
    <string name="auto_revoke_permission_reminder_notification_title_many" msgid="6062217713645069960">"<xliff:g id="NUMBER_OF_APPS">%s</xliff:g> appar som inte används"</string>
    <string name="auto_revoke_permission_reminder_notification_content" msgid="4492228990462107487">"Behörigheterna har tagits bort för att skydda din integritet. Tryck för att granska."</string>
    <string name="auto_revoke_permission_notification_title" msgid="2629844160853454657">"Behörigheter för oanvända appar har tagits bort"</string>
    <string name="auto_revoke_permission_notification_content" msgid="5125990886047799375">"Vissa appar har inte använts på några månader. Tryck för att granska."</string>
    <string name="unused_apps_notification_title" msgid="4314832015894238019">"{count,plural, =1{# app som inte används}other{# appar som inte används}}"</string>
    <string name="unused_apps_notification_content" msgid="9195026773244581246">"Behörigheter och tillfälliga filer har tagits bort och aviseringar stoppats. Tryck för att granska."</string>
    <string name="post_drive_permission_decision_reminder_title" msgid="1290697371418139976">"Kontrollera de senaste behörigheterna"</string>
    <string name="post_drive_permission_decision_reminder_summary_1_app_1_permission" msgid="670521503734140711">"Du gav <xliff:g id="APP">%1$s</xliff:g> åtkomst till <xliff:g id="PERMISSION">%2$s</xliff:g> medan du körde"</string>
    <string name="post_drive_permission_decision_reminder_summary_1_app_2_permissions" msgid="671791184670801301">"Du gav <xliff:g id="APP">%1$s</xliff:g> åtkomst till <xliff:g id="PERMISSION_1">%2$s</xliff:g> och <xliff:g id="PERMISSION_2">%3$s</xliff:g> medan du körde"</string>
    <string name="post_drive_permission_decision_reminder_summary_1_app_multi_permission" msgid="4080701771111456927">"Du beviljade <xliff:g id="APP">%2$s</xliff:g> <xliff:g id="COUNT">%1$d</xliff:g> behörigheter medan du körde"</string>
    <string name="post_drive_permission_decision_reminder_summary_multi_apps" msgid="5253882771252863902">"{count,plural, =1{Du gav <xliff:g id="APP_0">%1$s</xliff:g> och # annan app åtkomst medan du körde}other{Du gav <xliff:g id="APP_1">%1$s</xliff:g> och # andra appar åtkomst medan du körde}}"</string>
<<<<<<< HEAD
=======
    <string name="go_to_settings" msgid="1053735612211228335">"Öppna inställningarna"</string>
>>>>>>> 248ceefa
    <string name="auto_revoke_setting_subtitle" msgid="8631720570723050460">"Vissa appar har inte använts på några månader"</string>
    <string name="permissions_removed_category_title" msgid="1064754271178447643">"Borttagna behörigheter"</string>
    <string name="permission_removed_page_title" msgid="2627436155091001209">"Behörigheter har tagits bort"</string>
    <string name="all_unused_apps_category_title" msgid="755663524704745414">"Alla appar som inte används"</string>
    <string name="months_ago" msgid="1766026492610646354">"<xliff:g id="COUNT">%1$d</xliff:g> månader sedan"</string>
    <string name="auto_revoke_preference_summary" msgid="5517958331781391481">"Behörigheterna har tagits bort för att skydda din integritet"</string>
    <string name="background_location_access_reminder_notification_title" msgid="1140797924301941262">"<xliff:g id="APP_NAME">%s</xliff:g> har åtkomst till din plats i bakgrunden"</string>
    <string name="background_location_access_reminder_notification_content" msgid="7787084707336546245">"Den här appen har alltid åtkomst till din plats. Tryck här om du vill ändra det."</string>
    <string name="auto_revoke_after_notification_title" msgid="5417761027669887431">"Appbehörigheter har tagits bort av integritetsskäl"</string>
    <string name="auto_revoke_after_notification_content_one" msgid="6804038707453662753">"<xliff:g id="APP_NAME">%s</xliff:g> har inte använts på ett par månader. Tryck för att granska."</string>
    <string name="auto_revoke_after_notification_content_two" msgid="9108709764831425172">"<xliff:g id="APP_NAME">%s</xliff:g> och en app till har inte använts på ett par månader. Tryck för att granska."</string>
    <string name="auto_revoke_after_notification_content_many" msgid="4774106206289751220">"<xliff:g id="APP_NAME">%1$s</xliff:g> och <xliff:g id="NUMBER_OF_APPS">%2$s</xliff:g> appar till har inte använts på ett par månader. Tryck för att granska."</string>
    <string name="auto_revoke_before_notification_title_one" msgid="6758024954464359876">"1 app används inte"</string>
    <string name="auto_revoke_before_notification_title_many" msgid="4415543943846385685">"<xliff:g id="NUMBER_OF_APPS">%s</xliff:g> appar används inte"</string>
    <string name="auto_revoke_before_notification_content_one" msgid="1156635373417068822">"Behörigheter tas bort för att skydda din integritet. Tryck för att granska."</string>
    <string name="unused_apps_title" msgid="8589298917717872239">"Appar som inte används"</string>
    <string name="unused_apps_subtitle_after" msgid="2034267519506357898">"Behörigheter har tagits bort från"</string>
    <string name="unused_apps_subtitle_before" msgid="5233302577076132427">"Behörigheter tas bort från"</string>
    <string name="unused_permissions_subtitle_two" msgid="2207266295008423015">"<xliff:g id="PERM_NAME_0">%1$s</xliff:g> och <xliff:g id="PERM_NAME_1">%2$s</xliff:g>"</string>
    <string name="unused_permissions_subtitle_many" msgid="4387289202207450238">"<xliff:g id="PERM_NAME_0">%1$s</xliff:g>, <xliff:g id="PERM_NAME_1">%2$s</xliff:g> och <xliff:g id="NUMBER_OF_PERMISSIONS">%3$s</xliff:g> till"</string>
    <string name="unused_app_permissions_removed_summary" msgid="6779039455326071033">"Behörigheter har tagits bort av säkerhetsskäl från appar som inte har använts på några månader"</string>
    <string name="unused_app_permissions_removed_summary_some" msgid="5080490037831563441">"Behörigheter har tagits bort av säkerhetsskäl från vissa appar som inte har använts på några månader"</string>
    <string name="one_unused_app_summary" msgid="7831913934488881991">"1 app har inte använts på några månader"</string>
    <string name="num_unused_apps_summary" msgid="1870719749940571227">"<xliff:g id="NUMBER_OF_APPS">%s</xliff:g> appar har inte använts på några månader."</string>
    <string name="permission_subtitle_only_in_foreground" msgid="9068389431267377564">"Endast när appen används"</string>
    <string name="permission_subtitle_media_only" msgid="8917869683764720717">"Media"</string>
    <string name="permission_subtitle_all_files" msgid="4982613338298067862">"Alla filer"</string>
    <string name="permission_subtitle_background" msgid="8916750995309083180">"Tillåts alltid"</string>
    <string name="app_perms_24h_access" msgid="99069906850627181">"Användes senast <xliff:g id="TIME_DATE">%1$s</xliff:g>"</string>
    <string name="app_perms_24h_access_yest" msgid="5411926024794555022">"Användes senast i går kl. <xliff:g id="TIME_DATE">%1$s</xliff:g>"</string>
    <string name="app_perms_7d_access" msgid="4945055548894683751">"Användes senast <xliff:g id="TIME_DATE_0">%1$s</xliff:g> kl. <xliff:g id="TIME_DATE_1">%2$s</xliff:g>"</string>
    <string name="app_perms_content_provider_24h" msgid="1055526027667508972">"Användes under de senaste 24 timmarna"</string>
    <string name="app_perms_content_provider_7d" msgid="3215454898257814868">"Användes under de senaste sju dagarna"</string>
    <string name="app_perms_24h_access_background" msgid="3413674718969576843">"Användes senast <xliff:g id="TIME_DATE">%1$s</xliff:g> • Tillåts alltid"</string>
    <string name="app_perms_24h_access_yest_background" msgid="9174750810998076725">"Användes senast i går kl. <xliff:g id="TIME_DATE">%1$s</xliff:g> • Tillåts alltid"</string>
    <string name="app_perms_7d_access_background" msgid="408099213372185627">"Användes senast <xliff:g id="TIME_DATE_0">%1$s</xliff:g> kl. <xliff:g id="TIME_DATE_1">%2$s</xliff:g> • Tillåts alltid"</string>
    <string name="app_perms_content_provider_24h_background" msgid="3825902995186961496">"Användes under de senaste 24 timmarna • Tillåts alltid"</string>
    <string name="app_perms_content_provider_7d_background" msgid="4818839672116463542">"Användes under de senaste sju dagarna • Tillåts alltid"</string>
    <string name="app_perms_24h_access_media_only" msgid="6651699644199132054">"Användes senast <xliff:g id="TIME_DATE">%1$s</xliff:g> • Media"</string>
    <string name="app_perms_24h_access_yest_media_only" msgid="7213187706424998792">"Användes senast i går kl. <xliff:g id="TIME_DATE">%1$s</xliff:g> • Media"</string>
    <string name="app_perms_7d_access_media_only" msgid="1031096653668235200">"Användes senast <xliff:g id="TIME_DATE_0">%1$s</xliff:g> kl. <xliff:g id="TIME_DATE_1">%2$s</xliff:g> • Media"</string>
    <string name="app_perms_content_provider_24h_media_only" msgid="7797963000596179491">"Användes under de senaste 24 timmarna • Media"</string>
    <string name="app_perms_content_provider_7d_media_only" msgid="8446239884570262243">"Användes under de senaste sju dagarna • Media"</string>
    <string name="app_perms_24h_access_all_files" msgid="8902360456978159091">"Användes senast <xliff:g id="TIME_DATE">%1$s</xliff:g> • Alla filer"</string>
    <string name="app_perms_24h_access_yest_all_files" msgid="5708424073126844909">"Användes senast i går kl. <xliff:g id="TIME_DATE">%1$s</xliff:g> • Alla filer"</string>
    <string name="app_perms_7d_access_all_files" msgid="8246193786397635824">"Användes senast <xliff:g id="TIME_DATE_0">%1$s</xliff:g> kl. <xliff:g id="TIME_DATE_1">%2$s</xliff:g> • Alla filer"</string>
    <string name="app_perms_content_provider_24h_all_files" msgid="573104317727770850">"Användes under de senaste 24 timmarna • Alla filer"</string>
    <string name="app_perms_content_provider_7d_all_files" msgid="7962416229708835558">"Användes under de senaste sju dagarna • Alla filer"</string>
    <string name="no_permissions_allowed" msgid="6081976856354669209">"Inga behörigheter har beviljats"</string>
    <string name="no_permissions_denied" msgid="8159923922804043282">"Inga behörigheter har nekats"</string>
    <string name="no_apps_allowed" msgid="7718822655254468631">"Inga appar har tillåtits"</string>
    <string name="no_apps_allowed_full" msgid="8011716991498934104">"Inga appar tillåts för alla filer"</string>
    <string name="no_apps_allowed_scoped" msgid="4908850477787659501">"Inga appar tillåts endast för media"</string>
    <string name="no_apps_denied" msgid="7663435886986784743">"Inga appar har nekats"</string>
    <string name="car_permission_selected" msgid="180837028920791596">"Vald"</string>
    <string name="settings" msgid="5409109923158713323">"Inställningar"</string>
    <string name="accessibility_service_dialog_title_single" msgid="7956432823014102366">"<xliff:g id="SERVICE_NAME">%s</xliff:g> har fullständig åtkomst till din enhet"</string>
    <string name="accessibility_service_dialog_title_multiple" msgid="5527879210683548175">"<xliff:g id="NUM_SERVICES">%s</xliff:g> tillgänglighetsappar har fullständig åtkomst till din enhet"</string>
    <string name="accessibility_service_dialog_bottom_text_single" msgid="1128666197822205958">"<xliff:g id="SERVICE_NAME">%s</xliff:g> får visa din skärm, dina åtgärder och inmatningar, utföra åtgärder och styra skärmen."</string>
    <string name="accessibility_service_dialog_bottom_text_multiple" msgid="7009848932395519852">"De här apparna får visa din skärm, dina åtgärder och inmatningar, utföra åtgärder och styra skärmen."</string>
    <string name="role_assistant_label" msgid="4727586018198208128">"Digital assistentapp, standard"</string>
    <string name="role_assistant_short_label" msgid="3369003713187703399">"Digital assistentapp"</string>
    <string name="role_assistant_description" msgid="6622458130459922952">"Med assistentappar kan du få hjälp av som baseras på den information som visas på den aktuella skärmen. Vissa appar har stöd för både översikts- och röstinmatningstjänster för att hjälpa dig."</string>
    <string name="role_assistant_request_title" msgid="5964976301922776060">"Vill du ställa in <xliff:g id="APP_NAME">%1$s</xliff:g> som din standardassistentapp?"</string>
    <string name="role_assistant_request_description" msgid="6836644847620178483">"Får åtkomst till sms och samtalshistorik"</string>
    <string name="role_browser_label" msgid="2877796144554070207">"Standard webbläsarapp"</string>
    <string name="role_browser_short_label" msgid="6745009127123292296">"Webbläsarapp"</string>
    <string name="role_browser_description" msgid="3465253637499842671">"Appar som visar länkar du trycker på och du använder för att ansluta till internet"</string>
    <string name="role_browser_request_title" msgid="2895200507835937192">"Vill du ställa in <xliff:g id="APP_NAME">%1$s</xliff:g> som din standardwebbläsarapp?"</string>
    <string name="role_browser_request_description" msgid="5888803407905985941">"Inga behörigheter krävs"</string>
    <string name="role_dialer_label" msgid="1100224146343237968">"Standard telefonapp"</string>
    <string name="role_dialer_short_label" msgid="7186888549465352489">"Telefonapp"</string>
    <string name="role_dialer_description" msgid="8768708633696539612">"Appar som möjliggör att ringa och ta emot telefonsamtal på enheten"</string>
    <string name="role_dialer_request_title" msgid="5959618560705912058">"Vill du ställa in <xliff:g id="APP_NAME">%1$s</xliff:g> som din standardtelefonapp?"</string>
    <string name="role_dialer_request_description" msgid="2264219375528345270">"Får åtkomst till samtalshistoriken och kan skicka sms"</string>
    <string name="role_dialer_search_keywords" msgid="3324448983559188087">"uppringning"</string>
    <string name="role_sms_label" msgid="8456999857547686640">"Standardapp för sms"</string>
    <string name="role_sms_short_label" msgid="4371444488034692243">"Sms-app"</string>
    <string name="role_sms_description" msgid="3424020199148153513">"Appar som använder ditt telefonnummer för att skicka och ta emot sms, foton, videor och annat"</string>
    <string name="role_sms_request_title" msgid="7953552109601185602">"Vill du ställa in <xliff:g id="APP_NAME">%1$s</xliff:g> som din standardapp för sms?"</string>
    <string name="role_sms_request_description" msgid="983371022668134198">"Får åtkomst till sms, kontakter och telefon"</string>
    <string name="role_sms_search_keywords" msgid="8022048144395047352">"sms, sms:a, meddelanden, skicka meddelanden"</string>
    <string name="role_emergency_label" msgid="7028825857206842366">"Standardapp för nödsituationer"</string>
    <string name="role_emergency_short_label" msgid="2388431453335350348">"App för nödsituationer"</string>
    <string name="role_emergency_description" msgid="5051840234887686630">"Appar som möjliggör registrering av dina medicinska uppgifter och gör dem tillgängliga för utryckningspersonal, att få varningar om extremt väder och katastrofer och att du larmar andra när du behöver hjälp"</string>
    <string name="role_emergency_request_title" msgid="8469579020654348567">"Vill du ställa in <xliff:g id="APP_NAME">%1$s</xliff:g> som din standardapp för nödsituationer?"</string>
    <string name="role_emergency_request_description" msgid="131645948770262850">"Inga behörigheter krävs"</string>
    <string name="role_emergency_search_keywords" msgid="1920007722599213358">"ice"</string>
    <string name="role_home_label" msgid="3871847846649769412">"Standard startskärmsapp"</string>
    <string name="role_home_short_label" msgid="8544733747952272337">"Startskärmsapp"</string>
    <string name="role_home_description" msgid="7997371519626556675">"Appar som kallas Översikter ersätter startskärmarna på Android-enheten. Du får åtkomst till innehåll och funktioner på enheten via översikten."</string>
    <string name="role_home_request_title" msgid="738136983453341081">"Vill du ställa in <xliff:g id="APP_NAME">%1$s</xliff:g> som din standardapp för startskärm?"</string>
    <string name="role_home_request_description" msgid="2658833966716057673">"Inga behörigheter krävs"</string>
    <string name="role_home_search_keywords" msgid="3830755001192666285">"översikt"</string>
    <string name="role_call_redirection_label" msgid="5785304207206147590">"Standardapp för omdirigering"</string>
    <string name="role_call_redirection_short_label" msgid="7568143419571217757">"Omdirigeringsapp för samtal"</string>
    <string name="role_call_redirection_description" msgid="6091669882014664420">"Appar som möjliggör vidarebefordran av utgående samtal till andra telefonnummer"</string>
    <string name="role_call_redirection_request_title" msgid="2816244455003562925">"Vill du ställa in <xliff:g id="APP_NAME">%1$s</xliff:g> som din standardapp för omdirigering av samtal?"</string>
    <string name="role_call_redirection_request_description" msgid="3118895714178527164">"Inga behörigheter krävs"</string>
    <string name="role_call_screening_label" msgid="883935222060878724">"Standardapp för nummerpresentatör och spam"</string>
    <string name="role_call_screening_short_label" msgid="2048465565063130834">"Spam- och nummerpresentatörapp"</string>
    <string name="role_call_screening_description" msgid="2349431420497468981">"Appar som möjliggör identifiering av samtal och blockering av spam, robotsamtal eller oönskade nummer"</string>
    <string name="role_call_screening_request_title" msgid="7358309224566977290">"Vill du ställa in <xliff:g id="APP_NAME">%1$s</xliff:g> som din standardapp för spam och nummerpresentatör?"</string>
    <string name="role_call_screening_request_description" msgid="7338511921032446006">"Inga behörigheter krävs"</string>
    <string name="role_automotive_navigation_label" msgid="2701890757955474751">"Standardapp för navigering"</string>
    <string name="role_automotive_navigation_short_label" msgid="5165823092506922457">"Navigeringsapp"</string>
    <string name="role_automotive_navigation_description" msgid="7834601873792870134">"Appar där det går att söka efter intressanta platser på kartan och få detaljerade vägbeskrivningar"</string>
    <string name="role_automotive_navigation_request_title" msgid="7525693151489384300">"Vill du ställa in <xliff:g id="APP_NAME">%1$s</xliff:g> som standardapp för navigering?"</string>
    <string name="role_automotive_navigation_request_description" msgid="7073023813249245540">"Inga behörigheter krävs"</string>
    <string name="role_watch_description" msgid="267003778693177779">"<xliff:g id="APP_NAME">%1$s</xliff:g> får behörighet att interagera med dina aviseringar och komma åt behörigheterna för Telefon, Sms, Kontakter och Kalender."</string>
    <string name="role_app_streaming_description" msgid="7341638576226183992">"<xliff:g id="APP_NAME">%1$s</xliff:g> får behörighet att interagera med dina aviseringar och streama dina appar till den anslutna enheten."</string>
    <string name="role_companion_device_computer_description" msgid="416099879217066377">"Den här tjänsten delar dina foton, videor och aviseringar på telefonen med andra enheter."</string>
    <string name="request_role_current_default" msgid="738722892438247184">"Nuvarande standardapp"</string>
    <string name="request_role_dont_ask_again" msgid="3556017886029520306">"Fråga inte igen"</string>
    <string name="request_role_set_as_default" msgid="4253949643984172880">"Ange som standard"</string>
    <string name="phone_call_uses_microphone" msgid="233569591461187177">"Mikrofonen används för &lt;b&gt;telefonsamtal&lt;/b&gt;"</string>
    <string name="phone_call_uses_microphone_and_camera" msgid="6291898755681748189">"Kameran och mikrofonen används för &lt;b&gt;videosamtal&lt;/b&gt;"</string>
    <string name="phone_call_uses_camera" msgid="2048417022147857418">"Kameran används för &lt;b&gt;videosamtal&lt;/b&gt;"</string>
    <string name="system_uses_microphone" msgid="576672130318877143">"En systemtjänst har åtkomst till kameran"</string>
    <string name="system_uses_microphone_and_camera" msgid="5124478304275138804">"En systemtjänst har åtkomst till kameran och mikrofonen"</string>
    <string name="system_uses_camera" msgid="1911223105234441470">"En systemtjänst har åtkomst till kameran"</string>
    <string name="other_use" msgid="6564855051022776692">"Annan användning:"</string>
    <string name="ongoing_usage_dialog_ok" msgid="103556809118460072">"OK"</string>
    <string name="ongoing_usage_dialog_title" msgid="683836493556628569">"Senaste användningen av <xliff:g id="TYPES_LIST">%s</xliff:g>"</string>
    <string name="ongoing_usage_dialog_title_mic" msgid="5966714811125593992">"Senaste användningen av mikrofonen"</string>
    <string name="ongoing_usage_dialog_title_camera" msgid="7819329688650711470">"Senaste användningen av kameran"</string>
    <string name="ongoing_usage_dialog_title_mic_camera" msgid="9079747867228772797">"Senaste användningen av mikrofonen och kameran"</string>
    <string name="ongoing_usage_dialog_separator" msgid="1715181526581520068">", "</string>
    <string name="ongoing_usage_dialog_last_separator" msgid="4170995004748832163">" och "</string>
    <string name="default_app_search_keyword" msgid="8330125736889689743">"standardappar"</string>
    <string name="permgroup_list_microphone_and_camera" msgid="962768198001487969">"Mikrofon och kamera"</string>
    <string name="settings_button" msgid="4414988414732479636">"Inställningar"</string>
    <string name="default_apps" msgid="5119201969348748639">"Standardappar"</string>
    <string name="no_default_apps" msgid="2593466527182950231">"Inga standardappar"</string>
    <string name="default_apps_more" msgid="4078194675848858093">"Fler standardappar"</string>
    <string name="default_apps_manage_domain_urls" msgid="6775566451561036069">"Öppna länkar"</string>
    <string name="default_apps_for_work" msgid="4970308943596201811">"Standardinställning för jobbet"</string>
    <string name="default_app_none" msgid="9084592086808194457">"Ingen"</string>
    <string name="default_app_system_default" msgid="6218386768175513760">"(Systemstandard)"</string>
    <string name="default_app_no_apps" msgid="115720991680586885">"Inga appar"</string>
    <string name="car_default_app_selected" msgid="5416420830430644174">"Vald"</string>
    <string name="car_default_app_selected_with_info" msgid="1932204186080593500">"Vald – <xliff:g id="ADDITIONAL_INFO">%1$s</xliff:g>"</string>
    <string name="special_app_access_search_keyword" msgid="8032347212290774210">"särskild appåtkomst"</string>
    <string name="special_app_access" msgid="5019319067120213797">"Särskild appåtkomst"</string>
    <string name="no_special_app_access" msgid="6950277571805106247">"Ingen särskild åtkomst för app"</string>
    <string name="special_app_access_no_apps" msgid="4102911722787886970">"Inga appar"</string>
    <string name="home_missing_work_profile_support" msgid="1756855847669387977">"Jobbprofiler stöds inte"</string>
    <string name="encryption_unaware_confirmation_message" msgid="8274491794636402484">"Obs! Om du startar om mobilen och har ställt in ett skärmlås kan appen inte startas förrän du låser upp mobilen."</string>
    <string name="assistant_confirmation_message" msgid="7476540402884416212">"Assistenten kan läsa information om appar som används i systemet, inklusive information som visas på skärmen eller är åtkomlig i apparna."</string>
    <string name="incident_report_channel_name" msgid="3144954065936288440">"Dela felsökningsinformation"</string>
    <string name="incident_report_notification_title" msgid="4635984625656519773">"Vill du dela detaljerad felsökningsinformation?"</string>
    <string name="incident_report_notification_text" msgid="3376480583513587923">"<xliff:g id="APP_NAME">%1$s</xliff:g> vill ladda upp felsökningsinformation."</string>
    <string name="incident_report_dialog_title" msgid="669104389325204095">"Vill du dela felsökningsinformation?"</string>
    <string name="incident_report_dialog_intro" msgid="5897733669850951832">"Ett problem har upptäckts i systemet."</string>
    <string name="incident_report_dialog_text" msgid="5675553296891757523">"<xliff:g id="APP_NAME_0">%1$s</xliff:g> begär tillstånd att ladda upp en felrapport som sparades den <xliff:g id="DATE">%2$s</xliff:g> kl. <xliff:g id="TIME">%3$s</xliff:g> från den här enheten. Felrapporter innehåller personlig information om enheten eller information som loggats av appar, t.ex. användarnamn, platsdata, enhetsidentifierare och nätverksinformation. Dela bara felrapporter med personer och appar du litar på. Tillåter du att <xliff:g id="APP_NAME_1">%4$s</xliff:g> laddar upp en felrapport?"</string>
    <string name="incident_report_error_dialog_text" msgid="4189647113387092272">"Ett fel uppstod när felrapporten för <xliff:g id="APP_NAME">%1$s</xliff:g> skulle behandlas. Därför har delning av utförlig felsökningsdata nekats. Ursäkta avbrottet."</string>
    <string name="incident_report_dialog_allow_label" msgid="2970242967721155239">"Tillåt"</string>
    <string name="incident_report_dialog_deny_label" msgid="3535314290677579383">"Neka"</string>
    <string name="adjust_user_sensitive_title" msgid="4196724451314280527">"Avancerade inställningar"</string>
    <string name="menu_adjust_user_sensitive" msgid="6497923610654425780">"Avancerade inställningar"</string>
    <string name="adjust_user_sensitive_globally_title" msgid="8649190949066029174">"Visa användning för systemappar"</string>
    <string name="adjust_user_sensitive_globally_summary" msgid="129467818433773912">"Visa vilka behörigheter som systemappar använder i statusfältet, översikten och på andra ställen"</string>
    <string name="adjust_user_sensitive_per_app_header" msgid="4543506440989005648">"Visa alltid användning för följande"</string>
    <string name="assistant_record_audio_user_sensitive_title" msgid="5532123360322362378">"Visa när enheten lyssnar efter ord som aktiverar assistenten"</string>
    <string name="assistant_record_audio_user_sensitive_summary" msgid="6482937591816401619">"Visa en ikon i statusfältet när mikrofonen används för att aktivera röstassistenten"</string>
    <string name="permgrouprequest_storage_isolated" msgid="4892154224026852295">"Vill du ge &lt;b&gt;<xliff:g id="APP_NAME">%1$s</xliff:g>&lt;/b&gt; åtkomstbehörighet till foton och media på enheten?"</string>
    <string name="permgrouprequest_contacts" msgid="8391550064551053695">"Vill du ge &lt;b&gt;<xliff:g id="APP_NAME">%1$s</xliff:g>&lt;/b&gt; åtkomst till dina kontakter?"</string>
    <string name="permgrouprequest_location" msgid="6990232580121067883">"Vill du ge &lt;b&gt;<xliff:g id="APP_NAME">%1$s</xliff:g>&lt;/b&gt; åtkomst till enhetens plats?"</string>
    <string name="permgrouprequestdetail_location" msgid="2635935335778429894">"Appen får endast åtkomst till din plats när du använder den"</string>
    <string name="permgroupbackgroundrequest_location" msgid="1085680897265734809">"Vill du ge &lt;b&gt;<xliff:g id="APP_NAME">%1$s</xliff:g>&lt;/b&gt; åtkomst till enhetens plats?"</string>
    <string name="permgroupbackgroundrequestdetail_location" msgid="8021219324989662957">"Appen kanske vill få åtkomst till din plats hela tiden, även när du inte använder den. "<annotation id="link">"Tillåt i inställningarna."</annotation></string>
    <string name="permgroupupgraderequest_location" msgid="8328408946822691636">"Vill du ändra platsåtkomsten för &lt;b&gt;<xliff:g id="APP_NAME">%1$s</xliff:g>&lt;/b&gt;?"</string>
    <string name="permgroupupgraderequestdetail_location" msgid="1550899076845189165">"Appen vill få åtkomst till din plats hela tiden, även när du inte använder den. "<annotation id="link">"Tillåt i inställningarna."</annotation></string>
    <string name="permgrouprequest_nearby_devices" msgid="2272829282660436700">"Vill du tillåta att &lt;b&gt;<xliff:g id="APP_NAME">%1$s</xliff:g>&lt;/b&gt; kan hitta, ansluta till och fastställa relativ position för enheter i närheten?"</string>
    <string name="permgroupupgraderequestdetail_nearby_devices" msgid="6877531270654738614">"Vill du tillåta att &lt;b&gt;<xliff:g id="APP_NAME">%1$s</xliff:g>&lt;/b&gt; kan hitta, ansluta till och fastställa relativ position för enheter i närheten? "<annotation id="link">"Tillåt i inställningarna."</annotation></string>
    <string name="permgrouprequest_fineupgrade" msgid="2334242928821697672">"Vill du ändra platsåtkomsten för <xliff:g id="APP_NAME">&lt;b&gt;%1$s&lt;/b&gt;</xliff:g> från ungefärlig till exakt?"</string>
    <string name="permgrouprequest_coarselocation" msgid="7244605063736425232">"Vill du ge &lt;b&gt;<xliff:g id="APP_NAME">%1$s</xliff:g>&lt;/b&gt; åtkomst till enhetens ungefärliga plats?"</string>
    <string name="permgrouprequest_finelocation_imagetext" msgid="1313062433398914334">"Exakt"</string>
    <string name="permgrouprequest_coarselocation_imagetext" msgid="8650605041483025297">"Ungefärlig"</string>
    <string name="permgrouprequest_calendar" msgid="1493150855673603806">"Vill du ge &lt;b&gt;<xliff:g id="APP_NAME">%1$s</xliff:g>&lt;/b&gt; åtkomst till din kalender?"</string>
    <string name="permgrouprequest_sms" msgid="5672063688745420991">"Vill du ge &lt;b&gt;<xliff:g id="APP_NAME">%1$s</xliff:g>&lt;/b&gt; behörighet att skicka och visa sms?"</string>
    <!-- no translation found for permgrouprequest_storage (7426990523173124539) -->
    <skip />
    <!-- no translation found for permgrouprequest_storage_q_to_s (3942779386983426698) -->
    <skip />
    <!-- no translation found for permgrouprequest_storage_pre_q (1681166745228672009) -->
    <skip />
    <!-- no translation found for permgrouprequest_read_media_aural (5948278590400297839) -->
    <skip />
    <!-- no translation found for permgrouprequest_read_media_visual (4188474766470776052) -->
    <skip />
    <string name="permgrouprequest_microphone" msgid="2825208549114811299">"Vill du ge &lt;b&gt;<xliff:g id="APP_NAME">%1$s</xliff:g>&lt;/b&gt; behörighet att spela in ljud?"</string>
    <string name="permgrouprequestdetail_microphone" msgid="8510456971528228861">"Appen kan bara spela in ljud medan du använder den"</string>
    <string name="permgroupbackgroundrequest_microphone" msgid="8874462606796368183">"Vill du ge &lt;b&gt;<xliff:g id="APP_NAME">%1$s</xliff:g>&lt;/b&gt; behörighet att spela in ljud?"</string>
    <string name="permgroupbackgroundrequestdetail_microphone" msgid="553702902263681838">"Appen kanske vill spela in ljud hela tiden, även när du inte använder appen. "<annotation id="link">"Tillåt i inställningarna."</annotation></string>
    <string name="permgroupupgraderequest_microphone" msgid="1362781696161233341">"Vill du ändra mikrofonåtkomsten för &lt;b&gt;<xliff:g id="APP_NAME">%1$s</xliff:g>&lt;/b&gt;?"</string>
    <string name="permgroupupgraderequestdetail_microphone" msgid="2870497719571464239">"Appen vill ha behörighet att spela in ljud hela tiden, även när du inte använder appen. "<annotation id="link">"Tillåt i inställningarna."</annotation></string>
    <string name="permgrouprequest_activityRecognition" msgid="5415121592794230330">"Vill du ge &lt;b&gt;<xliff:g id="APP_NAME">%1$s</xliff:g>&lt;/b&gt; åtkomst till data om fysisk aktivitet?"</string>
    <string name="permgrouprequest_camera" msgid="5123097035410002594">"Vill du ge &lt;b&gt;<xliff:g id="APP_NAME">%1$s</xliff:g>&lt;/b&gt; behörighet att ta bilder och spela in video?"</string>
    <string name="permgrouprequestdetail_camera" msgid="9085323239764667883">"Appen kan bara ta bilder och spela in video medan du använder den"</string>
    <string name="permgroupbackgroundrequest_camera" msgid="1274286575704213875">"Vill du ge &lt;b&gt;<xliff:g id="APP_NAME">%1$s</xliff:g>&lt;/b&gt; behörighet att ta bilder och spela in video?"</string>
    <string name="permgroupbackgroundrequestdetail_camera" msgid="4458783509089859078">"Appen kanske vill ta bilder och spela in videor hela tiden, även när du inte använder appen. "<annotation id="link">"Tillåt i inställningarna."</annotation></string>
    <string name="permgroupupgraderequest_camera" msgid="640758449200241582">"Vill du ändra kameraåtkomsten för &lt;b&gt;<xliff:g id="APP_NAME">%1$s</xliff:g>&lt;/b&gt;?"</string>
    <string name="permgroupupgraderequestdetail_camera" msgid="6642747548010962597">"Appen vill ha behörighet att ta bilder och spela in videor hela tiden, även när du inte använder appen. "<annotation id="link">"Tillåt i inställningarna."</annotation></string>
    <string name="permgrouprequest_calllog" msgid="2065327180175371397">"Vill du ge &lt;b&gt;<xliff:g id="APP_NAME">%1$s</xliff:g>&lt;/b&gt; åtkomst till samtalsloggarna?"</string>
    <string name="permgrouprequest_phone" msgid="1829234136997316752">"Vill du ge &lt;b&gt;<xliff:g id="APP_NAME">%1$s</xliff:g>&lt;/b&gt; behörighet att ringa och hantera telefonsamtal?"</string>
    <string name="permgrouprequest_sensors" msgid="4397358316850652235">"Vill du ge &lt;b&gt;<xliff:g id="APP_NAME">%1$s</xliff:g>&lt;/b&gt; åtkomst till sensordata om vitalparametrar?"</string>
    <string name="permgroupupgraderequestdetail_sensors" msgid="6651914048792092835">"Appen vill ha åtkomst till sensordata om vitalparametrar hela tiden, även när du inte använder den. "<annotation id="link">"Öppna inställningarna"</annotation>" om du vill tillåta detta."</string>
    <string name="permgroupbackgroundrequest_sensors" msgid="5661924322018503886">"Vill du ge &lt;b&gt;<xliff:g id="APP_NAME">%1$s</xliff:g>&lt;/b&gt; åtkomstbehörighet till sensordata om vitalparametrar?"</string>
    <string name="permgroupbackgroundrequestdetail_sensors" msgid="7726767635834043501"><annotation id="link">"Öppna inställningarna"</annotation>" om du vill ge appen åtkomst till data från kroppssensorer hela tiden, även när du inte använder appen."</string>
    <string name="permgroupupgraderequest_sensors" msgid="7576527638411370468">"Ska &lt;b&gt;<xliff:g id="APP_NAME">%1$s</xliff:g>&lt;/b&gt; ha åtkomst till data från kroppssensorer medan appen används även i fortsättningen?"</string>
    <string name="permgrouprequest_notifications" msgid="6396739062335106181">"Vill du ge &lt;b&gt;<xliff:g id="APP_NAME">%1$s</xliff:g>&lt;/b&gt; behörighet att skicka aviseringar?"</string>
    <string name="permgrouprequestcontinue_notifications" msgid="3895098107355024027">"Vill du ge &lt;b&gt;<xliff:g id="APP_NAME">%1$s</xliff:g>&lt;/b&gt; behörighet att fortsätta skicka aviseringar?"</string>
    <string name="auto_granted_permissions" msgid="6009452264824455892">"Styrda behörigheter"</string>
    <string name="auto_granted_location_permission_notification_title" msgid="1438871159268985993">"Plats kan kommas åt"</string>
    <string name="auto_granted_permission_notification_body" msgid="6919835973190443695">"IT-administratören tillåter att <xliff:g id="APP_NAME">%s</xliff:g> får åtkomst till din plats"</string>
    <string name="other_permissions_label" msgid="8986184335503271992">"Andra behörigheter"</string>
    <string name="not_used_permissions_label" msgid="3939839426115141264">"Behörighet som används av systemet"</string>
    <string name="not_used_permissions_description" msgid="7595514824169388718">"Behörigheter som bara används av systemappar."</string>
    <string name="additional_permissions_label" msgid="7693557637462569046">"Ytterligare behörigheter"</string>
    <string name="additional_permissions_description" msgid="2186611950890732112">"Behörigheter som definieras av appar."</string>
    <string name="privdash_label_camera" msgid="1426440033626198096">"Kamera"</string>
    <string name="privdash_label_microphone" msgid="8415035835803511693">"Mikrofon"</string>
    <string name="privdash_label_location" msgid="6882400763866489291">"Plats"</string>
    <string name="privdash_label_other" msgid="3710394147423236033">"Annat"</string>
    <string name="privdash_label_none" msgid="5991866260360484858">"Inga"</string>
    <string name="privdash_label_24h" msgid="1512532123865375319">"Senaste\n24 timmarna"</string>
    <string name="privdash_label_7d" msgid="5645301995348656931">"Senaste\n7 dagarna"</string>
    <string name="exempt_mic_camera_info_label" msgid="6273581737010902815">"<xliff:g id="APP_NAME">%1$s</xliff:g> skyddas av Android. Appens användning av behörigheter visas inte i statusfältet eller integritetsöversikten eftersom din data bearbetas på enheten."</string>
    <string name="exempt_info_label" msgid="6286190981253476699">"<xliff:g id="APP_NAME">%1$s</xliff:g> skyddas av Android. Appens användning av behörigheter visas inte i integritetsöversikten eftersom din data bearbetas på enheten."</string>
    <string name="blocked_camera_title" msgid="1128510551791284384">"Enhetens kamera är blockerad"</string>
    <string name="blocked_microphone_title" msgid="1631517143648232585">"Enhetens mikrofon är blockerad"</string>
    <string name="blocked_location_title" msgid="2005608279812892383">"Enhetsplats är inaktiverat"</string>
    <string name="blocked_sensor_summary" msgid="4443707628305027375">"För appar och tjänster"</string>
    <string name="blocked_mic_summary" msgid="8960466941528458347">"Mikrofondata kan fortfarande delas när du ringer ett nödnummer."</string>
    <string name="blocked_sensor_button_label" msgid="6742092634984289658">"Ändra"</string>
    <string name="safety_center_dashboard_page_title" msgid="7514620345152008005">"Säkerhet och integritet"</string>
    <!-- no translation found for safety_center_rescan_button (8047036829052958144) -->
    <skip />
    <!-- no translation found for safety_center_issue_card_dismiss_button (5113965506144222402) -->
    <skip />
    <string name="security_settings" msgid="3808106921175271317">"Säkerhetsinställningar"</string>
<<<<<<< HEAD
=======
    <string name="sensor_permissions_qs" msgid="4365989229426201877">"Sensorbehörigheter"</string>
    <string name="privacy_controls_qs" msgid="471793881466080745">"Integritetsinställningar"</string>
    <string name="permissions_removed_qs" msgid="8957319130625294572">"Behörighet har tagits bort"</string>
    <string name="camera_usage_qs" msgid="7943349178368641820">"Se mer om kameraanvändning"</string>
    <string name="microphone_usage_qs" msgid="2393193350541830472">"Se mer om mikrofonanvändning"</string>
    <string name="remove_camera_qs" msgid="8209716677879809162">"Ta bort kamerabehörighet"</string>
    <string name="remove_microphone_qs" msgid="2893536836641560183">"Ta bort mikrofonbehörighet"</string>
    <string name="manage_service_qs" msgid="7862555549364153805">"Hantera tjänst"</string>
    <string name="manage_permissions_qs" msgid="3780541819763475434">"Hantera behörigheter"</string>
    <string name="active_call_usage_qs" msgid="8559974395932523391">"Används just nu av telefonsamtal"</string>
    <string name="recent_call_usage_qs" msgid="743044899599410935">"Användes nyligen av telefonsamtal"</string>
    <string name="active_app_usage_qs" msgid="4063912870936464727">"Används just nu av <xliff:g id="APP_NAME">%1$s</xliff:g>"</string>
    <string name="recent_app_usage_qs" msgid="6650259601306212327">"Användes nyligen av <xliff:g id="APP_NAME">%1$s</xliff:g>"</string>
    <string name="active_app_usage_1_qs" msgid="4325136375823357052">"Används just nu av <xliff:g id="APP_NAME">%1$s</xliff:g> (<xliff:g id="ATTRIBUTION_LABEL">%2$s</xliff:g>)"</string>
    <string name="recent_app_usage_1_qs" msgid="261450184773310741">"Användes nyligen av <xliff:g id="APP_NAME">%1$s</xliff:g> (<xliff:g id="ATTRIBUTION_LABEL">%2$s</xliff:g>)"</string>
    <string name="active_app_usage_2_qs" msgid="6107866785243565283">"Används just nu av <xliff:g id="APP_NAME">%1$s</xliff:g> (<xliff:g id="ATTRIBUTION_LABEL">%2$s</xliff:g> • <xliff:g id="PROXY_LABEL">%3$s</xliff:g>)"</string>
    <string name="recent_app_usage_2_qs" msgid="3591205954235694403">"Användes nyligen av <xliff:g id="APP_NAME">%1$s</xliff:g> (<xliff:g id="ATTRIBUTION_LABEL">%2$s</xliff:g> • <xliff:g id="PROXY_LABEL">%3$s</xliff:g>)"</string>
>>>>>>> 248ceefa
    <string name="safety_privacy_qs_tile_title" msgid="5431148204168066203">"Säkerhet och integritet"</string>
    <string name="safety_privacy_qs_tile_subtitle" msgid="3621544532041936749">"Kontrollera status"</string>
</resources><|MERGE_RESOLUTION|>--- conflicted
+++ resolved
@@ -71,10 +71,8 @@
     <string name="app_permissions_info_button_label" msgid="7633312050729974623">"Öppna appinformation"</string>
     <string name="additional_permissions_more" msgid="5681220714755304407">"{count,plural, =1{# till}other{# till}}"</string>
     <string name="old_sdk_deny_warning" msgid="2382236998845153919">"Den här appen utformades för en äldre version av Android. Om du nekar appen behörighet kan det hända att den inte längre fungerar som den ska."</string>
-    <!-- no translation found for storage_supergroup_warning_allow (103093462784523190) -->
-    <skip />
-    <!-- no translation found for storage_supergroup_warning_deny (6420765672683284347) -->
-    <skip />
+    <string name="storage_supergroup_warning_allow" msgid="103093462784523190">"Den här appen utformades för en äldre version av Android. Om du beviljar appen behörighet ger du åtkomst till hela lagringsutrymmet (inklusive foton, videor, musik, ljud och andra filer)."</string>
+    <string name="storage_supergroup_warning_deny" msgid="6420765672683284347">"Den här appen utformades för en äldre version av Android. Om du nekar appen behörighet nekas åtkomst till hela lagringsutrymmet (inklusive foton, videor, musik, ljud och andra filer)."</string>
     <string name="default_permission_description" msgid="4624464917726285203">"utför en okänd åtgärd"</string>
     <string name="app_permissions_group_summary" msgid="8788419008958284002">"<xliff:g id="COUNT_0">%1$d</xliff:g> av <xliff:g id="COUNT_1">%2$d</xliff:g> appar tillåts"</string>
     <string name="app_permissions_group_summary2" msgid="4329922444840521150">"<xliff:g id="COUNT_0">%1$d</xliff:g>/<xliff:g id="COUNT_1">%2$d</xliff:g> appar tillåts"</string>
@@ -87,10 +85,8 @@
     <string name="location_settings" msgid="3624412509133422562">"Platsinställningar"</string>
     <string name="location_warning" msgid="2381649060929040962">"<xliff:g id="APP_NAME">%1$s</xliff:g> är en platstjänstleverantör för enheten. Platsåtkomsten kan redigeras i platsinställningarna."</string>
     <string name="system_warning" msgid="1173400963234358816">"Om du nekar appen behörighet kan det hända att grundläggande funktioner på enheten inte fungerar som de ska."</string>
-    <!-- no translation found for deny_read_media_visual_warning (3982586279917232827) -->
-    <skip />
-    <!-- no translation found for deny_read_media_aural_warning (8928699919508646732) -->
-    <skip />
+    <string name="deny_read_media_visual_warning" msgid="3982586279917232827">"Den här appen utformades för en äldre version av Android. Om du nekar appen åtkomst till foton och videor nekas även åtkomst till musik och annat ljud."</string>
+    <string name="deny_read_media_aural_warning" msgid="8928699919508646732">"Den här appen utformades för en äldre version av Android. Om du nekar appen åtkomst till musik och annat ljud nekas även åtkomst till foton och videor."</string>
     <string name="cdm_profile_revoke_warning" msgid="4443893270719106700">"Om du nekar appen behörighet kan det hända att vissa funktioner på enheten som hanteras av appen inte fungerar som de ska."</string>
     <string name="permission_summary_enforced_by_policy" msgid="4443598170942950519">"Enligt policyn"</string>
     <string name="permission_summary_disabled_by_policy_background_only" msgid="221995005556362660">"Åtkomst i bakgrunden har inaktiverats av en princip"</string>
@@ -240,10 +236,8 @@
     <string name="permission_description_summary_sensors" msgid="1836045815643119949">"Appar med den här behörigheten får åtkomst till sensordata om vitalparametrar"</string>
     <string name="permission_description_summary_sms" msgid="725999468547768517">"Appar med den här behörigheten kan skicka och visa sms"</string>
     <string name="permission_description_summary_storage" msgid="6575759089065303346">"Appar med den här behörigheten får åtkomst till foton, media och filer på enheten"</string>
-    <!-- no translation found for permission_description_summary_read_media_aural (2789020637856210454) -->
-    <skip />
-    <!-- no translation found for permission_description_summary_read_media_visual (4210569227927436735) -->
-    <skip />
+    <string name="permission_description_summary_read_media_aural" msgid="2789020637856210454">"Appar med den här behörigheten får åtkomst till musik och andra ljudfiler på enheten"</string>
+    <string name="permission_description_summary_read_media_visual" msgid="4210569227927436735">"Appar med den här behörigheten får åtkomst till foton och videor på enheten"</string>
     <string name="app_permission_most_recent_summary" msgid="4292074449384040590">"Användes senast: <xliff:g id="TIME_DATE">%1$s</xliff:g>"</string>
     <string name="app_permission_most_recent_denied_summary" msgid="7659497197737708112">"Nekad för närvarande/Senaste åtkomst: <xliff:g id="TIME_DATE">%1$s</xliff:g>"</string>
     <string name="app_permission_never_accessed_summary" msgid="401346181461975090">"Aldrig använd"</string>
@@ -255,10 +249,8 @@
     <string name="allowed_storage_full" msgid="5356699280625693530">"Tillåts att hantera alla filer"</string>
     <string name="ask_header" msgid="2633816846459944376">"Fråga varje gång"</string>
     <string name="denied_header" msgid="903209608358177654">"Tillåts inte"</string>
-    <!-- no translation found for storage_footer_warning_text (2242258357752432337) -->
-    <skip />
-    <!-- no translation found for storage_footer_hyperlink_text (7759955324552930974) -->
-    <skip />
+    <string name="storage_footer_warning_text" msgid="2242258357752432337">"Vissa appar som tillhandahåller grundläggande funktioner för enheten kan ha särskild åtkomst till alla dina filer"</string>
+    <string name="storage_footer_hyperlink_text" msgid="7759955324552930974">"Visa appar med åtkomst till alla filer"</string>
     <string name="days" msgid="609563020985571393">"{count,plural, =1{1 dag}other{# dagar}}"</string>
     <string name="hours" msgid="3447767892295843282">"{count,plural, =1{1 timme}other{# timmar}}"</string>
     <string name="minutes" msgid="4408293038068503157">"{count,plural, =1{1 minut}other{# minuter}}"</string>
@@ -276,10 +268,7 @@
     <string name="post_drive_permission_decision_reminder_summary_1_app_2_permissions" msgid="671791184670801301">"Du gav <xliff:g id="APP">%1$s</xliff:g> åtkomst till <xliff:g id="PERMISSION_1">%2$s</xliff:g> och <xliff:g id="PERMISSION_2">%3$s</xliff:g> medan du körde"</string>
     <string name="post_drive_permission_decision_reminder_summary_1_app_multi_permission" msgid="4080701771111456927">"Du beviljade <xliff:g id="APP">%2$s</xliff:g> <xliff:g id="COUNT">%1$d</xliff:g> behörigheter medan du körde"</string>
     <string name="post_drive_permission_decision_reminder_summary_multi_apps" msgid="5253882771252863902">"{count,plural, =1{Du gav <xliff:g id="APP_0">%1$s</xliff:g> och # annan app åtkomst medan du körde}other{Du gav <xliff:g id="APP_1">%1$s</xliff:g> och # andra appar åtkomst medan du körde}}"</string>
-<<<<<<< HEAD
-=======
     <string name="go_to_settings" msgid="1053735612211228335">"Öppna inställningarna"</string>
->>>>>>> 248ceefa
     <string name="auto_revoke_setting_subtitle" msgid="8631720570723050460">"Vissa appar har inte använts på några månader"</string>
     <string name="permissions_removed_category_title" msgid="1064754271178447643">"Borttagna behörigheter"</string>
     <string name="permission_removed_page_title" msgid="2627436155091001209">"Behörigheter har tagits bort"</string>
@@ -461,16 +450,11 @@
     <string name="permgrouprequest_coarselocation_imagetext" msgid="8650605041483025297">"Ungefärlig"</string>
     <string name="permgrouprequest_calendar" msgid="1493150855673603806">"Vill du ge &lt;b&gt;<xliff:g id="APP_NAME">%1$s</xliff:g>&lt;/b&gt; åtkomst till din kalender?"</string>
     <string name="permgrouprequest_sms" msgid="5672063688745420991">"Vill du ge &lt;b&gt;<xliff:g id="APP_NAME">%1$s</xliff:g>&lt;/b&gt; behörighet att skicka och visa sms?"</string>
-    <!-- no translation found for permgrouprequest_storage (7426990523173124539) -->
-    <skip />
-    <!-- no translation found for permgrouprequest_storage_q_to_s (3942779386983426698) -->
-    <skip />
-    <!-- no translation found for permgrouprequest_storage_pre_q (1681166745228672009) -->
-    <skip />
-    <!-- no translation found for permgrouprequest_read_media_aural (5948278590400297839) -->
-    <skip />
-    <!-- no translation found for permgrouprequest_read_media_visual (4188474766470776052) -->
-    <skip />
+    <string name="permgrouprequest_storage" msgid="7426990523173124539">"Vill du ge &lt;b&gt;<xliff:g id="APP_NAME">%1$s</xliff:g>&lt;/b&gt; åtkomst till &lt;b&gt;filer och dokument&lt;/b&gt; på enheten?"</string>
+    <string name="permgrouprequest_storage_q_to_s" msgid="3942779386983426698">"Vill du ge &lt;b&gt;<xliff:g id="APP_NAME">%1$s</xliff:g>&lt;/b&gt; åtkomst till &lt;b&gt;foton, videor, musik och ljud&lt;/b&gt; på enheten?"</string>
+    <string name="permgrouprequest_storage_pre_q" msgid="1681166745228672009">"Vill du ge &lt;b&gt;<xliff:g id="APP_NAME">%1$s</xliff:g>&lt;/b&gt; åtkomst till &lt;b&gt;foton, videor, musik, ljud och andra filer&lt;/b&gt; på enheten?"</string>
+    <string name="permgrouprequest_read_media_aural" msgid="5948278590400297839">"Vill du ge &lt;b&gt;<xliff:g id="APP_NAME">%1$s</xliff:g>&lt;/b&gt; åtkomst till musik och andra ljudfiler på enheten?"</string>
+    <string name="permgrouprequest_read_media_visual" msgid="4188474766470776052">"Vill du ge &lt;b&gt;<xliff:g id="APP_NAME">%1$s</xliff:g>&lt;/b&gt; åtkomst till enhetens foton och videor?"</string>
     <string name="permgrouprequest_microphone" msgid="2825208549114811299">"Vill du ge &lt;b&gt;<xliff:g id="APP_NAME">%1$s</xliff:g>&lt;/b&gt; behörighet att spela in ljud?"</string>
     <string name="permgrouprequestdetail_microphone" msgid="8510456971528228861">"Appen kan bara spela in ljud medan du använder den"</string>
     <string name="permgroupbackgroundrequest_microphone" msgid="8874462606796368183">"Vill du ge &lt;b&gt;<xliff:g id="APP_NAME">%1$s</xliff:g>&lt;/b&gt; behörighet att spela in ljud?"</string>
@@ -517,13 +501,9 @@
     <string name="blocked_mic_summary" msgid="8960466941528458347">"Mikrofondata kan fortfarande delas när du ringer ett nödnummer."</string>
     <string name="blocked_sensor_button_label" msgid="6742092634984289658">"Ändra"</string>
     <string name="safety_center_dashboard_page_title" msgid="7514620345152008005">"Säkerhet och integritet"</string>
-    <!-- no translation found for safety_center_rescan_button (8047036829052958144) -->
-    <skip />
-    <!-- no translation found for safety_center_issue_card_dismiss_button (5113965506144222402) -->
-    <skip />
+    <string name="safety_center_rescan_button" msgid="8047036829052958144">"Sök"</string>
+    <string name="safety_center_issue_card_dismiss_button" msgid="5113965506144222402">"Stäng"</string>
     <string name="security_settings" msgid="3808106921175271317">"Säkerhetsinställningar"</string>
-<<<<<<< HEAD
-=======
     <string name="sensor_permissions_qs" msgid="4365989229426201877">"Sensorbehörigheter"</string>
     <string name="privacy_controls_qs" msgid="471793881466080745">"Integritetsinställningar"</string>
     <string name="permissions_removed_qs" msgid="8957319130625294572">"Behörighet har tagits bort"</string>
@@ -541,7 +521,6 @@
     <string name="recent_app_usage_1_qs" msgid="261450184773310741">"Användes nyligen av <xliff:g id="APP_NAME">%1$s</xliff:g> (<xliff:g id="ATTRIBUTION_LABEL">%2$s</xliff:g>)"</string>
     <string name="active_app_usage_2_qs" msgid="6107866785243565283">"Används just nu av <xliff:g id="APP_NAME">%1$s</xliff:g> (<xliff:g id="ATTRIBUTION_LABEL">%2$s</xliff:g> • <xliff:g id="PROXY_LABEL">%3$s</xliff:g>)"</string>
     <string name="recent_app_usage_2_qs" msgid="3591205954235694403">"Användes nyligen av <xliff:g id="APP_NAME">%1$s</xliff:g> (<xliff:g id="ATTRIBUTION_LABEL">%2$s</xliff:g> • <xliff:g id="PROXY_LABEL">%3$s</xliff:g>)"</string>
->>>>>>> 248ceefa
     <string name="safety_privacy_qs_tile_title" msgid="5431148204168066203">"Säkerhet och integritet"</string>
     <string name="safety_privacy_qs_tile_subtitle" msgid="3621544532041936749">"Kontrollera status"</string>
 </resources>