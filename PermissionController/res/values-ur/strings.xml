<?xml version="1.0" encoding="UTF-8"?>
<!--  Copyright (C) 2007 The Android Open Source Project

     Licensed under the Apache License, Version 2.0 (the "License");
     you may not use this file except in compliance with the License.
     You may obtain a copy of the License at

          http://www.apache.org/licenses/LICENSE-2.0

     Unless required by applicable law or agreed to in writing, software
     distributed under the License is distributed on an "AS IS" BASIS,
     WITHOUT WARRANTIES OR CONDITIONS OF ANY KIND, either express or implied.
     See the License for the specific language governing permissions and
     limitations under the License.
 -->

<resources xmlns:android="http://schemas.android.com/apk/res/android"
    xmlns:xliff="urn:oasis:names:tc:xliff:document:1.2">
    <string name="app_name" msgid="6098036489833144040">"اجازت کنٹرولر"</string>
    <string name="ok" msgid="1936281769725676272">"ٹھیک ہے"</string>
    <string name="permission_search_keyword" msgid="1214451577494730543">"اجازتیں"</string>
    <string name="cancel" msgid="8943320028373963831">"منسوخ کریں"</string>
    <string name="back" msgid="6249950659061523680">"واپس جائیں"</string>
    <string name="uninstall_or_disable" msgid="4496612999740858933">"اَن انسٹال یا غیر فعال کریں"</string>
    <string name="app_not_found_dlg_title" msgid="6029482906093859756">"ایپ نہیں ملی"</string>
    <string name="grant_dialog_button_deny" msgid="88262611492697192">"اجازت نہ دیں"</string>
    <string name="grant_dialog_button_deny_and_dont_ask_again" msgid="1748925431574312595">"اجازت نہ دیں اور دوبارہ نہ پوچھیں"</string>
    <string name="grant_dialog_button_no_upgrade" msgid="8344732743633736625">"”جب تک ایپ استعمال میں ہے“ رکھیں"</string>
    <string name="grant_dialog_button_no_upgrade_one_time" msgid="5125892775684968694">"\"صرف اس وقت\" رکھیں"</string>
    <string name="grant_dialog_button_more_info" msgid="213350268561945193">"مزید معلومات"</string>
    <string name="grant_dialog_button_deny_anyway" msgid="7225905870668915151">"کسی بھی صورت میں اجازت نہ دیں"</string>
    <string name="grant_dialog_button_dismiss" msgid="1930399742250226393">"برخاست کریں"</string>
    <string name="current_permission_template" msgid="7452035392573329375">"<xliff:g id="PERMISSION_COUNT">%2$s</xliff:g> میں سے <xliff:g id="CURRENT_PERMISSION_INDEX">%1$s</xliff:g>"</string>
    <string name="permission_warning_template" msgid="2247087781222679458">"‏&lt;b&gt;<xliff:g id="APP_NAME">%1$s</xliff:g>&lt;/b&gt; کو <xliff:g id="ACTION">%2$s</xliff:g> کی اجازت دیں؟"</string>
    <string name="permission_add_background_warning_template" msgid="1812914855915092273">"‏ہمیشہ &lt;b&gt;<xliff:g id="APP_NAME">%1$s</xliff:g>&lt;b&gt; کو <xliff:g id="ACTION">%2$s</xliff:g> کی اجازت دیں؟"</string>
    <string name="allow_permission_foreground_only" msgid="116465816039675404">"صرف ایپ استعمال کرنے کے دوران"</string>
    <string name="allow_permission_always" msgid="5194342531206054051">"ہمیشہ"</string>
    <string name="deny_permission_deny_and_dont_ask_again" msgid="6106035221490102341">"اجازت نہ دیں اور دوبارہ نہ پوچھیں"</string>
    <string name="permission_revoked_count" msgid="4785082705441547086">"<xliff:g id="COUNT">%1$d</xliff:g> غیر فعال ہے"</string>
    <string name="permission_revoked_all" msgid="3397649017727222283">"سبھی غیر فعال ہیں"</string>
    <string name="permission_revoked_none" msgid="9213345075484381180">"کوئی بھی غیر فعال نہیں ہے"</string>
    <string name="grant_dialog_button_allow" msgid="5314677880021102550">"اجازت دیں"</string>
    <string name="grant_dialog_button_allow_always" msgid="4485552579273565981">"ہر وقت اجازت دیں"</string>
    <string name="grant_dialog_button_allow_foreground" msgid="501896824973636533">"ایپ استعمال کرتے وقت"</string>
    <string name="grant_dialog_button_change_to_precise_location" msgid="3273115879467236033">"قطعی مقام پر تبدیل کریں"</string>
    <string name="grant_dialog_button_keey_approximate_location" msgid="438025182769080011">"تخمینی مقام برقرار رکھیں"</string>
    <string name="grant_dialog_button_allow_one_time" msgid="2618088516449706391">"صرف اس وقت"</string>
    <string name="grant_dialog_button_allow_background" msgid="8236044729434367833">"ہر وقت اجازت دیں"</string>
    <string name="grant_dialog_button_allow_all_files" msgid="4955436994954829894">"سبھی فائلز کے نظم و نسق کی اجازت دیں"</string>
    <string name="grant_dialog_button_allow_media_only" msgid="4832877658422573832">"میڈیا فائلز تک رسائی کی اجازت دیں"</string>
    <string name="app_permissions_breadcrumb" msgid="5136969550489411650">"ایپس"</string>
    <string name="app_permissions" msgid="3369917736607944781">"ایپ کی اجازتیں"</string>
    <string name="unused_apps" msgid="2058057455175955094">"غیر مستعمل ایپس"</string>
    <string name="no_unused_apps" msgid="12809387670415295">"کوئی غیر مستعمل ایپ نہیں ہے"</string>
    <string name="app_disable_dlg_positive" msgid="7418444149981904940">"ایپ کو غیر فعال کریں"</string>
    <string name="app_disable_dlg_text" msgid="3126943217146120240">"‏اگر آپ اس ایپ کو غیر فعال کرتے ہیں تو ہو سکتا ہے Android اور دیگر ایپس ٹھیک سے کام نہ کریں۔ ذہن نشین رکھیں کہ آپ اس ایپ کو حذف نہیں کر سکتے ہیں کیونکہ یہ آپ کے آلہ پر پہلے سے انسٹال ہے۔ غیر فعال کر کے، آپ اس ایپ کو آف کر دیتے ہیں اور اس کو اپنے آلہ پر چھپا دیتے ہیں۔"</string>
    <string name="app_permission_manager" msgid="3903811137630909550">"اجازتوں کا مینیجر"</string>
    <string name="never_ask_again" msgid="4728762438198560329">"دوبارہ نہ پوچھیں"</string>
    <string name="no_permissions" msgid="3881676756371148563">"کوئی اجازت نہیں ہے"</string>
    <string name="additional_permissions" msgid="5801285469338873430">"اضافی اجازتیں"</string>
    <string name="app_permissions_info_button_label" msgid="7633312050729974623">"ایپ کی معلومات کھولیں"</string>
    <plurals name="additional_permissions_more" formatted="false" msgid="5297511511961335277">
      <item quantity="other"><xliff:g id="COUNT_1">%1$d</xliff:g> مزید</item>
      <item quantity="one"><xliff:g id="COUNT_0">%1$d</xliff:g> مزید</item>
    </plurals>
    <string name="old_sdk_deny_warning" msgid="2382236998845153919">"‏یہ ایپ Android کے ایک پرانے ورژن کیلئے ڈیزائن کی گئی تھی۔ اجازت دینے سے انکار کرنے پر ممکن ہے کہ یہ مزید ٹھیک سے کام نہ کرے۔"</string>
    <string name="default_permission_description" msgid="4624464917726285203">"ایک نامعلوم کارروائی انجام دیں"</string>
    <string name="app_permissions_group_summary" msgid="8788419008958284002">"<xliff:g id="COUNT_1">%2$d</xliff:g> میں سے <xliff:g id="COUNT_0">%1$d</xliff:g> ایپس کو اجازت دی گئی ہے"</string>
    <string name="app_permissions_group_summary2" msgid="4329922444840521150">"<xliff:g id="COUNT_0">%1$d</xliff:g>/<xliff:g id="COUNT_1">%2$d</xliff:g> ایپس کو اجازت دی گئی ہے"</string>
    <string name="menu_show_system" msgid="4254021607027872504">"سسٹم دکھائیں"</string>
    <string name="menu_hide_system" msgid="3855390843744028465">"سسٹم چھپائیں"</string>
    <string name="manage_permission" msgid="2895385393037061964">"اجازت کا نظم کریں"</string>
    <string name="no_apps" msgid="2412612731628386816">"کوئی ایپ نہیں ہے"</string>
    <string name="location_settings" msgid="3624412509133422562">"مقام کی ترتیبات"</string>
    <string name="location_warning" msgid="2381649060929040962">"<xliff:g id="APP_NAME">%1$s</xliff:g> اس آلہ کیلئے مقام کی سروسز کا فراہم کنندہ ہے۔ مقام کی رسائی میں مقام کی ترتیبات سے ترمیم کی جا سکتی ہے۔"</string>
    <string name="system_warning" msgid="1173400963234358816">"اگرآپ اس اجازت کو مسترد کرتے ہیں تو شاید آپ کے آلہ کی بنیادی خصوصیات ٹھیک سے کام نہ کریں۔"</string>
    <string name="cdm_profile_revoke_warning" msgid="4443893270719106700">"اگر آپ اس اجازت کو مسترد کرتے ہیں تو ہو سکتا ہے کہ اس ایپ کے زیر انتظام آپ کے آلے کی کچھ خصوصیات ٹھیک سے کام نہ کریں۔"</string>
    <string name="permission_summary_enforced_by_policy" msgid="4443598170942950519">"پالیسی کے تحت نافذ کردہ"</string>
    <string name="permission_summary_disabled_by_policy_background_only" msgid="221995005556362660">"پالیسی کے تحت پس منظر کی رسائی غیر فعال ہو گئی ہے"</string>
    <string name="permission_summary_enabled_by_policy_background_only" msgid="8287675974767104279">"پالیسی کے تحت پس منظر کی رسائی فعال ہو گئی ہے"</string>
    <string name="permission_summary_enabled_by_policy_foreground_only" msgid="3844582916889767831">"پالیسی کے تحت پیش منظر کی رسائی فعال ہو گئی ہے"</string>
    <string name="permission_summary_enforced_by_admin" msgid="822702574117248700">"کنٹرول کردہ بذریعہ منتظم"</string>
    <string name="permission_summary_disabled_by_admin_background_only" msgid="3127091456731845646">"منتظم نے پس منظر کی رسائی غیر فعال کر دی ہے"</string>
    <string name="permission_summary_enabled_by_admin_background_only" msgid="9132423838440275757">"منتظم نے پس منظر کی رسائی فعال کر دی ہے"</string>
    <string name="permission_summary_enabled_by_admin_foreground_only" msgid="1298432715610745358">"منتظم نے پیش منظر کی رسائی فعال کر دی ہے"</string>
    <string name="permission_summary_enabled_system_fixed" msgid="2438344700184127274">"آپریٹ کرنے کے لیے آلہ کو یہ اجازت درکار ہے"</string>
    <!-- no translation found for background_access_chooser_dialog_choices:0 (1351721623256561996) -->
    <!-- no translation found for background_access_chooser_dialog_choices:1 (9127301153688725448) -->
    <!-- no translation found for background_access_chooser_dialog_choices:2 (4305536986042401191) -->
    <string name="permission_access_always" msgid="1474641821883823446">"ہر وقت اجازت دیں"</string>
    <string name="permission_access_only_foreground" msgid="7801170728159326195">"صرف ایپ استعمال کرتے وقت اجازت دیں"</string>
    <string name="permission_access_never" msgid="4647014230217936900">"اجازت نہ دیں"</string>
    <string name="loading" msgid="4789365003890741082">"لوڈ ہو رہا ہے…"</string>
    <string name="all_permissions" msgid="6911125611996872522">"تمام اجازتیں"</string>
    <string name="other_permissions" msgid="2901186127193849594">"ایپ کی دوسری اہلیتیں"</string>
    <string name="permission_request_title" msgid="8790310151025020126">"اجازت کی درخواست"</string>
    <string name="screen_overlay_title" msgid="6977038513913222078">"اسکرین اورلے کا پتا چلا ہے"</string>
    <string name="screen_overlay_message" msgid="5622563069757142102">"اس اجازت کی ترتیب کو تبدیل کرنے کیلئے آپ کو پہلے ترتیبات &gt; ایپس سے اسکرین اورلے کو آف کرنا ہوگا"</string>
    <string name="screen_overlay_button" msgid="4655005928054025250">"ترتیبات کھولیں"</string>
    <string name="wear_not_allowed_dlg_title" msgid="1429467891296932713">"Android Wear"</string>
    <string name="wear_not_allowed_dlg_text" msgid="512340555334769098">"‏\'کارروائیاں انسٹال/اَن انسٹال کریں\' Wear پر تعاون یافتہ نہیں ہے۔"</string>
    <string name="permission_review_title_template_install" msgid="1284337937156289081">"‏منتخب کریں کہ &lt;b&gt;<xliff:g id="APP_NAME">%1$s</xliff:g>&lt;/b&gt; کو کس چیز تک رسائی کی اجازت دینی ہے"</string>
    <string name="permission_review_title_template_update" msgid="3232333580548588657">"‏&lt;b&gt;<xliff:g id="APP_NAME">%1$s</xliff:g>&lt;/b&gt; اپ ڈیٹ ہو گئی ہے۔ منتخب کریں کہ اس ایپ کو کس تک رسائی کی اجازت دینی ہے۔"</string>
    <string name="review_button_cancel" msgid="2191147944056548886">"منسوخ کریں"</string>
    <string name="review_button_continue" msgid="2527918375047602199">"جاری رکھیں"</string>
    <string name="new_permissions_category" msgid="552995090178417611">"نئی اجازتیں"</string>
    <string name="current_permissions_category" msgid="4292990083585728880">"موجودہ اجازتیں"</string>
    <string name="message_staging" msgid="9110563899955511866">"ایپ کی مرحلہ بندی ہو رہی ہے…"</string>
    <string name="app_name_unknown" msgid="1319665005754048952">"نامعلوم"</string>
    <string name="permission_usage_title" msgid="1568233336351734538">"پرائیویسی ڈیش بورڈ"</string>
    <string name="permission_group_usage_title" msgid="2595013198075285173">"<xliff:g id="PERMGROUP">%1$s</xliff:g> کا استعمال"</string>
    <string name="perm_usage_adv_info_title" msgid="3357831829538873708">"دیگر اجازتیں دیکھیں"</string>
    <string name="perm_usage_adv_info_summary_2_items" msgid="3702175198750127822">"<xliff:g id="PERMGROUP_0">%1$s</xliff:g>، <xliff:g id="PERMGROUP_1">%2$s</xliff:g>"</string>
    <string name="perm_usage_adv_info_summary_more_items" msgid="949055326299562218">"<xliff:g id="PERMGROUP_0">%1$s</xliff:g>، <xliff:g id="PERMGROUP_1">%2$s</xliff:g> اور <xliff:g id="NUM">%3$s</xliff:g> مزید"</string>
    <string name="permission_group_usage_subtitle" msgid="712843174810251274">"گزشتہ 24 گھنٹے کی ٹائم لائن جب ایپس نے آپ کا <xliff:g id="PERMGROUP">%1$s</xliff:g> استعمال کیا"</string>
    <string name="permission_usage_access_dialog_subtitle" msgid="4171772805196955753">"جب اس ایپ نے آپ کی <xliff:g id="PERMGROUP">%1$s</xliff:g> اجازت کا استعمال کیا"</string>
    <string name="permission_usage_access_dialog_learn_more" msgid="7121468469493184613">"مزید جانیں"</string>
    <string name="history_preference_subtext_2" msgid="1521763591164293683">"<xliff:g id="APP_NAME">%1$s</xliff:g> • <xliff:g id="TRUNCATED_TIME">%2$s</xliff:g>"</string>
    <string name="history_preference_subtext_3" msgid="758761785983094351">"<xliff:g id="ATTRIBUTION_NAME">%1$s</xliff:g> • <xliff:g id="APP_NAME">%2$s</xliff:g> • <xliff:g id="TRUNCATED_TIME">%3$s</xliff:g>"</string>
    <plurals name="duration_used_days" formatted="false" msgid="1993098309578536308">
      <item quantity="other"><xliff:g id="NUMBER">%s</xliff:g> دن</item>
      <item quantity="one">1 دن</item>
    </plurals>
    <plurals name="duration_used_hours" formatted="false" msgid="1020075479447003242">
      <item quantity="other"><xliff:g id="NUMBER">%s</xliff:g> گھنٹے</item>
      <item quantity="one">1 گھنٹہ</item>
    </plurals>
    <plurals name="duration_used_minutes" formatted="false" msgid="3422338854436291744">
      <item quantity="other"><xliff:g id="NUMBER">%s</xliff:g> منٹ</item>
      <item quantity="one">1 منٹ</item>
    </plurals>
    <plurals name="duration_used_seconds" formatted="false" msgid="2726799598314248110">
      <item quantity="other"><xliff:g id="NUMBER">%s</xliff:g> سیکنڈ</item>
      <item quantity="one">1 سیکنڈ</item>
    </plurals>
    <plurals name="permission_usage_summary" formatted="false" msgid="2837021459986644819">
      <item quantity="other">آخری بار رسائی: <xliff:g id="TIME_2">%1$s</xliff:g>\n<xliff:g id="NUM_3">%2$s</xliff:g> رسائیاں</item>
      <item quantity="one">آخری بار رسائی: <xliff:g id="TIME_0">%1$s</xliff:g>\n<xliff:g id="NUM_1">%2$s</xliff:g> رسائی</item>
    </plurals>
    <plurals name="permission_usage_summary_background" formatted="false" msgid="8810001960357233836">
      <item quantity="other">آخری بار رسائی: <xliff:g id="TIME_3">%1$s</xliff:g>\n<xliff:g id="NUM_4">%2$s</xliff:g> رسائیاں (<xliff:g id="NUM_5">%3$s</xliff:g> پس منظر میں)</item>
      <item quantity="one">آخری بار رسائی: <xliff:g id="TIME_0">%1$s</xliff:g>\n<xliff:g id="NUM_1">%2$s</xliff:g> رسائی (<xliff:g id="NUM_2">%3$s</xliff:g> پس منظر میں)</item>
    </plurals>
    <plurals name="permission_usage_summary_duration" formatted="false" msgid="2223071401812931873">
      <item quantity="other">آخری بار رسائی: <xliff:g id="TIME_3">%1$s</xliff:g>\n<xliff:g id="NUM_4">%2$s</xliff:g> رسائیوں کی\nمدت: <xliff:g id="TIME_5">%3$s</xliff:g></item>
      <item quantity="one">آخری بار رسائی: <xliff:g id="TIME_0">%1$s</xliff:g>\n<xliff:g id="NUM_1">%2$s</xliff:g> رسائی کی\nمدت: <xliff:g id="TIME_2">%3$s</xliff:g></item>
    </plurals>
    <plurals name="permission_usage_summary_background_duration" formatted="false" msgid="6893924292010006727">
      <item quantity="other">آخری بار رسائی: <xliff:g id="TIME_4">%1$s</xliff:g>\n<xliff:g id="NUM_5">%2$s</xliff:g> رسائیوں کی (<xliff:g id="NUM_6">%3$s</xliff:g> پس منظر میں)\nمدت:<xliff:g id="TIME_7">%3$s</xliff:g></item>
      <item quantity="one">آخری بار رسائی: <xliff:g id="TIME_0">%1$s</xliff:g>\n<xliff:g id="NUM_1">%2$s</xliff:g> رسائی (<xliff:g id="NUM_2">%3$s</xliff:g> پس منظر میں)\nمدت: <xliff:g id="TIME_3">%3$s</xliff:g></item>
    </plurals>
    <string name="permission_usage_summary_background" msgid="6136171928959340697">"آخری رسائی: <xliff:g id="TIME">%1$s</xliff:g>\nآخری بار پس منظر میں رسائی حاصل کی گئی تھی"</string>
    <string name="permission_usage_any_permission" msgid="6358023078298106997">"کوئی بھی اجازت"</string>
    <string name="permission_usage_any_time" msgid="3802087027301631827">"کسی بھی وقت"</string>
    <string name="permission_usage_last_7_days" msgid="7386221251886130065">"آخری 7 دن"</string>
    <string name="permission_usage_last_day" msgid="1512880889737305115">"آخری 24 گھنٹے"</string>
    <string name="permission_usage_last_hour" msgid="3866005205535400264">"آخری 1 گھنٹہ"</string>
    <string name="permission_usage_last_15_minutes" msgid="9077554653436200702">"آخری 15 منٹ"</string>
    <string name="permission_usage_last_minute" msgid="7297055967335176238">"آخری 1 منٹ"</string>
    <string name="no_permission_usages" msgid="9119517454177289331">"اجازت کا استعمال نہیں ہوا ہے"</string>
    <string name="permission_usage_list_title_any_time" msgid="8718257027381592407">"کسی بھی وقت پر حالیہ ترین رسائی"</string>
    <string name="permission_usage_list_title_last_7_days" msgid="9048542342670890615">"آخری 7 دنوں میں حالیہ ترین رسائی"</string>
    <string name="permission_usage_list_title_last_day" msgid="8730907824567238461">"آخری 24 گھنٹے میں حالیہ ترین رسائی"</string>
    <string name="permission_usage_list_title_last_hour" msgid="6624161487623223716">"آخری 1 گھنٹے میں حالیہ ترین رسائی"</string>
    <string name="permission_usage_list_title_last_15_minutes" msgid="8615062016024296833">"آخری 15 منٹ میں حالیہ ترین رسائی"</string>
    <string name="permission_usage_list_title_last_minute" msgid="3572792262919886849">"آخری 1 منٹ میں حالیہ ترین رسائی"</string>
    <string name="permission_usage_bar_chart_title_any_time" msgid="2845251288192246754">"کسی بھی وقت اجازت کا استعمال"</string>
    <string name="permission_usage_bar_chart_title_last_7_days" msgid="5796577162176938349">"آخری 7 دنوں میں اجازت کا استعمال"</string>
    <string name="permission_usage_bar_chart_title_last_day" msgid="7950805735777472871">"آخری 24 گھنٹے میں اجازت کا استعمال"</string>
    <string name="permission_usage_bar_chart_title_last_hour" msgid="6571647509660009185">"آخری 1 گھنٹے میں اجازت کا استعمال"</string>
    <string name="permission_usage_bar_chart_title_last_15_minutes" msgid="2743143675412824819">"آخری 15 منٹ میں اجازت کا استعمال"</string>
    <string name="permission_usage_bar_chart_title_last_minute" msgid="820450867183487607">"آخری 1 منٹ میں اجازت کا استعمال"</string>
    <plurals name="permission_usage_bar_label" formatted="false" msgid="2316692513662993785">
      <item quantity="other"><xliff:g id="NUMBER">%s</xliff:g> ایپس</item>
      <item quantity="one">1 ایپ</item>
    </plurals>
    <string name="permission_usage_preference_summary_not_used" msgid="8806755646449754282">"پچھلے 24 گھنٹے میں اجازت کا استعمال نہیں کیا گیا"</string>
    <plurals name="permission_usage_preference_label" formatted="false" msgid="9033113721294293706">
      <item quantity="other"><xliff:g id="NUMBER">%1$d</xliff:g> ایپس کے ذریعے استعمال کردہ</item>
      <item quantity="one">1 ایپ کے ذریعے استعمال کردہ</item>
    </plurals>
    <string name="permission_usage_view_details" msgid="6675335735468752787">"سبھی کو ڈیش بورڈ میں دیکھیں"</string>
    <string name="app_permission_usage_filter_label" msgid="7182861154638631550">"فلٹر کردہ بلحاظ: <xliff:g id="PERM">%1$s</xliff:g>"</string>
    <string name="app_permission_usage_remove_filter" msgid="2926157607436428207">"فلٹر ہٹائیں"</string>
    <string name="filter_by_title" msgid="7300368602759958031">"فلٹر کریں بہ لحاظ"</string>
    <string name="filter_by_permissions" msgid="7613462963111282568">"اجازتوں کے لحاظ سے فلٹر کریں"</string>
    <string name="filter_by_time" msgid="6667864816999691642">"وقت کے لحاظ سے فلٹر کریں"</string>
    <string name="sort_spinner_most_permissions" msgid="1704349738096822836">"زیادہ تر اجازتیں"</string>
    <string name="sort_spinner_most_accesses" msgid="5283913004357220161">"زیادہ تر رسائی"</string>
    <string name="sort_spinner_recent" msgid="7513845273076525203">"حالیہ"</string>
    <string name="sort_by_app" msgid="4055799843051138087">"بلحاظِ استعمالِ ایپ ترتیب دیں"</string>
    <string name="sort_by_time" msgid="5435045320002150456">"وقت کے لحاظ سے ترتیب دیں"</string>
    <string name="item_separator" msgid="4030255389809224513">"، "</string>
    <string name="permission_usage_refresh" msgid="2264056346561305420">"ریفریش کریں"</string>
    <plurals name="permission_usage_permission_filter_subtitle" formatted="false" msgid="2452104463317798268">
      <item quantity="other"><xliff:g id="NUMBER">%s</xliff:g> ایپس</item>
      <item quantity="one">1 ایپ</item>
    </plurals>
    <string name="permission_history_title" msgid="8340081285133025225">"اجازت کی سرگزشت"</string>
    <string name="permission_history_category_today" msgid="7496389369158806620">"آج"</string>
    <string name="permission_history_category_yesterday" msgid="7242517121222012521">"گزشتہ کل"</string>
    <string name="app_permission_usage_title" msgid="6676802437831981822">"ایپ کی اجازتوں کا استعمال"</string>
    <string name="app_permission_usage_summary" msgid="390383661936709672">"رسائی: <xliff:g id="NUM">%1$s</xliff:g> مرتبہ۔ کل دورانیہ: <xliff:g id="DURATION">%2$s</xliff:g>۔ <xliff:g id="TIME">%3$s</xliff:g> پہلے آخری بار استعمال کیا گيا۔"</string>
    <string name="app_permission_usage_summary_no_duration" msgid="3698475875179457400">"رسائی: <xliff:g id="NUM">%1$s</xliff:g> مرتبہ۔ <xliff:g id="TIME">%2$s</xliff:g> پہلے آخری بار استعمال کیا گیا۔"</string>
    <string name="app_permission_button_allow" msgid="5808039516494774647">"اجازت دیں"</string>
    <string name="app_permission_button_allow_all_files" msgid="1792232272599018825">"سبھی فائلز کے نظم و نسق کی اجازت دیں"</string>
    <string name="app_permission_button_allow_media_only" msgid="2834282724426046154">"صرف میڈیا تک رسائی کی اجازت دیں"</string>
    <string name="app_permission_button_allow_always" msgid="4573292371734011171">"ہر وقت اجازت دیں"</string>
    <string name="app_permission_button_allow_foreground" msgid="1991570451498943207">"صرف ایپ استعمال کرتے وقت اجازت دیں"</string>
    <string name="app_permission_button_ask" msgid="3342950658789427">"ہر بار پوچھیں"</string>
    <string name="app_permission_button_deny" msgid="6016454069832050300">"اجازت نہ دیں"</string>
    <string name="precise_image_description" msgid="6349638632303619872">"قطعی مقام"</string>
    <string name="approximate_image_description" msgid="938803699637069884">"تخمینی مقام"</string>
    <string name="app_permission_location_accuracy" msgid="7166912915040018669">"قطعی مقام استعمال کریں"</string>
    <string name="app_permission_location_accuracy_subtitle" msgid="2654077606404987210">"قطعی مقام آف ہونے پر ایپس آپ کے تخمینی مقام تک رسائی حاصل کر سکتی ہیں"</string>
    <string name="app_permission_title" msgid="2090897901051370711">"‫<xliff:g id="PERM">%1$s</xliff:g> کی اجازت"</string>
    <string name="app_permission_header" msgid="2951363137032603806">"اس ایپ کیلئے <xliff:g id="PERM">%1$s</xliff:g> تک رسائی"</string>
    <string name="app_permission_footer_app_permissions_link" msgid="4926890342636587393">"<xliff:g id="APP">%1$s</xliff:g> کی سبھی اجازتیں دیکھیں"</string>
    <string name="app_permission_footer_permission_apps_link" msgid="3941988129992794327">"اس اجازت والی سبھی ایپس دیکھیں"</string>
    <string name="assistant_mic_label" msgid="1011432357152323896">"اسسٹنٹ مائیکروفون کا استعمال دکھائیں"</string>
    <string name="auto_revoke_label" msgid="5068393642936571656">"ایپ کے استعمال نہ ہونے پر اجازتیں ہٹائیں"</string>
    <string name="unused_apps_label" msgid="2595428768404901064">"اجازتوں کو ہٹائیں اور جگہ خالی کریں"</string>
    <string name="auto_revoke_summary" msgid="5867548789805911683">"آپ کے ڈیٹا کی حفاظت کے لیے، اگر ایپ کو کچھ مہینوں تک استعمال نہیں کیا گیا تو اس ایپ کے لیے اجازتیں ہٹا دی جائیں گی۔"</string>
    <string name="auto_revoke_summary_with_permissions" msgid="389712086597285013">"آپ کے ڈیٹا کی حفاظت کے لیے، اگر ایپ کو کچھ مہینوں تک استعمال نہیں کیا گيا تو درج ذیل اجازتیں ہٹا دی جائیں گی: <xliff:g id="PERMS">%1$s</xliff:g>"</string>
    <string name="auto_revoked_apps_page_summary" msgid="6594753657893756536">"آپ کے ڈیٹا کی حفاظت کے لیے، اجازتوں کو ان ایپس سے ہٹا دیا گیا ہے جنہیں آپ نے کچھ مہینوں سے استعمال نہیں کیا ہے۔"</string>
    <string name="auto_revoke_open_app_message" msgid="8075556291711205039">"اگر آپ دوبارہ اجازتیں دینا چاہتے ہیں تو ایپ کھولیں۔"</string>
    <string name="auto_revoke_disabled" msgid="8697684442991567188">"اس ایپ کے لیے خودکار طور پر ہٹانے کی سہولت فی الحال غیر فعال ہے۔"</string>
    <string name="auto_revocable_permissions_none" msgid="8334929619113991466">"فی الحال کوئی بھی خودکار قابل منسوخ اجازت نہیں دی گئی ہے"</string>
    <string name="auto_revocable_permissions_one" msgid="5299112369449458176">"<xliff:g id="PERM">%1$s</xliff:g> کی اجازت ہٹا دی جائے گی۔"</string>
    <string name="auto_revocable_permissions_two" msgid="4874067408752041716">"<xliff:g id="PERM_0">%1$s</xliff:g> اور <xliff:g id="PERM_1">%2$s</xliff:g> کی اجازتیں ہٹا دی جائیں گی۔"</string>
    <string name="auto_revocable_permissions_many" msgid="1521807896206032992">"وہ اجازتیں جو ہٹا دی جائیں گی: <xliff:g id="PERMS">%1$s</xliff:g>۔"</string>
    <string name="auto_manage_title" msgid="7693181026874842935">"خودکار طور پر اجازتوں کا نظم کریں"</string>
    <string name="off" msgid="1438489226422866263">"آف کریں"</string>
    <string name="auto_revoked_app_summary_one" msgid="7093213590301252970">"<xliff:g id="PERMISSION_NAME">%s</xliff:g> اجازت کو ہٹایا گیا"</string>
    <string name="auto_revoked_app_summary_two" msgid="1910545340763709389">"<xliff:g id="PERMISSION_NAME_0">%1$s</xliff:g> اور <xliff:g id="PERMISSION_NAME_1">%2$s</xliff:g> اجازتوں کو ہٹایا گیا"</string>
    <string name="auto_revoked_app_summary_many" msgid="5930976230827378798">"<xliff:g id="PERMISSION_NAME">%1$s</xliff:g> اور <xliff:g id="NUMBER">%2$s</xliff:g> دیگر اجازتوں کو ہٹایا گیا"</string>
    <string name="unused_apps_page_title" msgid="6986983535677572559">"غیر مستعمل ایپس"</string>
    <string name="unused_apps_page_summary" msgid="1867593913217272155">"اگر کوئی ایپ کچھ ماہ تک استعمال نہیں ہوتی ہے تو:\n\n• آپ کے ڈیٹا کی حفاظت کرنے کیلئے اجازتوں کو ہٹا دیا جاتا ہے\n• بیٹری محفوظ کرنے کیلئے اطلاعات کو روک دیا جاتا ہے\n• اسپیس خالی کرنے کیلئے عارضی فائلز کو ہٹا دیا جاتا ہے\n\nاجازتوں اور اطلاعات کو دوبارہ اجازت دینے کیلئے ایپ کو کھولیں۔"</string>
    <string name="last_opened_category_title" msgid="7871347400611202595">"آخری بار <xliff:g id="NUMBER">%s</xliff:g> ماہ سے زیادہ پہلے کھولی گئی"</string>
    <string name="last_opened_summary" msgid="5248984030024968808">"ایپ آخری بار <xliff:g id="DATE">%s</xliff:g> کو کھولی گئی"</string>
    <string name="last_opened_summary_short" msgid="1646067226191176825">"آخری بار <xliff:g id="DATE">%s</xliff:g> کو کھولی گئی"</string>
    <string name="app_permission_footer_special_file_access" msgid="1884202176147657788">"اگر آپ سبھی فائلز کی مینیجمنٹ کی اجازت دیتے ہیں تو یہ ایپ اس آلہ یا منسلک اسٹوریج آلات پر مشترکہ اسٹوریج میں موجود کسی بھی فائل تک رسائی، اس میں ترمیم اور حذف کر سکتی ہے۔ ایپ آپ سے پوچھے بغیر فائلز تک رسائی حاصل کر سکتی ہے۔"</string>
    <string name="special_file_access_dialog" msgid="583804114020740610">"اس ایپ کو آلہ یا کسی منسلک اسٹوریج آلات پر فائلز تک رسائی، اس میں ترمیم اور حذف کرنے کی اجازت دیں؟ یہ ایپ آپ سے پوچھے بغیر فائلز تک رسائی حاصل کر سکتی ہے۔"</string>
    <string name="permission_description_summary_generic" msgid="5401399408814903391">"اس اجازت والی ایپس یہ کام کر سکتی ہیں: <xliff:g id="DESCRIPTION">%1$s</xliff:g>"</string>
    <string name="permission_description_summary_activity_recognition" msgid="2652850576497070146">"اس اجازت والی اپپس آپ کی جسمانی سرگرمی، جیسے کہ چہل قدمی، بائی سائیکلنگ، ڈرائیونگ، قدموں کی تعداد اور مزید تک رسائی حاصل کر سکتی ہیں"</string>
    <string name="permission_description_summary_calendar" msgid="103329982944411010">"اس اجازت والی ایپس کو آپ کے کیلنڈر تک رسائی حاصل ہو سکتی ہے"</string>
    <string name="permission_description_summary_call_log" msgid="7321437186317577624">"اس اجازت والی ایپس فون کے کال لاگ کو پڑھ اور لکھ سکتی ہیں"</string>
    <string name="permission_description_summary_camera" msgid="108004375101882069">"اس اجازت والی ایپس تصاویر لے اور ویڈیو ریکارڈ کر سکتی ہیں"</string>
    <string name="permission_description_summary_contacts" msgid="2337798886460408996">"اس اجازت والی ایپس کو آپ کے رابطوں تک رسائی حاصل ہو سکتی ہے"</string>
    <string name="permission_description_summary_location" msgid="2817531799933480694">"اس اجازت والی ایپس کو اس آلہ کے مقام تک رسائی حاصل ہو سکتی ہے"</string>
    <string name="permission_description_summary_nearby_devices" msgid="8269183818275073741">"اس اجازت والی ایپس قریبی آلات کو تلاش کر سکتی، ان سے منسلک ہو سکتی اور ان کی متعلقہ پوزیشن کا تعین کر سکتی ہیں"</string>
    <string name="permission_description_summary_microphone" msgid="630834800308329907">"اس اجازت والی ایپس آڈیو ریکارڈ کر سکتی ہیں"</string>
    <string name="permission_description_summary_phone" msgid="4515277217435233619">"اس اجازت والی ایپس فون کالز کر اور ان کا نظم کر سکتی ہیں"</string>
    <string name="permission_description_summary_sensors" msgid="1836045815643119949">"اس اجازت والی ایپس آپ کے اہم اشاروں کے متعلق سینسر ڈیٹا تک رسائی حاصل کر سکتی ہیں"</string>
    <string name="permission_description_summary_sms" msgid="725999468547768517">"‏اس اجازت والی ایپس SMS پیغامات بھیج اور دیکھ سکتی ہیں"</string>
    <string name="permission_description_summary_storage" msgid="6575759089065303346">"آپ کے آلہ پر اس اجازت والی اپپس تصاویر، میڈیا اور فائلز تک رسائی حاصل کر سکتی ہیں"</string>
    <string name="app_permission_most_recent_summary" msgid="4292074449384040590">"آخری رسائی: <xliff:g id="TIME_DATE">%1$s</xliff:g>"</string>
    <string name="app_permission_most_recent_denied_summary" msgid="7659497197737708112">"حال ہی میں مسترد کردہ / آخری رسائی: <xliff:g id="TIME_DATE">%1$s</xliff:g>"</string>
    <string name="app_permission_never_accessed_summary" msgid="401346181461975090">"کبھی بھی رسائی حاصل نہیں کی"</string>
    <string name="app_permission_never_accessed_denied_summary" msgid="6596000497490905146">"مسترد کر دیا / کبھی رسائی حاصل نہیں کی"</string>
    <string name="allowed_header" msgid="7769277978004790414">"اجازت یافتہ"</string>
    <string name="allowed_always_header" msgid="6455903312589013545">"ہر وقت اجازت یافتہ"</string>
    <string name="allowed_foreground_header" msgid="6845655788447833353">"صرف استعمال کے دوران اجازت ہے"</string>
    <string name="allowed_storage_scoped" msgid="5383645873719086975">"صرف میڈیا تک رسائی کی اجازت دیں"</string>
    <string name="allowed_storage_full" msgid="5356699280625693530">"سبھی فائلز کا نظم کرنے کے ليے اجازت یافتہ"</string>
    <string name="ask_header" msgid="2633816846459944376">"ہر بار پوچھیں"</string>
    <string name="denied_header" msgid="903209608358177654">"اجازت نہیں ہے"</string>
    <plurals name="days" formatted="false" msgid="7882807103511175827">
      <item quantity="other"><xliff:g id="NUMBER">%s</xliff:g> دن</item>
      <item quantity="one">1 دن</item>
    </plurals>
    <plurals name="hours" formatted="false" msgid="2100550424145061396">
      <item quantity="other"><xliff:g id="NUMBER">%s</xliff:g> گھنٹے</item>
      <item quantity="one">1 گھنٹہ</item>
    </plurals>
    <plurals name="minutes" formatted="false" msgid="2154398822027154606">
      <item quantity="other"><xliff:g id="NUMBER">%s</xliff:g> منٹ</item>
      <item quantity="one">1 منٹ</item>
    </plurals>
    <plurals name="seconds" formatted="false" msgid="1564519426522404832">
      <item quantity="other"><xliff:g id="NUMBER">%s</xliff:g> سیکنڈ</item>
      <item quantity="one">1 سیکنڈ</item>
    </plurals>
    <string name="permission_reminders" msgid="6528257957664832636">"اجازت کی یاددہانیاں"</string>
    <string name="auto_revoke_permission_reminder_notification_title_one" msgid="6690347469376854137">"1 غیر مستعمل ایپ"</string>
    <string name="auto_revoke_permission_reminder_notification_title_many" msgid="6062217713645069960">"<xliff:g id="NUMBER_OF_APPS">%s</xliff:g> غیر مستعمل ایپس"</string>
    <string name="auto_revoke_permission_reminder_notification_content" msgid="4492228990462107487">"آپ کی رازداری کی حفاظت کے لیے اجازتوں کو ہٹا دیا گیا۔ جائزہ کے لیے تھپتھپائیں"</string>
    <string name="auto_revoke_permission_notification_title" msgid="2629844160853454657">"غیر مستعمل ایپس کے ليے اجازتیں ہٹا دی گئیں"</string>
    <string name="auto_revoke_permission_notification_content" msgid="5125990886047799375">"کچھ ایپس کا استعمال کچھ مہینوں سے نہیں کیا گیا ہے۔ جائزے کے لیے تھپتھپائیں۔"</string>
    <plurals name="auto_revoke_permission_notification_content_count" formatted="false" msgid="9159794096518540350">
      <item quantity="other"><xliff:g id="COUNT_1">%1$d</xliff:g> ایپس کا استعمال کچھ مہینوں سے نہیں کیا گیا ہے۔ جائزے کے لیے تھپتھپائیں</item>
      <item quantity="one"><xliff:g id="COUNT_0">%1$d</xliff:g> ایپ کا استعمال کچھ مہینوں سے نہیں کیا گیا ہے۔ جائزے کے لیے تھپتھپائیں</item>
    </plurals>
    <plurals name="unused_apps_notification_title" formatted="false" msgid="8046612559038762856">
      <item quantity="other"><xliff:g id="COUNT_1">%1$d</xliff:g> غیر مستعمل ایپس</item>
      <item quantity="one"><xliff:g id="COUNT_0">%1$d</xliff:g> غیر مستعمل ایپ</item>
    </plurals>
    <string name="unused_apps_notification_content" msgid="9195026773244581246">"اجازتوں اور عارضی فائلز کو ہٹا دیا گیا ہے اور اطلاعات کو روک دیا گیا۔ جائزے کے لیے تھپتھپائیں۔"</string>
    <string name="auto_revoke_setting_subtitle" msgid="8631720570723050460">"کچھ ایپس کا استعمال کچھ مہینوں سے نہیں کیا گیا ہے"</string>
    <plurals name="auto_revoke_setting_subtitle_count" formatted="false" msgid="85594789277193087">
      <item quantity="other"><xliff:g id="COUNT_1">%1$d</xliff:g> ایپس کا استعمال کچھ مہینوں سے نہیں کیا گیا ہے</item>
      <item quantity="one"><xliff:g id="COUNT_0">%1$d</xliff:g> ایپ کا استعمال کچھ مہینوں سے نہیں کیا گیا ہے</item>
    </plurals>
    <string name="permissions_removed_category_title" msgid="1064754271178447643">"ہٹائی گئی اجازتیں"</string>
    <string name="permission_removed_page_title" msgid="2627436155091001209">"اجازتیں ہٹا دی گئیں"</string>
    <string name="all_unused_apps_category_title" msgid="755663524704745414">"سبھی غیر مستعمل ایپس"</string>
    <string name="months_ago" msgid="1766026492610646354">"<xliff:g id="COUNT">%1$d</xliff:g> ماہ پہلے"</string>
    <string name="auto_revoke_preference_summary" msgid="5517958331781391481">"آپ کی رازداری کی حفاظت کے لیے اجازتوں کو ہٹایا گیا"</string>
    <string name="background_location_access_reminder_notification_title" msgid="1140797924301941262">"<xliff:g id="APP_NAME">%s</xliff:g> نے پس منظر میں آپ کا مقام حاصل کر لیا ہے"</string>
    <string name="background_location_access_reminder_notification_content" msgid="7787084707336546245">"یہ ایپ ہمیشہ آپ کے مقام تک رسائی حاصل کر سکتی ہے۔ تبدیل کرنے کے لیے تھپتھپائیں۔"</string>
    <string name="auto_revoke_after_notification_title" msgid="5417761027669887431">"رازداری کی حفاظت کے لیے ایپ کی اجازتوں کو ہٹایا گیا"</string>
    <string name="auto_revoke_after_notification_content_one" msgid="6804038707453662753">"<xliff:g id="APP_NAME">%s</xliff:g> کا استعمال کچھ مہینوں سے نہیں کیا گیا ہے۔ جائزہ کے لیے تھپتھپائیں۔"</string>
    <string name="auto_revoke_after_notification_content_two" msgid="9108709764831425172">"<xliff:g id="APP_NAME">%s</xliff:g> اور 1 دیگر ایپس کا استعمال کچھ مہینوں سے نہیں کیا گیا ہے۔ جائزہ کے لیے تھپتھپائیں۔"</string>
    <string name="auto_revoke_after_notification_content_many" msgid="4774106206289751220">"<xliff:g id="APP_NAME">%1$s</xliff:g> اور<xliff:g id="NUMBER_OF_APPS">%2$s</xliff:g> دوسری ایپس کو کچھ مہینوں سے استعمال نہیں کیا گیا ہے۔ جائزہ کے لیے تھپتھپائیں۔"</string>
    <string name="auto_revoke_before_notification_title_one" msgid="6758024954464359876">"1 ایپ غیر مستعمل ہے"</string>
    <string name="auto_revoke_before_notification_title_many" msgid="4415543943846385685">"<xliff:g id="NUMBER_OF_APPS">%s</xliff:g> ایپس غیر مستعمل ہیں"</string>
    <string name="auto_revoke_before_notification_content_one" msgid="1156635373417068822">"آپ کی رازداری کی حفاظت کے لیے اجازتوں کو ہٹا دیا جائے گا۔ جائزہ کے لیے تھپتھپائیں۔"</string>
    <string name="unused_apps_title" msgid="8589298917717872239">"غیر مستعمل ایپس"</string>
    <string name="unused_apps_subtitle_after" msgid="2034267519506357898">"سے اجازتوں کو ہٹایا گیا"</string>
    <string name="unused_apps_subtitle_before" msgid="5233302577076132427">"سے اجازتیں ہٹا دی جائیں گی"</string>
    <string name="unused_permissions_subtitle_two" msgid="2207266295008423015">"<xliff:g id="PERM_NAME_0">%1$s</xliff:g> اور <xliff:g id="PERM_NAME_1">%2$s</xliff:g>"</string>
    <string name="unused_permissions_subtitle_many" msgid="4387289202207450238">"<xliff:g id="PERM_NAME_0">%1$s</xliff:g>، <xliff:g id="PERM_NAME_1">%2$s</xliff:g> اور <xliff:g id="NUMBER_OF_PERMISSIONS">%3$s</xliff:g> مزید"</string>
    <string name="unused_app_permissions_removed_summary" msgid="6779039455326071033">"آپ کے ڈیٹا کی حفاظت کے لیے، اجازتوں کو ان ایپس سے ہٹا دیا گیا ہے جنہیں آپ نے کچھ مہینوں سے استعمال نہیں کیا ہے"</string>
    <string name="unused_app_permissions_removed_summary_some" msgid="5080490037831563441">"آپ کے ڈیٹا کی حفاظت کے لیے، اجازتوں کو کچھ ان ایپس سے ہٹا دیا گیا ہے جنہیں آپ نے کچھ مہینوں سے استعمال نہیں کیا ہے"</string>
    <string name="one_unused_app_summary" msgid="7831913934488881991">"1 ایپ کا استعمال کچھ مہینوں سے نہیں کیا گیا ہے"</string>
    <string name="num_unused_apps_summary" msgid="1870719749940571227">"<xliff:g id="NUMBER_OF_APPS">%s</xliff:g> ایپس کا استعمال کچھ مہینوں سے نہیں کیا گیا ہے"</string>
    <string name="permission_subtitle_only_in_foreground" msgid="9068389431267377564">"صرف اپپ کے زیر استعمال ہونے کے دوران"</string>
    <string name="permission_subtitle_media_only" msgid="8917869683764720717">"میڈیا"</string>
    <string name="permission_subtitle_all_files" msgid="4982613338298067862">"سبھی فائلز"</string>
    <string name="permission_subtitle_background" msgid="8916750995309083180">"ہر وقت اجازت یافتہ"</string>
    <string name="app_perms_24h_access" msgid="99069906850627181">"‫<xliff:g id="TIME_DATE">%1$s</xliff:g> پر آخری بار رسائی حاصل کی گئی"</string>
    <string name="app_perms_24h_access_yest" msgid="5411926024794555022">"گزشتہ کل <xliff:g id="TIME_DATE">%1$s</xliff:g> پر آخری بار رسائی حاصل کی گئی"</string>
    <string name="app_perms_content_provider" msgid="6996750793881252778">"گزشتہ 24 گھنٹے میں رسائی حاصل کی گئی"</string>
    <string name="app_perms_24h_access_background" msgid="3413674718969576843">"‫<xliff:g id="TIME_DATE">%1$s</xliff:g> پر آخری بار رسائی حاصل کی گئی • ہر وقت اجازت یافتہ"</string>
    <string name="app_perms_24h_access_yest_background" msgid="9174750810998076725">"گزشتہ کل <xliff:g id="TIME_DATE">%1$s</xliff:g> پر آخری بار رسائی حاصل کی گئی • ہر وقت اجازت یافتہ"</string>
    <string name="app_perms_content_provider_background" msgid="7793984056711923997">"گزشتہ 24 گھنٹے میں رسائی حاصل کی گئی • ہر وقت اجازت یافتہ"</string>
    <string name="app_perms_24h_access_media_only" msgid="6651699644199132054">"‫<xliff:g id="TIME_DATE">%1$s</xliff:g> پر آخری بار رسائی حاصل کی گئی • میڈیا"</string>
    <string name="app_perms_24h_access_yest_media_only" msgid="7213187706424998792">"گزشتہ کل <xliff:g id="TIME_DATE">%1$s</xliff:g> پر آخری بار رسائی حاصل کی گئی • میڈیا"</string>
    <string name="app_perms_content_provider_media_only" msgid="6206759230589923421">"گزشتہ 24 گھنٹے میں رسائی حاصل کی گئی • میڈیا"</string>
    <string name="app_perms_24h_access_all_files" msgid="8902360456978159091">"‫<xliff:g id="TIME_DATE">%1$s</xliff:g> پر آخری بار رسائی حاصل کی گئی • سبھی فائلز"</string>
    <string name="app_perms_24h_access_yest_all_files" msgid="5708424073126844909">"‫<xliff:g id="TIME_DATE">%1$s</xliff:g> پر آخری بار رسائی حاصل کی گئی • سبھی فائلز"</string>
    <string name="app_perms_content_provider_all_files" msgid="3315281519230304799">"گزشتہ 24 گھنٹے میں رسائی حاصل کی گئی • سبھی فائلز"</string>
    <string name="no_permissions_allowed" msgid="6081976856354669209">"کوئی اجازت نہیں دی گئی"</string>
    <string name="no_permissions_denied" msgid="8159923922804043282">"کوئی بھی اجازت مسترد نہیں ہے"</string>
    <string name="no_apps_allowed" msgid="7718822655254468631">"کسی ایپ کو اجازت نہیں ہے"</string>
    <string name="no_apps_allowed_full" msgid="8011716991498934104">"تمام فائلز کے لیے کسی ایپ کو اجازت نہیں ہے"</string>
    <string name="no_apps_allowed_scoped" msgid="4908850477787659501">"صرف میڈیا کے لیے کسی ایپ کو اجازت نہیں ہے"</string>
    <string name="no_apps_denied" msgid="7663435886986784743">"کسی ایپ کو انکار نہیں کیا گیا ہے"</string>
    <string name="car_permission_selected" msgid="180837028920791596">"منتخب کردہ"</string>
    <string name="settings" msgid="5409109923158713323">"ترتیبات"</string>
    <string name="accessibility_service_dialog_title_single" msgid="7956432823014102366">"<xliff:g id="SERVICE_NAME">%s</xliff:g> کو آپ کے آلہ تک مکمل رسائی حاصل ہے"</string>
    <string name="accessibility_service_dialog_title_multiple" msgid="5527879210683548175">"<xliff:g id="NUM_SERVICES">%s</xliff:g> ایکسیسبیلٹی ایپس کو آپ کے آلہ تک مکمل رسائی حاصل ہے"</string>
    <string name="accessibility_service_dialog_bottom_text_single" msgid="1128666197822205958">"<xliff:g id="SERVICE_NAME">%s</xliff:g> آپ کی اسکرین، کارروائیوں اور ان پٹس کو دیکھ، کارروائیاں کر اور ڈسپلے کو کنٹرول کر سکتی ہے۔"</string>
    <string name="accessibility_service_dialog_bottom_text_multiple" msgid="7009848932395519852">"یہ ایپس آپ کی اسکرین، کارروائیوں اور ان پُٹس کو دیکھ ، ان پر کارروائیاں اور ڈسپلے کو کنٹرول کر سکتی ہیں۔"</string>
    <string name="role_assistant_label" msgid="4727586018198208128">"ڈیفالٹ ڈیجیٹل اسسٹنٹ ایپ"</string>
    <string name="role_assistant_short_label" msgid="3369003713187703399">"ڈیجیٹل اسسٹنٹ ایپ"</string>
    <string name="role_assistant_description" msgid="6622458130459922952">"آپ جو اسکرین دیکھ رہے ہیں اس کی معلومات کی بنیاد پر معاون ایپس آپ کی مدد کر سکتی ہیں۔ کچھ ایپس آپ کو مربوط مدد فراہم کرنے کے لیے لانچر اور صوتی ان پُٹ کی سروسز دونوں میں سپورٹ کرتی ہیں۔"</string>
    <string name="role_assistant_request_title" msgid="5964976301922776060">"<xliff:g id="APP_NAME">%1$s</xliff:g> کو آپ کی ڈیفالٹ معاون ایپ کے بطور سیٹ کریں؟"</string>
    <string name="role_assistant_request_description" msgid="6836644847620178483">"‏SMS، کال لاگ تک رسائی حاصل ہوتی ہے"</string>
    <string name="role_browser_label" msgid="2877796144554070207">"ڈیفالٹ براؤزر ایپ"</string>
    <string name="role_browser_short_label" msgid="6745009127123292296">"براؤزر ایپ"</string>
    <string name="role_browser_description" msgid="3465253637499842671">"وہ ایپس جو آپ کو انٹرنیٹ تک رسائی فراہم کرتی ہیں اور ان لنکس کو ڈسپلے کرتی ہیں جن پر آپ تھپتھپاتے ہیں"</string>
    <string name="role_browser_request_title" msgid="2895200507835937192">"<xliff:g id="APP_NAME">%1$s</xliff:g> کو آپ کی ڈیفالٹ براؤزر ایپ کے بطور سیٹ کریں؟"</string>
    <string name="role_browser_request_description" msgid="5888803407905985941">"کوئی اجازت درکار نہیں ہے"</string>
    <string name="role_dialer_label" msgid="1100224146343237968">"ڈیفالٹ فون ایپ"</string>
    <string name="role_dialer_short_label" msgid="7186888549465352489">"فون ایپ"</string>
    <string name="role_dialer_description" msgid="8768708633696539612">"وہ ایپس جو آپ کو آپ کے آلہ پر ٹیلیفون کالز کرنے اور وصول کرنے کی اجازت دیتی ہیں"</string>
    <string name="role_dialer_request_title" msgid="5959618560705912058">"<xliff:g id="APP_NAME">%1$s</xliff:g> کو آپ کی ڈیفالٹ فون ایپ کے بطور سیٹ کریں؟"</string>
    <string name="role_dialer_request_description" msgid="2264219375528345270">"‏کال لاگ، SMS بھیجنے تک رسائی حاصل ہوتی ہے"</string>
    <string name="role_dialer_search_keywords" msgid="3324448983559188087">"ڈائلر"</string>
    <string name="role_sms_label" msgid="8456999857547686640">"‏ڈیفالٹ SMS ایپ"</string>
    <string name="role_sms_short_label" msgid="4371444488034692243">"‏SMS ایپ"</string>
    <string name="role_sms_description" msgid="3424020199148153513">"وہ ایپس جو مختصر متنی پیغامات، تصاویر، ویڈیوز وغیرہ بھیجنے اور وصول کرنے کے لیے آپ کو اپنا فون نمبر استعمال کرنے کی اجازت دیتی ہیں"</string>
    <string name="role_sms_request_title" msgid="7953552109601185602">"‏<xliff:g id="APP_NAME">%1$s</xliff:g> کو آپ کی ڈیفالٹ SMS ایپ کے بطور سیٹ کریں؟"</string>
    <string name="role_sms_request_description" msgid="983371022668134198">"‏رابطوں، SMS، فون تک رسائی حاصل ہوتی ہے"</string>
    <string name="role_sms_search_keywords" msgid="8022048144395047352">"متنی پیغام، پیغام بھیجنا، پیغامات، پیغام رسانی"</string>
    <string name="role_emergency_label" msgid="7028825857206842366">"ڈیفالٹ ہنگامی ایپ"</string>
    <string name="role_emergency_short_label" msgid="2388431453335350348">"ہنگامی ایپ"</string>
    <string name="role_emergency_description" msgid="5051840234887686630">"وہ ایپس جو آپ کو آپ کی طبی معلومات ریکارڈ کرنے اور اسے ہنگامی طبی مدد فراہم کنندگان کے لیے قابل رسائی بنانے؛ خطرناک موسمی واقعات اور آفات کے بارے میں الرٹس حاصل کرنے؛ آپ کو مدد درکار ہونے پر دوسروں کو اطلاع دینے کی اجازت دیتی ہیں"</string>
    <string name="role_emergency_request_title" msgid="8469579020654348567">"<xliff:g id="APP_NAME">%1$s</xliff:g> کو آپ کی ڈیفالٹ ہنگامی ایپ کے بطور سیٹ کریں؟"</string>
    <string name="role_emergency_request_description" msgid="131645948770262850">"کوئی اجازت درکار نہیں ہے"</string>
    <string name="role_emergency_search_keywords" msgid="1920007722599213358">"ہنگامی، آئس، ایپ، ڈیفالٹ"</string>
    <string name="role_home_label" msgid="3871847846649769412">"ڈیفالٹ ہوم ایپ"</string>
    <string name="role_home_short_label" msgid="8544733747952272337">"ہوم ایپ"</string>
    <string name="role_home_description" msgid="7997371519626556675">"‏وہ ایپس، جنہیں اکثر لانچرز کہا جاتا ہے، جو آپ کے Android آلہ پر ہوم اسکرینز کی جگہ لے لیتی ہیں اور آپ کے آلہ کے مواد اور خصوصیات تک آپ کو رسائی فراہم کرتی ہیں"</string>
    <string name="role_home_request_title" msgid="738136983453341081">"<xliff:g id="APP_NAME">%1$s</xliff:g> کو آپ کی ڈیفالٹ ہوم ایپ کے بطور سیٹ کریں؟"</string>
    <string name="role_home_request_description" msgid="2658833966716057673">"کوئی اجازت درکار نہیں ہے"</string>
    <string name="role_home_search_keywords" msgid="3830755001192666285">"لانچر"</string>
    <string name="role_call_redirection_label" msgid="5785304207206147590">"کال ری ڈائریکٹنگ کی ڈیفالٹ ایپ"</string>
    <string name="role_call_redirection_short_label" msgid="7568143419571217757">"کال ری ڈائریکٹ کرنے والی اپپ"</string>
    <string name="role_call_redirection_description" msgid="6091669882014664420">"وہ ایپس جو آپ کو کسی دوسرے فون نمبر پر باہر جانے والی کالز کو فارورڈ کرنے کی اجازت دیتی ہیں"</string>
    <string name="role_call_redirection_request_title" msgid="2816244455003562925">"<xliff:g id="APP_NAME">%1$s</xliff:g> کو کال ری ڈائریکشن کی آپ کی ڈیفالٹ ایپ کے بطور سیٹ کریں؟"</string>
    <string name="role_call_redirection_request_description" msgid="3118895714178527164">"کوئی اجازت درکار نہیں ہے"</string>
    <string name="role_call_screening_label" msgid="883935222060878724">"‏ڈیفالٹ کالر ID اور اسپام ایپ"</string>
    <string name="role_call_screening_short_label" msgid="2048465565063130834">"‏کالر ID اور اسپام کی ایپ"</string>
    <string name="role_call_screening_description" msgid="2349431420497468981">"ایسے ایپس جو آپ کی کالز کی شناخت کرنے اور اسپام، روبوکالز، یا ناپسندیدہ نمبروں کو مسدود کرنے کی اجازت دیتی ہیں"</string>
    <string name="role_call_screening_request_title" msgid="7358309224566977290">"‏<xliff:g id="APP_NAME">%1$s</xliff:g> کو کالر ID اور اسپام کی آپ کی ڈیفالٹ ایپ کے بطور سیٹ کریں؟"</string>
    <string name="role_call_screening_request_description" msgid="7338511921032446006">"کوئی اجازت درکار نہیں ہے"</string>
    <string name="role_watch_description" msgid="267003778693177779">"‏<xliff:g id="APP_NAME">%1$s</xliff:g> کو آپ کی اطلاعات کے ساتھ تعامل کرنے اور آپ کے فون، SMS، رابطوں اور کیلنڈر کی اجازتوں تک رسائی کی اجازت ہوگی۔"</string>
    <string name="request_role_current_default" msgid="738722892438247184">"موجودہ ڈیفالٹ"</string>
    <string name="request_role_dont_ask_again" msgid="3556017886029520306">"دوبارہ نہ پوچھیں"</string>
    <string name="request_role_set_as_default" msgid="4253949643984172880">"بطور ڈیفالٹ سیٹ کریں"</string>
    <string name="phone_call_uses_microphone" msgid="233569591461187177">"‏&lt;b&gt;فون کال&lt;/b&gt; میں مائیکروفون کا استعمال کیا جاتا ہے"</string>
    <string name="phone_call_uses_microphone_and_camera" msgid="6291898755681748189">"‏&lt;b&gt;ویڈیو کال&lt;/b&gt; میں کیمرا اور مائیکروفون کا استعمال کیا جاتا ہے"</string>
    <string name="phone_call_uses_camera" msgid="2048417022147857418">"‏کیمرا &lt;b&gt;ویڈیو کالll&lt;/b&gt; میں استعمال کیا جاتا ہے"</string>
    <string name="system_uses_microphone" msgid="576672130318877143">"سسٹم سروس کا استعمال کر کے مائیکروفون تک رسائی حاصل کیا جاتا ہے"</string>
    <string name="system_uses_microphone_and_camera" msgid="5124478304275138804">"سسٹم سروس کا استعمال کر کے کیمرا اور مائیکروفون تک رسائی حاصل کیا جاتا ہے"</string>
    <string name="system_uses_camera" msgid="1911223105234441470">"سسٹم سروس کا استعمال کر کے کیمرا تک رسائی حاصل کیا جاتا ہے"</string>
    <string name="other_use" msgid="6564855051022776692">"دیگر استعمال:"</string>
    <string name="ongoing_usage_dialog_ok" msgid="103556809118460072">"سمجھ آ گئی"</string>
    <string name="ongoing_usage_dialog_title" msgid="683836493556628569">"<xliff:g id="TYPES_LIST">%s</xliff:g> کا حالیہ استعمال"</string>
    <string name="ongoing_usage_dialog_title_mic" msgid="5966714811125593992">"مائیکروفون کا حالیہ استعمال"</string>
    <string name="ongoing_usage_dialog_title_camera" msgid="7819329688650711470">"کیمرا کا حالیہ استعمال"</string>
    <string name="ongoing_usage_dialog_title_mic_camera" msgid="9079747867228772797">"مائیکروفون اور کیمرا کا حالیہ استعمال"</string>
    <string name="ongoing_usage_dialog_separator" msgid="1715181526581520068">"، "</string>
    <string name="ongoing_usage_dialog_last_separator" msgid="4170995004748832163">" اور "</string>
    <string name="default_app_search_keyword" msgid="8330125736889689743">"ڈیفالٹ ایپس"</string>
    <string name="permgroup_list_microphone_and_camera" msgid="962768198001487969">"مائیکروفون اور کیمرا"</string>
    <string name="settings_button" msgid="4414988414732479636">"ترتیبات"</string>
    <string name="default_apps" msgid="5119201969348748639">"ڈیفالٹ ایپس"</string>
    <string name="no_default_apps" msgid="2593466527182950231">"کوئی ڈیفالٹ ایپ نہیں ہے"</string>
    <string name="default_apps_more" msgid="4078194675848858093">"مزید ڈیفالٹس"</string>
    <string name="default_apps_manage_domain_urls" msgid="6775566451561036069">"شروعاتی لنکس"</string>
    <string name="default_apps_for_work" msgid="4970308943596201811">"کام کیلئے ڈیفالٹ"</string>
    <string name="default_app_none" msgid="9084592086808194457">"کوئی نہیں"</string>
    <string name="default_app_system_default" msgid="6218386768175513760">"(سسٹم ڈیفالٹ)"</string>
    <string name="default_app_no_apps" msgid="115720991680586885">"کوئی ایپس نہیں ہیں"</string>
    <string name="car_default_app_selected" msgid="5416420830430644174">"منتخب کردہ"</string>
    <string name="car_default_app_selected_with_info" msgid="1932204186080593500">"منتخب کردہ - <xliff:g id="ADDITIONAL_INFO">%1$s</xliff:g>"</string>
    <string name="special_app_access_search_keyword" msgid="8032347212290774210">"ایپ کی خاص رسائی"</string>
    <string name="special_app_access" msgid="5019319067120213797">"خاص ایپ تک رسائی"</string>
    <string name="no_special_app_access" msgid="6950277571805106247">"خاص ایپ تک کوئی رسائی نہیں ہے"</string>
    <string name="special_app_access_no_apps" msgid="4102911722787886970">"کوئی ایپ نہیں ہے"</string>
    <string name="home_missing_work_profile_support" msgid="1756855847669387977">"دفتری پروفائل کا تعاون نہیں کرتا ہے"</string>
    <string name="encryption_unaware_confirmation_message" msgid="8274491794636402484">"نوٹ: اگر آپ اپنے آلہ کو دوبارہ شروع کرتے ہیں اور آپ کے پاس اسکرین لاک کا سیٹ ہے تو یہ ایپ تب تک شروع نہیں ہو سکتی جب تک آپ اپنا آلہ غیر مقفل نہ کر لیں۔"</string>
    <string name="assistant_confirmation_message" msgid="7476540402884416212">"اسسٹنٹ آپ کے سسٹم پر زیر استعمال ایپس کے بارے میں معلومات، بشمول آپ کی اسکرین پر نظر آنے والی یا ایپس کے اندر قابل رسائی معلومات پڑھ سکے گی۔"</string>
    <string name="incident_report_channel_name" msgid="3144954065936288440">"ڈیبگنگ ڈیٹا کا اشتراک کریں"</string>
    <string name="incident_report_notification_title" msgid="4635984625656519773">"ڈیبگنگ کے تفصیلی ڈیٹا کا اشتراک کریں؟"</string>
    <string name="incident_report_notification_text" msgid="3376480583513587923">"<xliff:g id="APP_NAME">%1$s</xliff:g> ڈیبگنگ کی معلومات اپ لوڈ کرنا چاہتی ہے۔"</string>
    <string name="incident_report_dialog_title" msgid="669104389325204095">"ڈیبگنگ ڈیٹا کا اشتراک کریں؟"</string>
    <string name="incident_report_dialog_intro" msgid="5897733669850951832">"سسٹم نے ایک مسئلے کا پتا لگایا ہے۔"</string>
    <string name="incident_report_dialog_text" msgid="5675553296891757523">"<xliff:g id="APP_NAME_0">%1$s</xliff:g> <xliff:g id="DATE">%2$s</xliff:g> کو <xliff:g id="TIME">%3$s</xliff:g> پر اس آلہ سے لی گئی بگ رپورٹ اپ لوڈ کرنے کی درخواست کر رہی ہے۔ بگ رپورٹس میں آپ کے آلہ کے بارے میں یا ایپس کے ذریعے لاگ کی گئی ذاتی معلومات، جیسے کہ صارف کے نام، مقام کا ڈیٹا، آلہ کے شناخت کاران اور نیٹ ورک کی معلومات شامل ہوتی ہیں۔ صرف ان ہی لوگوں اور ایپس کے ساتھ بگ رپورٹس کا اشتراک کریں جن پر آپ کو اس معلومات کے تعلق سے بھروسہ ہے۔ <xliff:g id="APP_NAME_1">%4$s</xliff:g> کو بگ رپورٹ اپ لوڈ کرنے کی اجازت دیں؟"</string>
    <string name="incident_report_error_dialog_text" msgid="4189647113387092272">"<xliff:g id="APP_NAME">%1$s</xliff:g> کیلئے بگ رپورٹ پر کارروائی کرنے میں ایک خرابی تھی۔ اس لئے ڈیبگنگ کے مفصل ڈیٹا کے اشتراک کی اجازت نہیں دی گئی۔ رکاوٹ کیلئے معذرت۔"</string>
    <string name="incident_report_dialog_allow_label" msgid="2970242967721155239">"اجازت دیں"</string>
    <string name="incident_report_dialog_deny_label" msgid="3535314290677579383">"مسترد کریں"</string>
    <string name="adjust_user_sensitive_title" msgid="4196724451314280527">"جدید ترین ترتیبات"</string>
    <string name="menu_adjust_user_sensitive" msgid="6497923610654425780">"جدید ترین ترتیبات"</string>
    <string name="adjust_user_sensitive_globally_title" msgid="8649190949066029174">"سسٹم اپپ کا استعمال دکھائيں"</string>
    <string name="adjust_user_sensitive_globally_summary" msgid="129467818433773912">"اسٹیٹس بار، ڈیش بورڈ اور کسی بھی جگہ پر اجازتوں کے سسٹم اپپ کے استعمال کو شو کریں"</string>
    <string name="adjust_user_sensitive_per_app_header" msgid="4543506440989005648">"مندرجہ ذیل کے استعمال کو نمایاں کریں"</string>
    <string name="assistant_record_audio_user_sensitive_title" msgid="5532123360322362378">"اسسٹنٹ ٹریگر کا پتہ لگانا دکھائیں"</string>
    <string name="assistant_record_audio_user_sensitive_summary" msgid="6482937591816401619">"جب صوتی معاون کو فعال کرنے کے لیے مائیکروفون کا استعمال کیا جائے تو اسٹیٹس بار میں آئیکن دکھائیں"</string>
    <string name="permgrouprequest_storage_isolated" msgid="4892154224026852295">"‏‎&lt;b&gt;<xliff:g id="APP_NAME">%1$s</xliff:g>&lt;/b&gt;‎ کو آپ کے آلہ پر تصاویر اور میڈیا تک رسائی کی اجازت دیں؟"</string>
    <string name="permgrouprequest_contacts" msgid="8391550064551053695">"‏&lt;b&gt;<xliff:g id="APP_NAME">%1$s</xliff:g>&lt;/b&gt; کو آپ کے رابطوں تک رسائی کی اجازت دیں؟"</string>
    <string name="permgrouprequest_location" msgid="6990232580121067883">"‏&lt;b&gt;<xliff:g id="APP_NAME">%1$s</xliff:g>&lt;/b&gt; کو اس آلہ کے مقام تک رسائی کی اجازت دیں؟"</string>
    <string name="permgrouprequestdetail_location" msgid="2635935335778429894">"جب آپ ایپ استعمال کریں گے تبھی ایپ کو مقام تک رسائی حاصل ہوگی"</string>
    <string name="permgroupbackgroundrequest_location" msgid="1085680897265734809">"‏&lt;b&gt;<xliff:g id="APP_NAME">%1$s</xliff:g>&lt;/b&gt; کو اس آلہ کے مقام تک رسائی کی اجازت دیں؟"</string>
    <string name="permgroupbackgroundrequestdetail_location" msgid="8021219324989662957">"ممکن ہے یہ ایپ ہر وقت آپ کے مقام تک رسائی حاصل کرنا چاہے، اگرچہ آپ ایپ استعمال نہ کر رہے ہوں۔ "<annotation id="link"></annotation>"ترتیبات میں اجازت دیں۔"</string>
    <string name="permgroupupgraderequest_location" msgid="8328408946822691636">"‏&lt;b&gt;<xliff:g id="APP_NAME">%1$s</xliff:g>&lt;/b&gt; کے ليے مقام تک رسائی تبدیل کریں"</string>
    <string name="permgroupupgraderequestdetail_location" msgid="1550899076845189165">"یہ ایپ ہر وقت آپ کے مقام تک رسائی حاصل کرنا چاہتی ہے، اگرچہ آپ ایپ استعمال نہ کر رہے ہوں۔ "<annotation id="link"></annotation>"ترتیبات میں اجازت دیں۔"</string>
    <string name="permgrouprequest_nearby_devices" msgid="2272829282660436700">"‏‎&lt;b&gt;<xliff:g id="APP_NAME">%1$s</xliff:g>&lt;/b&gt;‎ کو قریبی آلات تلاش کرنے، ان سے منسلک ہونے اور ان کی متعلقہ پوزیشن کا تعین کرنے کی اجازت دیں؟"</string>
    <string name="permgroupupgraderequestdetail_nearby_devices" msgid="6877531270654738614">"‏‎&lt;b&gt;<xliff:g id="APP_NAME">%1$s</xliff:g>&lt;/b&gt;‎ کو قریبی آلات تلاش کرنے، ان سے منسلک ہونے اور ان کی متعلقہ پوزیشن کا تعین کرنے کی اجازت دیں؟ "<annotation id="link">"ترتیبات میں اجازت دیں۔"</annotation></string>
    <string name="permgrouprequest_fineupgrade" msgid="2334242928821697672">"<xliff:g id="APP_NAME">&lt;b&gt;%1$s&lt;/b&gt;</xliff:g> کے مقام تک رسائی کو تخمینی سے قطعی میں تبدیل کریں؟"</string>
    <string name="permgrouprequest_coarselocation" msgid="7244605063736425232">"‏&lt;b&gt;<xliff:g id="APP_NAME">%1$s</xliff:g>&lt;/b&gt; کو اس آلے کے تخمینی مقام تک رسائی کی اجازت دیں؟"</string>
    <string name="permgrouprequest_finelocation_imagetext" msgid="1313062433398914334">"قطعی"</string>
    <string name="permgrouprequest_coarselocation_imagetext" msgid="8650605041483025297">"تخمینی"</string>
    <string name="permgrouprequest_calendar" msgid="1493150855673603806">"‏&lt;b&gt;<xliff:g id="APP_NAME">%1$s</xliff:g>&lt;/b&gt; کو آپ کے کیلنڈر تک رسائی کی اجازت دیں؟"</string>
    <string name="permgrouprequest_sms" msgid="5672063688745420991">"‏&lt;b&gt;<xliff:g id="APP_NAME">%1$s</xliff:g>&lt;/b&gt; کو SMS پیغامات بھیجنے اور انہیں ملاحظہ کرنے کی اجازت دیں؟"</string>
    <string name="permgrouprequest_storage" msgid="8717773092518621602">"‏&lt;b&gt;<xliff:g id="APP_NAME">%1$s</xliff:g>&lt;/b&gt; کو آپ کے آلہ پر تصاویر، میڈیا اور فائلوں تک رسائی کی اجازت دیں؟"</string>
    <string name="permgrouprequest_microphone" msgid="2825208549114811299">"‏&lt;b&gt;<xliff:g id="APP_NAME">%1$s</xliff:g>&lt;/b&gt; کو آڈیو ریکارڈ کرنے کی اجازت دیں؟"</string>
    <string name="permgrouprequestdetail_microphone" msgid="8510456971528228861">"جب آپ ایپ استعمال کر رہے ہوں تب ایپ صرف آڈیو ریکارڈ کر پائے گی"</string>
    <string name="permgroupbackgroundrequest_microphone" msgid="8874462606796368183">"‏&lt;b&gt;<xliff:g id="APP_NAME">%1$s</xliff:g>&lt;/b&gt; کو آڈیو ریکارڈ کرنے کی اجازت دیں؟"</string>
    <string name="permgroupbackgroundrequestdetail_microphone" msgid="553702902263681838">"ممکن ہے یہ ایپ ہر وقت آڈیو ریکارڈ کرنا چاہے، اگرچہ آپ ایپ استعمال نہ کر رہے ہوں۔ "<annotation id="link">"ترتیبات میں اجازت دیں۔"</annotation></string>
    <string name="permgroupupgraderequest_microphone" msgid="1362781696161233341">"‏&lt;b&gt;<xliff:g id="APP_NAME">%1$s</xliff:g>&lt;/b&gt;? کے ليے مائیکروفون تک رسائی تبدیل کریں؟"</string>
    <string name="permgroupupgraderequestdetail_microphone" msgid="2870497719571464239">"یہ ایپ ہر وقت آڈیو ریکارڈ کرنا چاہتی ہے، اگرچہ آپ ایپ استعمال نہ کر رہے ہوں۔ "<annotation id="link">"ترتیبات میں اجازت دیں۔"</annotation></string>
    <string name="permgrouprequest_activityRecognition" msgid="5415121592794230330">"‏‎&lt;b&gt;<xliff:g id="APP_NAME">%1$s</xliff:g>&lt;b&gt;‎ کو آپ کی جسمانی سرگرمی کی شناخت کرنے کی اجازت دیں؟"</string>
    <string name="permgrouprequest_camera" msgid="5123097035410002594">"‏&lt;b&gt;<xliff:g id="APP_NAME">%1$s</xliff:g>&lt;/b&gt; کو تصاویر لینے اور ویڈیو ریکارڈ کرنے کی اجازت دیں؟"</string>
    <string name="permgrouprequestdetail_camera" msgid="9085323239764667883">"جب آپ ایپ استعمال کر رہے ہوں تب ایپ صرف تصاویر لے سکے گی اور ویڈیوز ریکارڈ کر پائے گی"</string>
    <string name="permgroupbackgroundrequest_camera" msgid="1274286575704213875">"‏&lt;b&gt;<xliff:g id="APP_NAME">%1$s</xliff:g>&lt;/b&gt; کو تصاویر لینے اور ویڈیو ریکارڈ کرنے کی اجازت دیں؟"</string>
    <string name="permgroupbackgroundrequestdetail_camera" msgid="4458783509089859078">"ممکن ہے یہ ایپ ہر وقت تصاویر لینا اور ویڈیو ریکارڈ کرنا چاہے، اگرچہ آپ ایپ استعمال نہ کر رہے ہوں۔ "<annotation id="link">"ترتیبات میں اجازت دیں۔"</annotation></string>
    <string name="permgroupupgraderequest_camera" msgid="640758449200241582">"‏&lt;b&gt;<xliff:g id="APP_NAME">%1$s</xliff:g>&lt;/b&gt;? کے ليے کیمرا تک رسائی تبدیل کریں؟"</string>
    <string name="permgroupupgraderequestdetail_camera" msgid="6642747548010962597">"یہ ایپ ہر وقت تصاویر لینا اور ویڈیو ریکارڈ کرنا چاہتی ہے، اگرچہ آپ ایپ استعمال نہ کر رہے ہوں۔ "<annotation id="link">"ترتیبات میں اجازت دیں۔"</annotation></string>
    <string name="permgrouprequest_calllog" msgid="2065327180175371397">"‏‎&lt;b&gt;<xliff:g id="APP_NAME">%1$s</xliff:g>&lt;/b&gt;‎ کو آپ کے فون کال لاگز تک رسائی کی اجازت دیں؟"</string>
    <string name="permgrouprequest_phone" msgid="1829234136997316752">"‏&lt;/b&gt;<xliff:g id="APP_NAME">%1$s</xliff:g>&lt;/b&gt; کو فون کالز کرنے اور ان کا نظم کرنے کی اجازت دیں؟"</string>
    <string name="permgrouprequest_sensors" msgid="4397358316850652235">"‏&lt;b&gt;<xliff:g id="APP_NAME">%1$s</xliff:g>&lt;/b&gt; کو آپ کے اہم اشاروں کے متعلق سینسر ڈیٹا تک رسائی کی اجازت دیں؟"</string>
<<<<<<< HEAD
=======
    <!-- no translation found for permgroupupgraderequestdetail_sensors (6651914048792092835) -->
    <skip />
    <string name="permgroupbackgroundrequest_sensors" msgid="5661924322018503886">"‏&lt;b&gt;<xliff:g id="APP_NAME">%1$s</xliff:g>&lt;/b&amp;gt کو آپ کے اہم اشاروں کے متعلق سینسر ڈیٹا تک رسائی کی اجازت دیں؟"</string>
    <string name="permgroupbackgroundrequestdetail_sensors" msgid="7649389834182449783">"آپ کے ایپ کا استعمال نہ کرنے کے باوجود اس ایپ کو ہر وقت باڈی سینسر ڈیٹا تک رسائی کی اجازت دینے کے لیے "<annotation id="link">"ترتیبات پر جائیں۔"</annotation></string>
    <string name="permgroupupgraderequest_sensors" msgid="7576527638411370468">"‏ایپ کے استعمال میں ہونے کے دوران ‎&lt;b&gt;<xliff:g id="APP_NAME">%1$s</xliff:g>&lt;/b&gt;‎ کو باڈی سینسر ڈیٹا تک رسائی کی اجازت دینا جاری رکھیں؟"</string>
    <string name="permgrouprequest_notifications" msgid="6396739062335106181">"‏&lt;b&gt;<xliff:g id="APP_NAME">%1$s</xliff:g>‏&lt;/b&gt; کو آپ کو اطلاعات بھیجنے کی اجازت دیں؟"</string>
    <string name="permgrouprequestcontinue_notifications" msgid="3895098107355024027">"‏&lt;b&gt;<xliff:g id="APP_NAME">%1$s</xliff:g>‏&lt;/b&gt; کو آپ کو اطلاعات بھیجنا جاری رکھنے کی اجازت دیں؟"</string>
>>>>>>> d7ad15dc
    <string name="auto_granted_permissions" msgid="6009452264824455892">"کنٹرول کی گئی اجازتیں"</string>
    <string name="auto_granted_location_permission_notification_title" msgid="1438871159268985993">"مقام تک رسائی حاصل کی جا سکتی ہے"</string>
    <string name="auto_granted_permission_notification_body" msgid="6919835973190443695">"‏آپ کا IT منتظم <xliff:g id="APP_NAME">%s</xliff:g> کو آپ کے مقام تک رسائی کی اجازت دے رہا ہے"</string>
    <string name="other_permissions_label" msgid="8986184335503271992">"دیگر اجازتیں"</string>
    <string name="not_used_permissions_label" msgid="3939839426115141264">"سسٹم کے ذریعے استعمال کردہ اجازتیں"</string>
    <string name="not_used_permissions_description" msgid="7595514824169388718">"صرف سسٹم ایپلیکیشنز کے ذریعے استعمال کردہ اجازتیں۔"</string>
    <string name="additional_permissions_label" msgid="7693557637462569046">"اضافی اجازتیں"</string>
    <string name="additional_permissions_description" msgid="2186611950890732112">"ایپلیکیشنز کے ذریعے وضاحت کردہ اجازتیں۔"</string>
    <string name="privdash_label_camera" msgid="1426440033626198096">"کیمرا"</string>
    <string name="privdash_label_microphone" msgid="8415035835803511693">"مائیکروفون"</string>
    <string name="privdash_label_location" msgid="6882400763866489291">"مقام"</string>
    <string name="privdash_label_other" msgid="3710394147423236033">"دیگر"</string>
    <string name="privdash_label_none" msgid="5991866260360484858">"کوئی نہیں"</string>
    <string name="privdash_label_24h" msgid="1512532123865375319">"گزشتہ\n24 گھنٹے"</string>
    <string name="exempt_mic_camera_info_label" msgid="6273581737010902815">"‏Android <xliff:g id="APP_NAME">%1$s</xliff:g> کی حفاظت کرتا ہے۔ کیونکہ آپ کے ڈیٹا پر اس آلے پر کارروائی کی جاتی ہے، اس ایپ کی اجازت کا استعمال اسٹیٹس بار یا آپ کے پرائیویسی ڈیش بورڈ پر دکھائی نہیں دیتا ہے۔"</string>
    <string name="exempt_info_label" msgid="6286190981253476699">"‏Android <xliff:g id="APP_NAME">%1$s</xliff:g> کی حفاظت کرتا ہے۔ کیونکہ آپ کے ڈیٹا پر اس آلے پر کارروائی کی جاتی ہے، اس ایپ کی اجازت کا استعمال آپ کے پرائیویسی ڈیش بورڈ پر دکھائی نہیں دیتا ہے۔"</string>
    <string name="blocked_camera_title" msgid="1128510551791284384">"آلے کا کیمرا مسدود ہے"</string>
    <string name="blocked_microphone_title" msgid="1631517143648232585">"آلے کا مائیکروفون مسدود ہے"</string>
    <string name="blocked_location_title" msgid="2005608279812892383">"آلے کا مقام آف ہے"</string>
    <string name="blocked_sensor_summary" msgid="4443707628305027375">"ایپس اور سروسز کے لیے"</string>
    <string name="blocked_mic_summary" msgid="8960466941528458347">"جب آپ ایمرجنسی نمبر پر کال کرتے ہیں تو مائیکروفون کے ڈیٹا کا اب بھی اشتراک کیا جا سکتا ہے۔"</string>
    <string name="blocked_sensor_button_label" msgid="6742092634984289658">"تبدیل کریں"</string>
<<<<<<< HEAD
=======
    <string name="safety_center_dashboard_page_title" msgid="7514620345152008005">"سیکیورٹی اور رازداری"</string>
    <string name="safety_center_rescan_button" msgid="8047036829052958144">"اسکین کریں"</string>
    <string name="safety_center_issue_card_dismiss_button" msgid="5113965506144222402">"برخاست کریں"</string>
    <string name="security_settings" msgid="3808106921175271317">"سیکیورٹی کی ترتیبات"</string>
    <string name="sensor_permissions_qs" msgid="4365989229426201877">"سینسر کی اجازتیں"</string>
    <string name="privacy_controls_qs" msgid="471793881466080745">"رازداری سے متعلق کنٹرولز"</string>
    <string name="permissions_removed_qs" msgid="8957319130625294572">"اجازت کو ہٹایا گیا"</string>
    <string name="camera_usage_qs" msgid="7943349178368641820">"کیمرے کا مزید استعمال دیکھیں"</string>
    <string name="microphone_usage_qs" msgid="2393193350541830472">"مائیکروفون کا مزید استعمال دیکھیں"</string>
    <string name="remove_camera_qs" msgid="8209716677879809162">"کیمرے کی اجازت کو ہٹا دیا گیا"</string>
    <string name="remove_microphone_qs" msgid="2893536836641560183">"مائیکروفون کی اجازت کو ہٹا دیا گیا"</string>
    <string name="manage_service_qs" msgid="7862555549364153805">"سروس کا نظم کریں"</string>
    <!-- no translation found for manage_permissions_qs (3780541819763475434) -->
    <skip />
    <string name="active_call_usage_qs" msgid="8559974395932523391">"فون کال کے ذریعے استعمال کیا جا رہا ہے"</string>
    <string name="recent_call_usage_qs" msgid="743044899599410935">"فون کال میں حال ہی میں استعمال کیا گیا"</string>
    <string name="active_app_usage_qs" msgid="4063912870936464727">"<xliff:g id="APP_NAME">%1$s</xliff:g> کے ذریعے استعمال کیا جا رہا ہے"</string>
    <string name="recent_app_usage_qs" msgid="6650259601306212327">"<xliff:g id="APP_NAME">%1$s</xliff:g> کے ذریعے حال ہی میں استعمال کیا گیا"</string>
    <string name="active_app_usage_1_qs" msgid="4325136375823357052">"<xliff:g id="APP_NAME">%1$s</xliff:g> (<xliff:g id="ATTRIBUTION_LABEL">%2$s</xliff:g>) کے ذریعے استعمال کیا جا رہا ہے"</string>
    <string name="recent_app_usage_1_qs" msgid="261450184773310741">"<xliff:g id="APP_NAME">%1$s</xliff:g> (<xliff:g id="ATTRIBUTION_LABEL">%2$s</xliff:g>) کے ذریعے حال ہی میں استعمال کیا گیا"</string>
    <string name="active_app_usage_2_qs" msgid="6107866785243565283">"<xliff:g id="APP_NAME">%1$s</xliff:g> (<xliff:g id="ATTRIBUTION_LABEL">%2$s</xliff:g> • <xliff:g id="PROXY_LABEL">%3$s</xliff:g>) کے ذریعے استعمال کیا جا رہا ہے"</string>
    <string name="recent_app_usage_2_qs" msgid="3591205954235694403">"<xliff:g id="APP_NAME">%1$s</xliff:g> (<xliff:g id="ATTRIBUTION_LABEL">%2$s</xliff:g> • <xliff:g id="PROXY_LABEL">%3$s</xliff:g>) کے ذریعے حال ہی میں استعمال کیا گیا"</string>
    <string name="safety_privacy_qs_tile_title" msgid="5431148204168066203">"سیکیورٹی اور رازداری"</string>
    <string name="safety_privacy_qs_tile_subtitle" msgid="3621544532041936749">"صورتحال چیک کریں"</string>
>>>>>>> d7ad15dc
</resources><|MERGE_RESOLUTION|>--- conflicted
+++ resolved
@@ -21,6 +21,8 @@
     <string name="permission_search_keyword" msgid="1214451577494730543">"اجازتیں"</string>
     <string name="cancel" msgid="8943320028373963831">"منسوخ کریں"</string>
     <string name="back" msgid="6249950659061523680">"واپس جائیں"</string>
+    <string name="available" msgid="6007778121920339498">"دستیاب ہے"</string>
+    <string name="blocked" msgid="9195547604866033708">"مسدود کردہ"</string>
     <string name="uninstall_or_disable" msgid="4496612999740858933">"اَن انسٹال یا غیر فعال کریں"</string>
     <string name="app_not_found_dlg_title" msgid="6029482906093859756">"ایپ نہیں ملی"</string>
     <string name="grant_dialog_button_deny" msgid="88262611492697192">"اجازت نہ دیں"</string>
@@ -52,6 +54,14 @@
     <string name="app_permissions" msgid="3369917736607944781">"ایپ کی اجازتیں"</string>
     <string name="unused_apps" msgid="2058057455175955094">"غیر مستعمل ایپس"</string>
     <string name="no_unused_apps" msgid="12809387670415295">"کوئی غیر مستعمل ایپ نہیں ہے"</string>
+    <string name="zero_unused_apps" msgid="9024448554157499748">"0 غیر مستعمل ایپس"</string>
+    <string name="review_permission_decisions" msgid="309559429150613632">"اجازت کے حالیہ فیصلے"</string>
+    <string name="review_permission_decisions_view_all" msgid="90391040431566130">"اجازت کے تمام حالیہ فیصلے دیکھیں"</string>
+    <string name="review_permission_decisions_empty" msgid="8120775336417279806">"اجازت کا کوئی حالیہ فیصلہ نہیں"</string>
+    <string name="auto_permission_manager_summary" msgid="9157438376234301354">"کیلنڈر، کال لاگز اور مزید تک رسائی کے ڈیٹا کا نظم کریں"</string>
+    <string name="granted_permission_decision" msgid="7824827491551861365">"آپ نے <xliff:g id="APP_NAME">%1$s</xliff:g> کو <xliff:g id="PERMISSION_NAME">%2$s</xliff:g> تک رسائی دی"</string>
+    <string name="denied_permission_decision" msgid="5308961501779563781">"آپ نے <xliff:g id="APP_NAME">%1$s</xliff:g> کو <xliff:g id="PERMISSION_NAME">%2$s</xliff:g> تک رسائی سے منع کر دیا"</string>
+    <string name="days_ago" msgid="6650359081551335629">"{count,plural, =0{آج}=1{1 دن پہلے}other{# دن پہلے}}"</string>
     <string name="app_disable_dlg_positive" msgid="7418444149981904940">"ایپ کو غیر فعال کریں"</string>
     <string name="app_disable_dlg_text" msgid="3126943217146120240">"‏اگر آپ اس ایپ کو غیر فعال کرتے ہیں تو ہو سکتا ہے Android اور دیگر ایپس ٹھیک سے کام نہ کریں۔ ذہن نشین رکھیں کہ آپ اس ایپ کو حذف نہیں کر سکتے ہیں کیونکہ یہ آپ کے آلہ پر پہلے سے انسٹال ہے۔ غیر فعال کر کے، آپ اس ایپ کو آف کر دیتے ہیں اور اس کو اپنے آلہ پر چھپا دیتے ہیں۔"</string>
     <string name="app_permission_manager" msgid="3903811137630909550">"اجازتوں کا مینیجر"</string>
@@ -59,21 +69,24 @@
     <string name="no_permissions" msgid="3881676756371148563">"کوئی اجازت نہیں ہے"</string>
     <string name="additional_permissions" msgid="5801285469338873430">"اضافی اجازتیں"</string>
     <string name="app_permissions_info_button_label" msgid="7633312050729974623">"ایپ کی معلومات کھولیں"</string>
-    <plurals name="additional_permissions_more" formatted="false" msgid="5297511511961335277">
-      <item quantity="other"><xliff:g id="COUNT_1">%1$d</xliff:g> مزید</item>
-      <item quantity="one"><xliff:g id="COUNT_0">%1$d</xliff:g> مزید</item>
-    </plurals>
+    <string name="additional_permissions_more" msgid="5681220714755304407">"{count,plural, =1{# مزید}other{# مزید}}"</string>
     <string name="old_sdk_deny_warning" msgid="2382236998845153919">"‏یہ ایپ Android کے ایک پرانے ورژن کیلئے ڈیزائن کی گئی تھی۔ اجازت دینے سے انکار کرنے پر ممکن ہے کہ یہ مزید ٹھیک سے کام نہ کرے۔"</string>
+    <string name="storage_supergroup_warning_allow" msgid="103093462784523190">"‏یہ ایپ Android کے ایک پرانے ورژن کیلئے ڈیزائن کی گئی تھی۔ اگر آپ اس کی اجازت دیتے ہیں تو سبھی اسٹوریج (بشمول تصاویر، ویڈیوز، موسیقی، آڈیو اور دیگر فائلز) تک رسائی کی اجازت درکار ہے۔"</string>
+    <string name="storage_supergroup_warning_deny" msgid="6420765672683284347">"‏یہ ایپ Android کے ایک پرانے ورژن کیلئے ڈیزائن کی گئی تھی۔ اگر آپ اس اجازت کو مسترد کرتے ہیں تو سبھی اسٹوریج (بشمول تصاویر، ویڈیوز، موسیقی، آڈیو اور دیگر فائلز) تک رسائی سے مسترد کر دیا جائے گا۔"</string>
     <string name="default_permission_description" msgid="4624464917726285203">"ایک نامعلوم کارروائی انجام دیں"</string>
     <string name="app_permissions_group_summary" msgid="8788419008958284002">"<xliff:g id="COUNT_1">%2$d</xliff:g> میں سے <xliff:g id="COUNT_0">%1$d</xliff:g> ایپس کو اجازت دی گئی ہے"</string>
     <string name="app_permissions_group_summary2" msgid="4329922444840521150">"<xliff:g id="COUNT_0">%1$d</xliff:g>/<xliff:g id="COUNT_1">%2$d</xliff:g> ایپس کو اجازت دی گئی ہے"</string>
     <string name="menu_show_system" msgid="4254021607027872504">"سسٹم دکھائیں"</string>
     <string name="menu_hide_system" msgid="3855390843744028465">"سسٹم چھپائیں"</string>
+    <string name="menu_show_7_days_data" msgid="8979611198508523706">"7 دن دکھائیں"</string>
+    <string name="menu_show_24_hours_data" msgid="8228054833323380780">"24 گھنٹے دکھائیں"</string>
     <string name="manage_permission" msgid="2895385393037061964">"اجازت کا نظم کریں"</string>
     <string name="no_apps" msgid="2412612731628386816">"کوئی ایپ نہیں ہے"</string>
     <string name="location_settings" msgid="3624412509133422562">"مقام کی ترتیبات"</string>
     <string name="location_warning" msgid="2381649060929040962">"<xliff:g id="APP_NAME">%1$s</xliff:g> اس آلہ کیلئے مقام کی سروسز کا فراہم کنندہ ہے۔ مقام کی رسائی میں مقام کی ترتیبات سے ترمیم کی جا سکتی ہے۔"</string>
     <string name="system_warning" msgid="1173400963234358816">"اگرآپ اس اجازت کو مسترد کرتے ہیں تو شاید آپ کے آلہ کی بنیادی خصوصیات ٹھیک سے کام نہ کریں۔"</string>
+    <string name="deny_read_media_visual_warning" msgid="3982586279917232827">"‏یہ ایپ Android کے ایک پرانے ورژن کیلئے ڈیزائن کی گئی تھی۔ اگر آپ اس ایپ کو تصاویر اور ویڈیوز تک رسائی سے مسترد کرتے ہیں تو موسیقی اور دیگر آڈیو تک رسائی سے بھی مسترد کر دیا جائے گا۔"</string>
+    <string name="deny_read_media_aural_warning" msgid="8928699919508646732">"‏یہ ایپ Android کے ایک پرانے ورژن کیلئے ڈیزائن کی گئی تھی۔ اگر آپ اس ایپ کو موسیقی اور دیگر آڈیو تک رسائی سے مسترد کرتے ہیں تو تصاویر اور ویڈیوز تک رسائی سے بھی مسترد کر دیا جائے گا۔"</string>
     <string name="cdm_profile_revoke_warning" msgid="4443893270719106700">"اگر آپ اس اجازت کو مسترد کرتے ہیں تو ہو سکتا ہے کہ اس ایپ کے زیر انتظام آپ کے آلے کی کچھ خصوصیات ٹھیک سے کام نہ کریں۔"</string>
     <string name="permission_summary_enforced_by_policy" msgid="4443598170942950519">"پالیسی کے تحت نافذ کردہ"</string>
     <string name="permission_summary_disabled_by_policy_background_only" msgid="221995005556362660">"پالیسی کے تحت پس منظر کی رسائی غیر فعال ہو گئی ہے"</string>
@@ -108,48 +121,23 @@
     <string name="message_staging" msgid="9110563899955511866">"ایپ کی مرحلہ بندی ہو رہی ہے…"</string>
     <string name="app_name_unknown" msgid="1319665005754048952">"نامعلوم"</string>
     <string name="permission_usage_title" msgid="1568233336351734538">"پرائیویسی ڈیش بورڈ"</string>
+    <string name="auto_permission_usage_summary" msgid="7335667266743337075">"دیکھیں کہ حال ہی میں کون سی ایپ نے اجازتوں کا استعمال کیا ہے"</string>
     <string name="permission_group_usage_title" msgid="2595013198075285173">"<xliff:g id="PERMGROUP">%1$s</xliff:g> کا استعمال"</string>
     <string name="perm_usage_adv_info_title" msgid="3357831829538873708">"دیگر اجازتیں دیکھیں"</string>
     <string name="perm_usage_adv_info_summary_2_items" msgid="3702175198750127822">"<xliff:g id="PERMGROUP_0">%1$s</xliff:g>، <xliff:g id="PERMGROUP_1">%2$s</xliff:g>"</string>
     <string name="perm_usage_adv_info_summary_more_items" msgid="949055326299562218">"<xliff:g id="PERMGROUP_0">%1$s</xliff:g>، <xliff:g id="PERMGROUP_1">%2$s</xliff:g> اور <xliff:g id="NUM">%3$s</xliff:g> مزید"</string>
-    <string name="permission_group_usage_subtitle" msgid="712843174810251274">"گزشتہ 24 گھنٹے کی ٹائم لائن جب ایپس نے آپ کا <xliff:g id="PERMGROUP">%1$s</xliff:g> استعمال کیا"</string>
+    <string name="permission_group_usage_subtitle_24h" msgid="5120155996322114181">"گزشتہ 24 گھنٹے میں جب ایپس نے آپ کے <xliff:g id="PERMGROUP">%1$s</xliff:g> کا استعمال کیا، اس کا ٹائم لائن"</string>
+    <string name="permission_group_usage_subtitle_7d" msgid="1465828402260324654">"گزشتہ 7 دن میں جب ایپس نے آپ کے <xliff:g id="PERMGROUP">%1$s</xliff:g> کا استعمال کیا، اس کا ٹائم لائن"</string>
     <string name="permission_usage_access_dialog_subtitle" msgid="4171772805196955753">"جب اس ایپ نے آپ کی <xliff:g id="PERMGROUP">%1$s</xliff:g> اجازت کا استعمال کیا"</string>
     <string name="permission_usage_access_dialog_learn_more" msgid="7121468469493184613">"مزید جانیں"</string>
+    <string name="manage_permission_summary" msgid="4117555482684114317">"اپنے <xliff:g id="PERMGROUP">%1$s</xliff:g> تک ایپ کی رسائی کو کنٹرول کریں"</string>
+    <string name="auto_permission_usage_timeline_summary" msgid="2713135806453218703">"<xliff:g id="ACCESS_TIME">%1$s</xliff:g> • <xliff:g id="SUMMARY_TEXT">%2$s</xliff:g>"</string>
     <string name="history_preference_subtext_2" msgid="1521763591164293683">"<xliff:g id="APP_NAME">%1$s</xliff:g> • <xliff:g id="TRUNCATED_TIME">%2$s</xliff:g>"</string>
     <string name="history_preference_subtext_3" msgid="758761785983094351">"<xliff:g id="ATTRIBUTION_NAME">%1$s</xliff:g> • <xliff:g id="APP_NAME">%2$s</xliff:g> • <xliff:g id="TRUNCATED_TIME">%3$s</xliff:g>"</string>
-    <plurals name="duration_used_days" formatted="false" msgid="1993098309578536308">
-      <item quantity="other"><xliff:g id="NUMBER">%s</xliff:g> دن</item>
-      <item quantity="one">1 دن</item>
-    </plurals>
-    <plurals name="duration_used_hours" formatted="false" msgid="1020075479447003242">
-      <item quantity="other"><xliff:g id="NUMBER">%s</xliff:g> گھنٹے</item>
-      <item quantity="one">1 گھنٹہ</item>
-    </plurals>
-    <plurals name="duration_used_minutes" formatted="false" msgid="3422338854436291744">
-      <item quantity="other"><xliff:g id="NUMBER">%s</xliff:g> منٹ</item>
-      <item quantity="one">1 منٹ</item>
-    </plurals>
-    <plurals name="duration_used_seconds" formatted="false" msgid="2726799598314248110">
-      <item quantity="other"><xliff:g id="NUMBER">%s</xliff:g> سیکنڈ</item>
-      <item quantity="one">1 سیکنڈ</item>
-    </plurals>
-    <plurals name="permission_usage_summary" formatted="false" msgid="2837021459986644819">
-      <item quantity="other">آخری بار رسائی: <xliff:g id="TIME_2">%1$s</xliff:g>\n<xliff:g id="NUM_3">%2$s</xliff:g> رسائیاں</item>
-      <item quantity="one">آخری بار رسائی: <xliff:g id="TIME_0">%1$s</xliff:g>\n<xliff:g id="NUM_1">%2$s</xliff:g> رسائی</item>
-    </plurals>
-    <plurals name="permission_usage_summary_background" formatted="false" msgid="8810001960357233836">
-      <item quantity="other">آخری بار رسائی: <xliff:g id="TIME_3">%1$s</xliff:g>\n<xliff:g id="NUM_4">%2$s</xliff:g> رسائیاں (<xliff:g id="NUM_5">%3$s</xliff:g> پس منظر میں)</item>
-      <item quantity="one">آخری بار رسائی: <xliff:g id="TIME_0">%1$s</xliff:g>\n<xliff:g id="NUM_1">%2$s</xliff:g> رسائی (<xliff:g id="NUM_2">%3$s</xliff:g> پس منظر میں)</item>
-    </plurals>
-    <plurals name="permission_usage_summary_duration" formatted="false" msgid="2223071401812931873">
-      <item quantity="other">آخری بار رسائی: <xliff:g id="TIME_3">%1$s</xliff:g>\n<xliff:g id="NUM_4">%2$s</xliff:g> رسائیوں کی\nمدت: <xliff:g id="TIME_5">%3$s</xliff:g></item>
-      <item quantity="one">آخری بار رسائی: <xliff:g id="TIME_0">%1$s</xliff:g>\n<xliff:g id="NUM_1">%2$s</xliff:g> رسائی کی\nمدت: <xliff:g id="TIME_2">%3$s</xliff:g></item>
-    </plurals>
-    <plurals name="permission_usage_summary_background_duration" formatted="false" msgid="6893924292010006727">
-      <item quantity="other">آخری بار رسائی: <xliff:g id="TIME_4">%1$s</xliff:g>\n<xliff:g id="NUM_5">%2$s</xliff:g> رسائیوں کی (<xliff:g id="NUM_6">%3$s</xliff:g> پس منظر میں)\nمدت:<xliff:g id="TIME_7">%3$s</xliff:g></item>
-      <item quantity="one">آخری بار رسائی: <xliff:g id="TIME_0">%1$s</xliff:g>\n<xliff:g id="NUM_1">%2$s</xliff:g> رسائی (<xliff:g id="NUM_2">%3$s</xliff:g> پس منظر میں)\nمدت: <xliff:g id="TIME_3">%3$s</xliff:g></item>
-    </plurals>
-    <string name="permission_usage_summary_background" msgid="6136171928959340697">"آخری رسائی: <xliff:g id="TIME">%1$s</xliff:g>\nآخری بار پس منظر میں رسائی حاصل کی گئی تھی"</string>
+    <string name="duration_used_days" msgid="8293010131040301793">"{count,plural, =1{1 دن}other{# دن}}"</string>
+    <string name="duration_used_hours" msgid="1128716208752263576">"{count,plural, =1{1 گھنٹہ}other{# گھنٹے}}"</string>
+    <string name="duration_used_minutes" msgid="5335824115042576567">"{count,plural, =1{1 منٹ}other{# منٹ}}"</string>
+    <string name="duration_used_seconds" msgid="6543746449171675028">"{count,plural, =1{1 سیکنڈ}other{# سیکنڈ}}"</string>
     <string name="permission_usage_any_permission" msgid="6358023078298106997">"کوئی بھی اجازت"</string>
     <string name="permission_usage_any_time" msgid="3802087027301631827">"کسی بھی وقت"</string>
     <string name="permission_usage_last_7_days" msgid="7386221251886130065">"آخری 7 دن"</string>
@@ -170,15 +158,9 @@
     <string name="permission_usage_bar_chart_title_last_hour" msgid="6571647509660009185">"آخری 1 گھنٹے میں اجازت کا استعمال"</string>
     <string name="permission_usage_bar_chart_title_last_15_minutes" msgid="2743143675412824819">"آخری 15 منٹ میں اجازت کا استعمال"</string>
     <string name="permission_usage_bar_chart_title_last_minute" msgid="820450867183487607">"آخری 1 منٹ میں اجازت کا استعمال"</string>
-    <plurals name="permission_usage_bar_label" formatted="false" msgid="2316692513662993785">
-      <item quantity="other"><xliff:g id="NUMBER">%s</xliff:g> ایپس</item>
-      <item quantity="one">1 ایپ</item>
-    </plurals>
-    <string name="permission_usage_preference_summary_not_used" msgid="8806755646449754282">"پچھلے 24 گھنٹے میں اجازت کا استعمال نہیں کیا گیا"</string>
-    <plurals name="permission_usage_preference_label" formatted="false" msgid="9033113721294293706">
-      <item quantity="other"><xliff:g id="NUMBER">%1$d</xliff:g> ایپس کے ذریعے استعمال کردہ</item>
-      <item quantity="one">1 ایپ کے ذریعے استعمال کردہ</item>
-    </plurals>
+    <string name="permission_usage_preference_summary_not_used_24h" msgid="3087783232178611025">"گزشتہ 24 گھنٹے میں اجازت کا استعمال نہیں کیا گیا"</string>
+    <string name="permission_usage_preference_summary_not_used_7d" msgid="4592301300810120096">"گزشتہ 7 دن میں اجازت کا استعمال نہیں کیا گیا"</string>
+    <string name="permission_usage_preference_label" msgid="8343167938128676378">"{count,plural, =1{1 ایپ کے ذریعے استعمال کردہ}other{# ایپس کے ذریعے استعمال کردہ}}"</string>
     <string name="permission_usage_view_details" msgid="6675335735468752787">"سبھی کو ڈیش بورڈ میں دیکھیں"</string>
     <string name="app_permission_usage_filter_label" msgid="7182861154638631550">"فلٹر کردہ بلحاظ: <xliff:g id="PERM">%1$s</xliff:g>"</string>
     <string name="app_permission_usage_remove_filter" msgid="2926157607436428207">"فلٹر ہٹائیں"</string>
@@ -192,10 +174,6 @@
     <string name="sort_by_time" msgid="5435045320002150456">"وقت کے لحاظ سے ترتیب دیں"</string>
     <string name="item_separator" msgid="4030255389809224513">"، "</string>
     <string name="permission_usage_refresh" msgid="2264056346561305420">"ریفریش کریں"</string>
-    <plurals name="permission_usage_permission_filter_subtitle" formatted="false" msgid="2452104463317798268">
-      <item quantity="other"><xliff:g id="NUMBER">%s</xliff:g> ایپس</item>
-      <item quantity="one">1 ایپ</item>
-    </plurals>
     <string name="permission_history_title" msgid="8340081285133025225">"اجازت کی سرگزشت"</string>
     <string name="permission_history_category_today" msgid="7496389369158806620">"آج"</string>
     <string name="permission_history_category_yesterday" msgid="7242517121222012521">"گزشتہ کل"</string>
@@ -254,6 +232,8 @@
     <string name="permission_description_summary_sensors" msgid="1836045815643119949">"اس اجازت والی ایپس آپ کے اہم اشاروں کے متعلق سینسر ڈیٹا تک رسائی حاصل کر سکتی ہیں"</string>
     <string name="permission_description_summary_sms" msgid="725999468547768517">"‏اس اجازت والی ایپس SMS پیغامات بھیج اور دیکھ سکتی ہیں"</string>
     <string name="permission_description_summary_storage" msgid="6575759089065303346">"آپ کے آلہ پر اس اجازت والی اپپس تصاویر، میڈیا اور فائلز تک رسائی حاصل کر سکتی ہیں"</string>
+    <string name="permission_description_summary_read_media_aural" msgid="2789020637856210454">"آپ کے آلے پر اس اجازت والی اپپس موسیقی اور دیگر آڈیو فائلز تک رسائی حاصل کر سکتی ہیں"</string>
+    <string name="permission_description_summary_read_media_visual" msgid="4210569227927436735">"آپ کے آلے پر اس اجازت والی اپپس تصاویر اور ویڈیوز تک رسائی حاصل کر سکتی ہیں"</string>
     <string name="app_permission_most_recent_summary" msgid="4292074449384040590">"آخری رسائی: <xliff:g id="TIME_DATE">%1$s</xliff:g>"</string>
     <string name="app_permission_most_recent_denied_summary" msgid="7659497197737708112">"حال ہی میں مسترد کردہ / آخری رسائی: <xliff:g id="TIME_DATE">%1$s</xliff:g>"</string>
     <string name="app_permission_never_accessed_summary" msgid="401346181461975090">"کبھی بھی رسائی حاصل نہیں کی"</string>
@@ -265,42 +245,27 @@
     <string name="allowed_storage_full" msgid="5356699280625693530">"سبھی فائلز کا نظم کرنے کے ليے اجازت یافتہ"</string>
     <string name="ask_header" msgid="2633816846459944376">"ہر بار پوچھیں"</string>
     <string name="denied_header" msgid="903209608358177654">"اجازت نہیں ہے"</string>
-    <plurals name="days" formatted="false" msgid="7882807103511175827">
-      <item quantity="other"><xliff:g id="NUMBER">%s</xliff:g> دن</item>
-      <item quantity="one">1 دن</item>
-    </plurals>
-    <plurals name="hours" formatted="false" msgid="2100550424145061396">
-      <item quantity="other"><xliff:g id="NUMBER">%s</xliff:g> گھنٹے</item>
-      <item quantity="one">1 گھنٹہ</item>
-    </plurals>
-    <plurals name="minutes" formatted="false" msgid="2154398822027154606">
-      <item quantity="other"><xliff:g id="NUMBER">%s</xliff:g> منٹ</item>
-      <item quantity="one">1 منٹ</item>
-    </plurals>
-    <plurals name="seconds" formatted="false" msgid="1564519426522404832">
-      <item quantity="other"><xliff:g id="NUMBER">%s</xliff:g> سیکنڈ</item>
-      <item quantity="one">1 سیکنڈ</item>
-    </plurals>
+    <string name="storage_footer_warning_text" msgid="2242258357752432337">"آپ کے آلے کے لیے ضروری فعالیت فراہم کرنے والی کچھ ایپس کو آپ کی سبھی فائلز تک خصوصی رسائی حاصل ہو سکتی ہے"</string>
+    <string name="storage_footer_hyperlink_text" msgid="7759955324552930974">"سبھی فائلز تک رسائی کے ساتھ ایپس دیکھیں"</string>
+    <string name="days" msgid="609563020985571393">"{count,plural, =1{1 دن}other{# دن}}"</string>
+    <string name="hours" msgid="3447767892295843282">"{count,plural, =1{1 گھنٹہ}other{# گھنٹے}}"</string>
+    <string name="minutes" msgid="4408293038068503157">"{count,plural, =1{1 منٹ}other{# منٹ}}"</string>
+    <string name="seconds" msgid="5397771912131132690">"{count,plural, =1{1 سیکنڈ}other{# سیکنڈ}}"</string>
     <string name="permission_reminders" msgid="6528257957664832636">"اجازت کی یاددہانیاں"</string>
     <string name="auto_revoke_permission_reminder_notification_title_one" msgid="6690347469376854137">"1 غیر مستعمل ایپ"</string>
     <string name="auto_revoke_permission_reminder_notification_title_many" msgid="6062217713645069960">"<xliff:g id="NUMBER_OF_APPS">%s</xliff:g> غیر مستعمل ایپس"</string>
     <string name="auto_revoke_permission_reminder_notification_content" msgid="4492228990462107487">"آپ کی رازداری کی حفاظت کے لیے اجازتوں کو ہٹا دیا گیا۔ جائزہ کے لیے تھپتھپائیں"</string>
     <string name="auto_revoke_permission_notification_title" msgid="2629844160853454657">"غیر مستعمل ایپس کے ليے اجازتیں ہٹا دی گئیں"</string>
     <string name="auto_revoke_permission_notification_content" msgid="5125990886047799375">"کچھ ایپس کا استعمال کچھ مہینوں سے نہیں کیا گیا ہے۔ جائزے کے لیے تھپتھپائیں۔"</string>
-    <plurals name="auto_revoke_permission_notification_content_count" formatted="false" msgid="9159794096518540350">
-      <item quantity="other"><xliff:g id="COUNT_1">%1$d</xliff:g> ایپس کا استعمال کچھ مہینوں سے نہیں کیا گیا ہے۔ جائزے کے لیے تھپتھپائیں</item>
-      <item quantity="one"><xliff:g id="COUNT_0">%1$d</xliff:g> ایپ کا استعمال کچھ مہینوں سے نہیں کیا گیا ہے۔ جائزے کے لیے تھپتھپائیں</item>
-    </plurals>
-    <plurals name="unused_apps_notification_title" formatted="false" msgid="8046612559038762856">
-      <item quantity="other"><xliff:g id="COUNT_1">%1$d</xliff:g> غیر مستعمل ایپس</item>
-      <item quantity="one"><xliff:g id="COUNT_0">%1$d</xliff:g> غیر مستعمل ایپ</item>
-    </plurals>
+    <string name="unused_apps_notification_title" msgid="4314832015894238019">"{count,plural, =1{# غیر مستعمل ایپ}other{# غیر مستعمل ایپس}}"</string>
     <string name="unused_apps_notification_content" msgid="9195026773244581246">"اجازتوں اور عارضی فائلز کو ہٹا دیا گیا ہے اور اطلاعات کو روک دیا گیا۔ جائزے کے لیے تھپتھپائیں۔"</string>
+    <string name="post_drive_permission_decision_reminder_title" msgid="1290697371418139976">"حالیہ اجازتیں چیک کریں"</string>
+    <string name="post_drive_permission_decision_reminder_summary_1_app_1_permission" msgid="670521503734140711">"ڈرائیونگ کے دوران، آپ نے <xliff:g id="APP">%1$s</xliff:g> کو <xliff:g id="PERMISSION">%2$s</xliff:g> تک رسائی دی"</string>
+    <string name="post_drive_permission_decision_reminder_summary_1_app_2_permissions" msgid="671791184670801301">"ڈرائیونگ کے دوران، آپ نے <xliff:g id="APP">%1$s</xliff:g> کو <xliff:g id="PERMISSION_1">%2$s</xliff:g> اور <xliff:g id="PERMISSION_2">%3$s</xliff:g> تک رسائی دی"</string>
+    <string name="post_drive_permission_decision_reminder_summary_1_app_multi_permission" msgid="4080701771111456927">"ڈرائیونگ کے دوران، آپ نے <xliff:g id="APP">%2$s</xliff:g> کو <xliff:g id="COUNT">%1$d</xliff:g> اجازتیں دیں"</string>
+    <string name="post_drive_permission_decision_reminder_summary_multi_apps" msgid="5253882771252863902">"{count,plural, =1{ڈرائیونگ کے دوران، آپ نے <xliff:g id="APP_0">%1$s</xliff:g> اور # دیگر ایپ تک رسائی دی}other{ڈرائیونگ کے دوران، آپ نے <xliff:g id="APP_1">%1$s</xliff:g> اور # دیگر ایپس تک رسائی دی}}"</string>
+    <string name="go_to_settings" msgid="1053735612211228335">"ترتیبات پر جائیں"</string>
     <string name="auto_revoke_setting_subtitle" msgid="8631720570723050460">"کچھ ایپس کا استعمال کچھ مہینوں سے نہیں کیا گیا ہے"</string>
-    <plurals name="auto_revoke_setting_subtitle_count" formatted="false" msgid="85594789277193087">
-      <item quantity="other"><xliff:g id="COUNT_1">%1$d</xliff:g> ایپس کا استعمال کچھ مہینوں سے نہیں کیا گیا ہے</item>
-      <item quantity="one"><xliff:g id="COUNT_0">%1$d</xliff:g> ایپ کا استعمال کچھ مہینوں سے نہیں کیا گیا ہے</item>
-    </plurals>
     <string name="permissions_removed_category_title" msgid="1064754271178447643">"ہٹائی گئی اجازتیں"</string>
     <string name="permission_removed_page_title" msgid="2627436155091001209">"اجازتیں ہٹا دی گئیں"</string>
     <string name="all_unused_apps_category_title" msgid="755663524704745414">"سبھی غیر مستعمل ایپس"</string>
@@ -330,16 +295,24 @@
     <string name="permission_subtitle_background" msgid="8916750995309083180">"ہر وقت اجازت یافتہ"</string>
     <string name="app_perms_24h_access" msgid="99069906850627181">"‫<xliff:g id="TIME_DATE">%1$s</xliff:g> پر آخری بار رسائی حاصل کی گئی"</string>
     <string name="app_perms_24h_access_yest" msgid="5411926024794555022">"گزشتہ کل <xliff:g id="TIME_DATE">%1$s</xliff:g> پر آخری بار رسائی حاصل کی گئی"</string>
-    <string name="app_perms_content_provider" msgid="6996750793881252778">"گزشتہ 24 گھنٹے میں رسائی حاصل کی گئی"</string>
+    <string name="app_perms_7d_access" msgid="4945055548894683751">"‫<xliff:g id="TIME_DATE_0">%1$s</xliff:g> کو <xliff:g id="TIME_DATE_1">%2$s</xliff:g> پر آخری بار رسائی حاصل کی گئی"</string>
+    <string name="app_perms_content_provider_24h" msgid="1055526027667508972">"گزشتہ 24 گھنٹے میں رسائی حاصل کی گئی"</string>
+    <string name="app_perms_content_provider_7d" msgid="3215454898257814868">"گزشتہ 7 دن میں رسائی حاصل کی گئی"</string>
     <string name="app_perms_24h_access_background" msgid="3413674718969576843">"‫<xliff:g id="TIME_DATE">%1$s</xliff:g> پر آخری بار رسائی حاصل کی گئی • ہر وقت اجازت یافتہ"</string>
     <string name="app_perms_24h_access_yest_background" msgid="9174750810998076725">"گزشتہ کل <xliff:g id="TIME_DATE">%1$s</xliff:g> پر آخری بار رسائی حاصل کی گئی • ہر وقت اجازت یافتہ"</string>
-    <string name="app_perms_content_provider_background" msgid="7793984056711923997">"گزشتہ 24 گھنٹے میں رسائی حاصل کی گئی • ہر وقت اجازت یافتہ"</string>
+    <string name="app_perms_7d_access_background" msgid="408099213372185627">"‫<xliff:g id="TIME_DATE_0">%1$s</xliff:g> کو <xliff:g id="TIME_DATE_1">%2$s</xliff:g> پر آخری بار رسائی حاصل کی گئی • ہر وقت اجازت یافتہ"</string>
+    <string name="app_perms_content_provider_24h_background" msgid="3825902995186961496">"گزشتہ 24 گھنٹے میں رسائی حاصل کی گئی • ہر وقت اجازت یافتہ"</string>
+    <string name="app_perms_content_provider_7d_background" msgid="4818839672116463542">"گزشتہ 7 دن میں رسائی حاصل کی گئی • ہر وقت اجازت یافتہ"</string>
     <string name="app_perms_24h_access_media_only" msgid="6651699644199132054">"‫<xliff:g id="TIME_DATE">%1$s</xliff:g> پر آخری بار رسائی حاصل کی گئی • میڈیا"</string>
     <string name="app_perms_24h_access_yest_media_only" msgid="7213187706424998792">"گزشتہ کل <xliff:g id="TIME_DATE">%1$s</xliff:g> پر آخری بار رسائی حاصل کی گئی • میڈیا"</string>
-    <string name="app_perms_content_provider_media_only" msgid="6206759230589923421">"گزشتہ 24 گھنٹے میں رسائی حاصل کی گئی • میڈیا"</string>
+    <string name="app_perms_7d_access_media_only" msgid="1031096653668235200">"‫<xliff:g id="TIME_DATE_0">%1$s</xliff:g> کو <xliff:g id="TIME_DATE_1">%2$s</xliff:g> پر آخری بار رسائی حاصل کی گئی • میڈیا"</string>
+    <string name="app_perms_content_provider_24h_media_only" msgid="7797963000596179491">"گزشتہ 24 گھنٹے میں رسائی حاصل کی گئی • میڈیا"</string>
+    <string name="app_perms_content_provider_7d_media_only" msgid="8446239884570262243">"گزشتہ 7 دن میں رسائی حاصل کی گئی • میڈیا"</string>
     <string name="app_perms_24h_access_all_files" msgid="8902360456978159091">"‫<xliff:g id="TIME_DATE">%1$s</xliff:g> پر آخری بار رسائی حاصل کی گئی • سبھی فائلز"</string>
     <string name="app_perms_24h_access_yest_all_files" msgid="5708424073126844909">"‫<xliff:g id="TIME_DATE">%1$s</xliff:g> پر آخری بار رسائی حاصل کی گئی • سبھی فائلز"</string>
-    <string name="app_perms_content_provider_all_files" msgid="3315281519230304799">"گزشتہ 24 گھنٹے میں رسائی حاصل کی گئی • سبھی فائلز"</string>
+    <string name="app_perms_7d_access_all_files" msgid="8246193786397635824">"‫<xliff:g id="TIME_DATE_0">%1$s</xliff:g> کو <xliff:g id="TIME_DATE_1">%2$s</xliff:g> پر آخری بار رسائی حاصل کی گئی • تمام فائلز"</string>
+    <string name="app_perms_content_provider_24h_all_files" msgid="573104317727770850">"گزشتہ 24 گھنٹے میں رسائی حاصل کی گئی • سبھی فائلز"</string>
+    <string name="app_perms_content_provider_7d_all_files" msgid="7962416229708835558">"گزشتہ 7 دن میں رسائی حاصل کی گئی • تمام فائلز"</string>
     <string name="no_permissions_allowed" msgid="6081976856354669209">"کوئی اجازت نہیں دی گئی"</string>
     <string name="no_permissions_denied" msgid="8159923922804043282">"کوئی بھی اجازت مسترد نہیں ہے"</string>
     <string name="no_apps_allowed" msgid="7718822655254468631">"کسی ایپ کو اجازت نہیں ہے"</string>
@@ -396,7 +369,14 @@
     <string name="role_call_screening_description" msgid="2349431420497468981">"ایسے ایپس جو آپ کی کالز کی شناخت کرنے اور اسپام، روبوکالز، یا ناپسندیدہ نمبروں کو مسدود کرنے کی اجازت دیتی ہیں"</string>
     <string name="role_call_screening_request_title" msgid="7358309224566977290">"‏<xliff:g id="APP_NAME">%1$s</xliff:g> کو کالر ID اور اسپام کی آپ کی ڈیفالٹ ایپ کے بطور سیٹ کریں؟"</string>
     <string name="role_call_screening_request_description" msgid="7338511921032446006">"کوئی اجازت درکار نہیں ہے"</string>
+    <string name="role_automotive_navigation_label" msgid="2701890757955474751">"ڈیفالٹ نیویگیشن ایپ"</string>
+    <string name="role_automotive_navigation_short_label" msgid="5165823092506922457">"نیویگیشن ایپ"</string>
+    <string name="role_automotive_navigation_description" msgid="7834601873792870134">"ایسی ایپس جو دلچسپی کے پوائنٹ سے متعلق تلاش اور موڈ در موڈ نیویگیشن کی رہنمائی فراہم کر سکتی ہیں"</string>
+    <string name="role_automotive_navigation_request_title" msgid="7525693151489384300">"<xliff:g id="APP_NAME">%1$s</xliff:g> کو آپ کی ڈیفالٹ نیویگیشن ایپ کے بطور سیٹ کریں؟"</string>
+    <string name="role_automotive_navigation_request_description" msgid="7073023813249245540">"کوئی اجازت درکار نہیں ہے"</string>
     <string name="role_watch_description" msgid="267003778693177779">"‏<xliff:g id="APP_NAME">%1$s</xliff:g> کو آپ کی اطلاعات کے ساتھ تعامل کرنے اور آپ کے فون، SMS، رابطوں اور کیلنڈر کی اجازتوں تک رسائی کی اجازت ہوگی۔"</string>
+    <string name="role_app_streaming_description" msgid="7341638576226183992">"<xliff:g id="APP_NAME">%1$s</xliff:g> آپ کی اطلاعات کے ساتھ تعامل کرنے اور آپ کی ایپس کے منسلک آلے پر سلسلہ بندی کرنے کی اجازت ہوگی۔"</string>
+    <string name="role_companion_device_computer_description" msgid="416099879217066377">"یہ سروس آپ کی تصاویر، میڈیا اور اطلاعات کو آپ کے فون سے دوسرے آلات پر اشتراک کرتی ہے۔"</string>
     <string name="request_role_current_default" msgid="738722892438247184">"موجودہ ڈیفالٹ"</string>
     <string name="request_role_dont_ask_again" msgid="3556017886029520306">"دوبارہ نہ پوچھیں"</string>
     <string name="request_role_set_as_default" msgid="4253949643984172880">"بطور ڈیفالٹ سیٹ کریں"</string>
@@ -466,7 +446,11 @@
     <string name="permgrouprequest_coarselocation_imagetext" msgid="8650605041483025297">"تخمینی"</string>
     <string name="permgrouprequest_calendar" msgid="1493150855673603806">"‏&lt;b&gt;<xliff:g id="APP_NAME">%1$s</xliff:g>&lt;/b&gt; کو آپ کے کیلنڈر تک رسائی کی اجازت دیں؟"</string>
     <string name="permgrouprequest_sms" msgid="5672063688745420991">"‏&lt;b&gt;<xliff:g id="APP_NAME">%1$s</xliff:g>&lt;/b&gt; کو SMS پیغامات بھیجنے اور انہیں ملاحظہ کرنے کی اجازت دیں؟"</string>
-    <string name="permgrouprequest_storage" msgid="8717773092518621602">"‏&lt;b&gt;<xliff:g id="APP_NAME">%1$s</xliff:g>&lt;/b&gt; کو آپ کے آلہ پر تصاویر، میڈیا اور فائلوں تک رسائی کی اجازت دیں؟"</string>
+    <string name="permgrouprequest_storage" msgid="7426990523173124539">"‏آپ کے آلے پر ;lt;b&gt;<xliff:g id="APP_NAME">%1$s</xliff:g>&lt;b&amp;gt&amp; کو ;lt;b&amp;gt&amp;فائلز اور دستاویزات;lt;/b&amp;gt&amp; تک رسائی کی اجازت دیں؟"</string>
+    <string name="permgrouprequest_storage_q_to_s" msgid="3942779386983426698">"‏آپ کے آلے پر ;lt;b&gt;<xliff:g id="APP_NAME">%1$s</xliff:g>&lt;b&amp;gt&amp; کو ;lt;b&amp;gt&amp;تصاویر، ویڈیوز، موسیقی اور آڈیو ;lt;/b&amp;gt&amp; تک رسائی کی اجازت دیں؟"</string>
+    <string name="permgrouprequest_storage_pre_q" msgid="1681166745228672009">"‏آپ کے آلے پر ;lt;b&gt;<xliff:g id="APP_NAME">%1$s</xliff:g>&lt;b&amp;gt&amp; کو ;lt;b&amp;gt&amp;تصاویر، ویڈیوز، موسیقی، آڈیو اور دیگر فائلز ;lt;/b&amp;gt&amp; تک رسائی کی اجازت دیں؟"</string>
+    <string name="permgrouprequest_read_media_aural" msgid="5948278590400297839">"‏;lt;b&gt;<xliff:g id="APP_NAME">%1$s</xliff:g>&lt;b&amp;gt&amp; کو اس آلے پر موسیقی اور دیگر آڈیو فائلز تک رسائی کی اجازت دیں؟"</string>
+    <string name="permgrouprequest_read_media_visual" msgid="4188474766470776052">"‏;lt;b&gt;<xliff:g id="APP_NAME">%1$s</xliff:g>&lt;b&amp;gt&amp; کو اس آلے پر تصاویر اور ویڈیوز تک رسائی کی اجازت دیں؟"</string>
     <string name="permgrouprequest_microphone" msgid="2825208549114811299">"‏&lt;b&gt;<xliff:g id="APP_NAME">%1$s</xliff:g>&lt;/b&gt; کو آڈیو ریکارڈ کرنے کی اجازت دیں؟"</string>
     <string name="permgrouprequestdetail_microphone" msgid="8510456971528228861">"جب آپ ایپ استعمال کر رہے ہوں تب ایپ صرف آڈیو ریکارڈ کر پائے گی"</string>
     <string name="permgroupbackgroundrequest_microphone" msgid="8874462606796368183">"‏&lt;b&gt;<xliff:g id="APP_NAME">%1$s</xliff:g>&lt;/b&gt; کو آڈیو ریکارڈ کرنے کی اجازت دیں؟"</string>
@@ -483,8 +467,6 @@
     <string name="permgrouprequest_calllog" msgid="2065327180175371397">"‏‎&lt;b&gt;<xliff:g id="APP_NAME">%1$s</xliff:g>&lt;/b&gt;‎ کو آپ کے فون کال لاگز تک رسائی کی اجازت دیں؟"</string>
     <string name="permgrouprequest_phone" msgid="1829234136997316752">"‏&lt;/b&gt;<xliff:g id="APP_NAME">%1$s</xliff:g>&lt;/b&gt; کو فون کالز کرنے اور ان کا نظم کرنے کی اجازت دیں؟"</string>
     <string name="permgrouprequest_sensors" msgid="4397358316850652235">"‏&lt;b&gt;<xliff:g id="APP_NAME">%1$s</xliff:g>&lt;/b&gt; کو آپ کے اہم اشاروں کے متعلق سینسر ڈیٹا تک رسائی کی اجازت دیں؟"</string>
-<<<<<<< HEAD
-=======
     <!-- no translation found for permgroupupgraderequestdetail_sensors (6651914048792092835) -->
     <skip />
     <string name="permgroupbackgroundrequest_sensors" msgid="5661924322018503886">"‏&lt;b&gt;<xliff:g id="APP_NAME">%1$s</xliff:g>&lt;/b&amp;gt کو آپ کے اہم اشاروں کے متعلق سینسر ڈیٹا تک رسائی کی اجازت دیں؟"</string>
@@ -492,7 +474,6 @@
     <string name="permgroupupgraderequest_sensors" msgid="7576527638411370468">"‏ایپ کے استعمال میں ہونے کے دوران ‎&lt;b&gt;<xliff:g id="APP_NAME">%1$s</xliff:g>&lt;/b&gt;‎ کو باڈی سینسر ڈیٹا تک رسائی کی اجازت دینا جاری رکھیں؟"</string>
     <string name="permgrouprequest_notifications" msgid="6396739062335106181">"‏&lt;b&gt;<xliff:g id="APP_NAME">%1$s</xliff:g>‏&lt;/b&gt; کو آپ کو اطلاعات بھیجنے کی اجازت دیں؟"</string>
     <string name="permgrouprequestcontinue_notifications" msgid="3895098107355024027">"‏&lt;b&gt;<xliff:g id="APP_NAME">%1$s</xliff:g>‏&lt;/b&gt; کو آپ کو اطلاعات بھیجنا جاری رکھنے کی اجازت دیں؟"</string>
->>>>>>> d7ad15dc
     <string name="auto_granted_permissions" msgid="6009452264824455892">"کنٹرول کی گئی اجازتیں"</string>
     <string name="auto_granted_location_permission_notification_title" msgid="1438871159268985993">"مقام تک رسائی حاصل کی جا سکتی ہے"</string>
     <string name="auto_granted_permission_notification_body" msgid="6919835973190443695">"‏آپ کا IT منتظم <xliff:g id="APP_NAME">%s</xliff:g> کو آپ کے مقام تک رسائی کی اجازت دے رہا ہے"</string>
@@ -507,6 +488,7 @@
     <string name="privdash_label_other" msgid="3710394147423236033">"دیگر"</string>
     <string name="privdash_label_none" msgid="5991866260360484858">"کوئی نہیں"</string>
     <string name="privdash_label_24h" msgid="1512532123865375319">"گزشتہ\n24 گھنٹے"</string>
+    <string name="privdash_label_7d" msgid="5645301995348656931">"گزشتہ\n7 دن"</string>
     <string name="exempt_mic_camera_info_label" msgid="6273581737010902815">"‏Android <xliff:g id="APP_NAME">%1$s</xliff:g> کی حفاظت کرتا ہے۔ کیونکہ آپ کے ڈیٹا پر اس آلے پر کارروائی کی جاتی ہے، اس ایپ کی اجازت کا استعمال اسٹیٹس بار یا آپ کے پرائیویسی ڈیش بورڈ پر دکھائی نہیں دیتا ہے۔"</string>
     <string name="exempt_info_label" msgid="6286190981253476699">"‏Android <xliff:g id="APP_NAME">%1$s</xliff:g> کی حفاظت کرتا ہے۔ کیونکہ آپ کے ڈیٹا پر اس آلے پر کارروائی کی جاتی ہے، اس ایپ کی اجازت کا استعمال آپ کے پرائیویسی ڈیش بورڈ پر دکھائی نہیں دیتا ہے۔"</string>
     <string name="blocked_camera_title" msgid="1128510551791284384">"آلے کا کیمرا مسدود ہے"</string>
@@ -515,8 +497,6 @@
     <string name="blocked_sensor_summary" msgid="4443707628305027375">"ایپس اور سروسز کے لیے"</string>
     <string name="blocked_mic_summary" msgid="8960466941528458347">"جب آپ ایمرجنسی نمبر پر کال کرتے ہیں تو مائیکروفون کے ڈیٹا کا اب بھی اشتراک کیا جا سکتا ہے۔"</string>
     <string name="blocked_sensor_button_label" msgid="6742092634984289658">"تبدیل کریں"</string>
-<<<<<<< HEAD
-=======
     <string name="safety_center_dashboard_page_title" msgid="7514620345152008005">"سیکیورٹی اور رازداری"</string>
     <string name="safety_center_rescan_button" msgid="8047036829052958144">"اسکین کریں"</string>
     <string name="safety_center_issue_card_dismiss_button" msgid="5113965506144222402">"برخاست کریں"</string>
@@ -541,5 +521,4 @@
     <string name="recent_app_usage_2_qs" msgid="3591205954235694403">"<xliff:g id="APP_NAME">%1$s</xliff:g> (<xliff:g id="ATTRIBUTION_LABEL">%2$s</xliff:g> • <xliff:g id="PROXY_LABEL">%3$s</xliff:g>) کے ذریعے حال ہی میں استعمال کیا گیا"</string>
     <string name="safety_privacy_qs_tile_title" msgid="5431148204168066203">"سیکیورٹی اور رازداری"</string>
     <string name="safety_privacy_qs_tile_subtitle" msgid="3621544532041936749">"صورتحال چیک کریں"</string>
->>>>>>> d7ad15dc
 </resources>