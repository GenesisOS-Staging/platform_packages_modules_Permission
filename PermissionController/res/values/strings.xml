<?xml version="1.0" encoding="utf-8"?>
<!-- Copyright (C) 2007 The Android Open Source Project

     Licensed under the Apache License, Version 2.0 (the "License");
     you may not use this file except in compliance with the License.
     You may obtain a copy of the License at

          http://www.apache.org/licenses/LICENSE-2.0

     Unless required by applicable law or agreed to in writing, software
     distributed under the License is distributed on an "AS IS" BASIS,
     WITHOUT WARRANTIES OR CONDITIONS OF ANY KIND, either express or implied.
     See the License for the specific language governing permissions and
     limitations under the License.
-->

<resources xmlns:xliff="urn:oasis:names:tc:xliff:document:1.2">
    <!-- [CHAR LIMIT=60] -->
    <string name="app_name">Permission controller</string>

    <!-- [CHAR LIMIT=15] -->
    <string name="ok">OK</string>

    <!-- Keyword in the Settings app's search functionality that can be used to find links to the permissions management screens [CHAR LIMIT=none] -->
    <string name="permission_search_keyword">permissions</string>

    <!-- Button label for generic cancel action [CHAR LIMIT=20] -->
    <string name="cancel">Cancel</string>

    <!-- Button label for back action [CHAR LIMIT=20] -->
    <string name="back">Back</string>

    <!-- Label indicating access is allowed. If you update this string, please
    update the string "quick_settings_camera_mic_available" in System Ui [CHAR LIMIT=NONE] -->
    <string name="available">Available</string>

    <!-- Label indicating access is blocked. If you update this string, please
    update the string "quick_settings_camera_mic_blocked" in SystemUi [CHAR LIMIT=NONE] -->
    <string name="blocked">Blocked</string>

    <!-- Button label for uninstall or disable actions [CHAR LIMIT=none] -->
    <string name="uninstall_or_disable">Uninstall or disable</string>

    <!--  [CHAR LIMIT=30] -->
    <string name="app_not_found_dlg_title">App not found</string>

    <!-- Title for the dialog button to deny a permission grant. [CHAR LIMIT=20] -->
    <string name="grant_dialog_button_deny">Don\u2019t allow</string>

    <!-- Title for the dialog button to always deny a permission grant from now on. [CHAR LIMIT=60] -->
    <string name="grant_dialog_button_deny_and_dont_ask_again">Don\u2019t allow \u0026 don\u2019t ask again</string>

    <!-- Title for the dialog button to deny a change from foreground to background permission grant. [CHAR LIMIT=60] -->
    <string name="grant_dialog_button_no_upgrade">Keep \u201cWhile the app is in use\u201d</string>

    <!-- Title for the dialog button to deny a change from one-time to background permission grant. [CHAR LIMIT=60] -->
    <string name="grant_dialog_button_no_upgrade_one_time">Keep \u201cOnly this time\u201d</string>

    <!-- Title for the dialog button to get more info about a permission. [CHAR LIMIT=15] -->
    <string name="grant_dialog_button_more_info">More info</string>

    <!-- Title for the dialog button to deny a permission grant despite a warning of implications. [CHAR LIMIT=30] -->
    <string name="grant_dialog_button_deny_anyway">Don\u2019t allow anyway</string>

    <!-- Alternative dialog button to deny a permission, but phrased as dismissing the dialog. Currently only used in automotive. [CHAR LIMIT=20] -->
    <string name="grant_dialog_button_dismiss">Dismiss</string>

    <!-- Template for the current permission from the total number of permissions. [CHAR LIMIT=100] -->
    <string name="current_permission_template">
        <xliff:g id="current_permission_index" example="1">%1$s</xliff:g> of
        <xliff:g id="permission_count" example="2">%2$s</xliff:g></string>

    <!-- Template for the warning message when an app requests a permission. [CHAR LIMIT=100] -->
    <string name="permission_warning_template">Allow
        &lt;b><xliff:g id="app_name" example="Gmail">%1$s</xliff:g>&lt;/b> to
        <xliff:g id="action" example="do something">%2$s</xliff:g>?</string>

    <!-- Template for the warning message when an app requests the permission to access a
    resource even while in the background (i.e. always). [CHAR LIMIT=100] -->
    <string name="permission_add_background_warning_template">Always allow
        &lt;b><xliff:g id="app_name" example="Gmail">%1$s</xliff:g>&lt;/b> to
        <xliff:g id="action" example="do something">%2$s</xliff:g>?</string>

    <!-- Radio button shown for permissions that can be granted either only while the app is in
    foreground or always. If this button is selected the app only gets the permission while in
    foreground [CHAR LIMIT=50] -->
    <string name="allow_permission_foreground_only">Only while using app</string>

    <!-- Radio button shown for permissions that can be granted either only while the app is in
    foreground or always. If this button is selected the app always gets the permission (while in
    foreground _and_ while in background) [CHAR LIMIT=50] -->
    <string name="allow_permission_always">Always</string>

    <!-- Radio button shown for permissions that can be granted either only while the app is in
    foreground or always. If this button is selected the app does not get the permission and the
    permissions will always be denied from now on [CHAR LIMIT=50] -->
    <string name="deny_permission_deny_and_dont_ask_again">Don\u2019t allow and don\u2019t ask again</string>

    <!-- Template for the message how many permissions are disabled. [CHAR LIMIT=30] -->
    <string name="permission_revoked_count"><xliff:g id="count" example="2">%1$d</xliff:g> disabled</string>

    <!-- Message that all permissions are disabled. [CHAR LIMIT=30]  -->
    <string name="permission_revoked_all">all disabled</string>

    <!-- Message that no permissions are disabled. [CHAR LIMIT=30]  -->
    <string name="permission_revoked_none">none disabled</string>

    <!-- Title for the dialog button to allow a permission grant. [CHAR LIMIT=15]  -->
    <string name="grant_dialog_button_allow">Allow</string>

    <!-- Title for the dialog button to allow a permission grant when you can also only allow in the foreground. [CHAR LIMIT=60] -->
    <string name="grant_dialog_button_allow_always">Allow all the time</string>

    <!-- Title for the dialog button to allow a permission grant only when the app is in the foreground. [CHAR LIMIT=60] -->
    <string name="grant_dialog_button_allow_foreground">While using the app</string>

    <!-- Title for the dialog button to change to precise location. [CHAR LIMIT=60] -->
    <string name="grant_dialog_button_change_to_precise_location">Change to precise location</string>

    <!-- Title for the dialog button to keep approximate location. [CHAR LIMIT=60] -->
    <string name="grant_dialog_button_keey_approximate_location">Keep approximate location</string>

    <!-- Title for the dialog button to allow a permission grant temporarily in teh foreground. [CHAR LIMIT=60] -->
    <string name="grant_dialog_button_allow_one_time">Only this time</string>

    <!-- Title for the dialog button to allow a change from foreground to background permission grant. [CHAR LIMIT=60]  -->
    <string name="grant_dialog_button_allow_background">Allow all the time</string>

    <!-- Title for the dialog button to allow a permission grant for all files. [CHAR LIMIT=60]  -->
    <string name="grant_dialog_button_allow_all_files">Allow management of all files</string>

    <!-- Title for the dialog button to allow a permission grant for media files only. [CHAR LIMIT=60]  -->
    <string name="grant_dialog_button_allow_media_only">Allow access to media files</string>

    <!-- Breadcrumb for page of managing application permissions [CHAR LIMIT=50] -->
    <string name="app_permissions_breadcrumb">Apps</string>

    <!-- Title for page of managing application permissions [CHAR LIMIT=30] -->
    <string name="app_permissions">App permissions</string>

    <!-- Title for the page of manage unused apps [CHAR LIMIT=30] -->
    <string name="unused_apps">Unused apps</string>

    <!-- Label when there are no unused apps [CHAR LIMIT=30] -->
    <string name="no_unused_apps">No unused apps</string>

    <!-- Label when there are zero unused apps [CHAR LIMIT=30] -->
    <string name="zero_unused_apps">0 unused apps</string>

    <!-- Title for the page to review permission decisions [CHAR LIMIT=30] -->
    <string name="review_permission_decisions">Recent permission decisions</string>

    <!-- Title for the preference row to view all recent permission decisions. [CHAR LIMIT=80] -->
    <string name="review_permission_decisions_view_all">View all recent permission decisions</string>

    <!-- Title for the preference row describing that the user hasn't made any recent permission decisions. [CHAR LIMIT=80] -->
    <string name="review_permission_decisions_empty">No recent permission decisions</string>

    <!-- Summary of the row linking to permission manager on Auto devices [CHAR LIMIT=80] -->
    <string name="auto_permission_manager_summary">Manage data access to calendar, call logs, and more</string>

    <!-- Label for reviewing a permission decision grant [CHAR LIMIT=80] -->
    <string name="granted_permission_decision">You gave <xliff:g id="app_name" example="Google Maps">%1$s</xliff:g> access to <xliff:g id="permission_name" example="contacts">%2$s</xliff:g></string>

    <!-- Label for reviewing a permission decision denial [CHAR LIMIT=80] -->
    <string name="denied_permission_decision">You denied <xliff:g id="app_name" example="Google Maps">%1$s</xliff:g> access to <xliff:g id="permission_name" example="contacts">%2$s</xliff:g></string>

    <!-- The number of days ago [CHAR LIMIT=NONE] -->
    <string name="days_ago">{count, plural,
        =0    {Today}
        =1    {1 day ago}
        other {# days ago}
        }</string>

    <!-- [CHAR LIMIT=30] Manage applications, label for option to disable app -->
    <string name="app_disable_dlg_positive">Disable app</string>

    <!-- [CHAR LIMIT=NONE] Manage applications, text for dialog when disabling apps -->
    <string name="app_disable_dlg_text">If you disable this app, Android and other apps may no longer function as intended. Keep in mind, you can\u2019t delete this app since it came pre-installed on your device. By disabling, you turn this app off and hide it on your device.</string>

    <!-- Title for page of managing application permissions [CHAR LIMIT=30] -->
    <string name="app_permission_manager">Permission manager</string>

    <!-- Checkbox that allows user to not be questioned about this permission
         request again [CHAR LIMIT=30] -->
    <string name="never_ask_again">Don\'t ask again</string>

    <!-- Label when app requests no permissions [CHAR LIMIT=30] -->
    <string name="no_permissions">No permissions</string>

    <!-- Label for button that leads to more permissions [CHAR LIMIT=40] -->
    <string name="additional_permissions">Additional permissions</string>

    <!-- Accessibility label for button opening the app-info when clicked [CHAR LIMIT=none] -->
    <string name="app_permissions_info_button_label">Open app info</string>

    <!-- Description of how many more permissions to view on next page [CHAR LIMIT=30] -->
    <string name="additional_permissions_more">{count, plural,
        =1      {# more}
        other   {# more}
    }</string>

    <!-- Warning for turning off permissions on older apps [CHAR LIMIT=none] -->
    <string name="old_sdk_deny_warning">This app was designed for an older version of Android. Denying permission may cause it to no longer function as intended.</string>

    <!-- Warning for allowing storage permissions on older apps [CHAR LIMIT=none] -->
    <string name="storage_supergroup_warning_allow">This app was designed for an older version of Android. If you allow this permission, then access to all storage (including photos, videos, music, audio, and other files) will be allowed.</string>

    <!-- Warning for denying storage permissions on older apps [CHAR LIMIT=none] -->
    <string name="storage_supergroup_warning_deny">This app was designed for an older version of Android. If you deny this permission, then access to all storage (including photos, videos, music, audio, and other files) will be denied.</string>

    <!-- The default description of a permission, i.e. what it does.  [CHAR LIMIT=40] -->
    <string name="default_permission_description">perform an unknown action</string>

    <!-- Summary of number of apps currently granted a single permission [CHAR LIMIT=45] -->
   <string name="app_permissions_group_summary"><xliff:g id="count" example="10">%1$d</xliff:g> of <xliff:g id="count" example="10">%2$d</xliff:g> apps allowed</string>

    <!-- Summary of number of apps currently granted a single permission [CHAR LIMIT=45] -->
    <string name="app_permissions_group_summary2"><xliff:g id="count" example="10">%1$d</xliff:g>/<xliff:g id="count" example="10">%2$d</xliff:g> apps allowed</string>

    <!-- [CHAR LIMIT=NONE] Menu for manage permissions to control whether system apps are shown -->
    <string name="menu_show_system">Show system</string>

    <!-- [CHAR LIMIT=NONE] Menu for manage permissions to control whether system apps are hidden -->
    <string name="menu_hide_system">Hide system</string>

    <!-- [CHAR LIMIT=NONE] Menu for showing permission usages for the past 7 days in privacy dashboard-->
    <string name="menu_show_7_days_data">Show 7 days</string>

    <!-- [CHAR LIMIT=NONE] Menu for showing permission usages for the past 24 hours in privacy dashboard-->
    <string name="menu_show_24_hours_data">Show 24 hours</string>

    <!-- FAB text of permission usage fragment [CHAR LIMIT=30] -->
    <string name="manage_permission">Manage permission</string>

   <!-- [CHAR LIMIT=NONE] Label when no apps requesting this permission -->
   <string name="no_apps">No apps</string>

   <!-- [CHAR LIMIT=30] Title of button that leads to location settings -->
   <string name="location_settings">Location Settings</string>

   <!-- [CHAR LIMIT=NONE] Warning about how this app cannot have location permission disabled -->
   <string name="location_warning"><xliff:g id="app_name" example="Package Installer">%1$s</xliff:g> is a provider of location services for this device. Location access can be modified from location settings.</string>

   <!-- [CHAR LIMIT=NONE] Warning message when turning off permission for system apps -->
   <string name="system_warning">If you deny this permission, basic features of your device may no longer function as intended.</string>

    <!-- [CHAR LIMIT=NONE] Warning message when turning off permission for system apps -->
    <string name="deny_read_media_visual_warning">This app was designed for an older version of Android. If you deny this app access to photos &amp; videos, access to music &amp; other audio will also be denied.</string>

    <!-- [CHAR LIMIT=NONE] Warning message when turning off permission for system apps -->
    <string name="deny_read_media_aural_warning">This app was designed for an older version of Android. If you deny this app access to music &amp; other audio, access to photos &amp; videos will also be denied.</string>

    <!-- [CHAR LIMIT=NONE] Warning message when turning off permission for an app managing a companion device -->
    <string name="cdm_profile_revoke_warning">If you deny this permission, some features of your device managed by this app may no longer function as intended.</string>

   <!-- [CHAR LIMIT=NONE] Summary of a permission switch when it's enforced by policy -->
   <string name="permission_summary_enforced_by_policy">Enforced by policy</string>

   <!-- [CHAR LIMIT=60] Summary of a permission switch when the background access is denied by policy -->
   <string name="permission_summary_disabled_by_policy_background_only">Background access disabled by policy</string>

   <!-- [CHAR LIMIT=60] Summary of a permission switch when the background access is enabled by policy -->
   <string name="permission_summary_enabled_by_policy_background_only">Background access enabled by policy</string>

   <!-- [CHAR LIMIT=60] Summary of a permission switch when the background access is enabled by policy -->
   <string name="permission_summary_enabled_by_policy_foreground_only">Foreground access enabled by policy</string>

    <!-- [CHAR LIMIT=60] Summary of a permission switch when it's enforced by an administrator -->
   <string name="permission_summary_enforced_by_admin">Controlled by admin</string>

    <!-- [CHAR LIMIT=60] Summary of a permission switch when the background access is denied by an admin -->
    <string name="permission_summary_disabled_by_admin_background_only">Background access disabled by admin</string>

    <!-- [CHAR LIMIT=60] Summary of a permission switch when the background access is enabled an admin -->
    <string name="permission_summary_enabled_by_admin_background_only">Background access enabled by admin</string>

    <!-- [CHAR LIMIT=60] Summary of a permission switch when the background access is enabled an admin -->
    <string name="permission_summary_enabled_by_admin_foreground_only">Foreground access enabled by admin</string>

    <!-- [CHAR LIMIT=60] Summary of a permission switch when the access is enabled by the system -->
    <string name="permission_summary_enabled_system_fixed">Device requires this permission to operate</string>

    <string-array name="background_access_chooser_dialog_choices">
       <item>@string/permission_access_always</item>
       <item>@string/permission_access_only_foreground</item>
       <item>@string/permission_access_never</item>
   </string-array>

   <!-- [CHAR LIMIT=60] App can always (when app is in foreground or background) access the resource protected by the permission -->
   <string name="permission_access_always">Allow all the time</string>

   <!-- [CHAR LIMIT=60] App can only access the resource protected by the permission while app is in foreground -->
   <string name="permission_access_only_foreground">Allow only while using the app</string>

   <!-- [CHAR LIMIT=60] App can never access the resource protected by the permission (Not while app is in foregound and not while app is in background) -->
   <string name="permission_access_never">Don\u2019t allow</string>

    <!-- Text displayed until loading is done [CHAR LIMIT=50] -->
   <string name="loading">Loading\u2026</string>

   <!-- [CHAR LIMIT=45] Title of all permissions settings -->
   <string name="all_permissions">All permissions</string>
   <!-- [CHAR LIMIT=45] Group of permissions granted to app automatically when installed. -->
   <string name="other_permissions">Other app capabilities</string>

   <!-- Title of the permission dialog for accessibility purposes- spoken to the user. [CHAR LIMIT=none] -->
   <string name="permission_request_title">Permission request</string>

    <!-- Title for the dialog that warns the user they need to turn off screen overlays
         before permissions can be changed. [CHAR LIMIT=NONE] -->
   <string name="screen_overlay_title">Screen overlay detected</string>

   <!-- Message for the dialog that warns the user they need to turn off screen overlays
        before permissions can be changed. The "Settings > Apps" conveys to the user to
        go to Settings and click on apps, this may need updates in RTL languages. [CHAR LIMIT=NONE] -->
   <string name="screen_overlay_message">To change this permission setting, you first have to turn off the screen overlay from Settings \u003e Apps</string>

    <!-- Button for the dialog that warns the user they need to turn off screen overlays
         before permissions can be changed. [CHAR LIMIT=NONE] -->
    <string name="screen_overlay_button">Open settings</string>

    <!-- Title of dialog telling users that Install/Uninstall action is not supported on Android Wear. [CHAR LIMIT=30] -->
    <string name="wear_not_allowed_dlg_title">Android Wear</string>
    <!-- Title of dialog telling users that Install/Uninstall action is not supported on Android Wear. [CHAR LIMIT=none] -->
    <string name="wear_not_allowed_dlg_text">Install/Uninstall actions not supported on Wear.</string>

    <!-- Review of runtime permissions for legacy apps -->

    <!-- Template for the screen title when app permissions are reviewed on install. [CHAR LIMIT=none] -->
    <string name="permission_review_title_template_install">Choose what to allow
        &lt;b><xliff:g id="app_name" example="Gmail">%1$s</xliff:g>&lt;/b> to access</string>

    <!-- Template for the screen title when app permissions are reviewed on update. [CHAR LIMIT=none] -->
    <string name="permission_review_title_template_update">
        &lt;b><xliff:g id="app_name" example="Gmail">%1$s</xliff:g>&lt;/b> has been updated.
        Choose what to allow this app to access.</string>

    <!-- Title for the dialog button to cancel the detailed permission review. [CHAR LIMIT=15] -->
    <string name="review_button_cancel">Cancel</string>

    <!-- Title for the dialog button to continue accepting the detailed permission review. [CHAR LIMIT=15] -->
    <string name="review_button_continue">Continue</string>

    <!-- Title for the category listing the new permissions used by an app. [CHAR LIMIT=30] -->
    <string name="new_permissions_category">New permissions</string>

    <!-- Title for the category listing the current permissions used by an app. [CHAR LIMIT=30] -->
    <string name="current_permissions_category">Current permissions</string>

    <!-- Message that the app to be installed is being staged [CHAR LIMIT=50] -->
    <string name="message_staging">Staging app&#8230;</string>

    <!-- Placeholder for an app name when it is unknown [CHAR LIMIT=50] -->
    <string name="app_name_unknown">Unknown</string>

    <!-- Help URL, application permissions [DO NOT TRANSLATE] -->
    <string name="help_app_permissions" translatable="false"></string>

    <!-- Title for permission usage [CHAR LIMIT=30] -->
    <string name="permission_usage_title">Privacy dashboard</string>

    <!-- Summary for permission usage preference row [CHAR LIMIT=60] -->
    <string name="auto_permission_usage_summary">View which apps recently used permissions</string>

    <!-- Title for permission group usage [CHAR LIMIT=30] -->
    <string name="permission_group_usage_title"><xliff:g id="permgroup" example="Location">%1$s</xliff:g> usage</string>

    <!-- Title for permission usage advanced info [CHAR LIMIT=30] -->
    <string name="perm_usage_adv_info_title">See other permissions</string>

    <!-- Summary for permission usage advanced info for 2 items [CHAR LIMIT=60] -->
    <string name="perm_usage_adv_info_summary_2_items"><xliff:g id="permgroup" example="Location">%1$s</xliff:g>,\u0020<xliff:g id="permgroup" example="Location">%2$s</xliff:g></string>

    <!-- Summary for permission usage advanced info for 3 or more items [CHAR LIMIT=60] -->
    <string name="perm_usage_adv_info_summary_more_items"><xliff:g id="permgroup" example="Location">%1$s</xliff:g>,\u0020<xliff:g id="permgroup" example="Location">%2$s</xliff:g>, and\u0020<xliff:g id="num" example="7">%3$s</xliff:g> more</string>

    <!-- Subtitle for permission group usage for the past 24 hours[CHAR LIMIT=100] -->
    <string name="permission_group_usage_subtitle_24h">Timeline of when apps used your <xliff:g id="permgroup" example="Location">%1$s</xliff:g> in the past 24 hours</string>

    <!-- Subtitle for permission group usage for the past 7 days [CHAR LIMIT=100] -->
    <string name="permission_group_usage_subtitle_7d">Timeline of when apps used your <xliff:g id="permgroup" example="Location">%1$s</xliff:g> in the past 7 days</string>

    <!-- Subtitle for access time list dialog [CHAR LIMIT=100] -->
    <string name="permission_usage_access_dialog_subtitle">When this app used your <xliff:g id="permgroup" example="Location">%1$s</xliff:g> permission</string>

    <!-- Link text for intent out to location provider [CHAR LIMIT=20] -->
    <string name="permission_usage_access_dialog_learn_more">Learn more</string>

    <!-- Summary for preference to manage a permission for a group like location or microphone [CHAR LIMIT=60] -->
    <string name="manage_permission_summary">Control app access to your <xliff:g id="permgroup" example="Location">%1$s</xliff:g></string>

    <!-- Summary for preference about microphone usage on Auto. On Auto, the access time is combined with the summary text. [CHAR LIMIT=60] -->
    <string name="auto_permission_usage_timeline_summary"><xliff:g id="access_time" example="12:23am">%1$s</xliff:g> \u2022 <xliff:g id="summary_text" example="2 mins">%2$s</xliff:g></string>

    <!-- Label which separates a combination of 2 of the following 3 in order : an attribution text, proxy app name (an app which uses a permission on behalf of another app), and a usage duration, with a bullet point [CHAR LIMIT=NONE]-->
    <string name="history_preference_subtext_2"><xliff:g id="app_name" example="Gmail">%1$s</xliff:g> \u2022 <xliff:g id="truncated_time" example="1 hr 20min">%2$s</xliff:g></string>

    <!-- Label which separates an attribution text, a proxy app name (an app which uses a permission on behalf of another app), and a usage duration, with bullet points [CHAR LIMIT=NONE]-->
    <string name="history_preference_subtext_3"><xliff:g id="attribution_name" example="Nearby Share">%1$s</xliff:g> \u2022 <xliff:g id="app_name" example="Gmail">%2$s</xliff:g> \u2022 <xliff:g id="truncated_time" example="1 hr 20min">%3$s</xliff:g></string>

    <!-- Duration used for a permission in days -->
    <string name="duration_used_days">{count, plural,
        =1      {1 day}
        other   {# days}
    }</string>

    <!-- Duration used for a permission in hours -->
    <string name="duration_used_hours">{count, plural,
        =1      {1 hour}
        other   {# hours}
    }</string>

    <!-- Duration used for a permission in minutes -->
    <string name="duration_used_minutes">{count, plural,
        =1      {1 min}
        other   {# mins}
    }</string>

    <!-- Duration used for a permission in seconds -->
    <string name="duration_used_seconds">{count, plural,
        =1      {1 sec}
        other   {# secs}
    }</string>

    <!-- Description for showing permission accesses with any permission [CHAR LIMIT=30] -->
    <string name="permission_usage_any_permission">Any permission</string>

    <!-- Description for showing permission accesses accessed any time [CHAR LIMIT=30] -->
    <string name="permission_usage_any_time">Any time</string>

    <!-- Description for showing permissions accessed in the last 7 days [CHAR LIMIT=30] -->
    <string name="permission_usage_last_7_days">Last 7 days</string>

    <!-- Description for showing permissions accessed in the last day [CHAR LIMIT=30] -->
    <string name="permission_usage_last_day">Last 24 hours</string>

    <!-- Description for showing permissions accessed in the last hour [CHAR LIMIT=30] -->
    <string name="permission_usage_last_hour">Last 1 hour</string>

    <!-- Description for showing permissions accessed in the last 15 minutes [CHAR LIMIT=30] -->
    <string name="permission_usage_last_15_minutes">Last 15 minutes</string>

    <!-- Description for showing permissions accessed in the last minute [CHAR LIMIT=30] -->
    <string name="permission_usage_last_minute">Last 1 minute</string>

    <!-- Label when no apps have used the requested permissions [CHAR LIMIT=30] -->
    <string name="no_permission_usages">No permission usages</string>

    <!-- Label for the title of the list of permission usages that shows which apps used which permissions[CHAR LIMIT=50] -->
    <string name="permission_usage_list_title_any_time">Most recent access at any time</string>

    <!-- Label for the title of the list of permission usages that shows which apps used which permissions[CHAR LIMIT=50] -->
    <string name="permission_usage_list_title_last_7_days">Most recent access in last 7 days</string>

    <!-- Label for the title of the list of permission usages that shows which apps used which permissions[CHAR LIMIT=50] -->
    <string name="permission_usage_list_title_last_day">Most recent access in last 24 hours</string>

    <!-- Label for the title of the list of permission usages that shows which apps used which permissions[CHAR LIMIT=50] -->
    <string name="permission_usage_list_title_last_hour">Most recent access in last 1 hour</string>

    <!-- Label for the title of the list of permission usages that shows which apps used which permissions[CHAR LIMIT=50] -->
    <string name="permission_usage_list_title_last_15_minutes">Most recent access in last 15 minutes</string>

    <!-- Label for the title of the list of permission usages that shows which apps used which permissions[CHAR LIMIT=50] -->
    <string name="permission_usage_list_title_last_minute">Most recent access in last 1 minute</string>

    <!-- Label for the title of the permission bar chart showing how often the most common permissions are used [CHAR LIMIT=50] -->
    <string name="permission_usage_bar_chart_title_any_time">Permission usage at any time</string>

    <!-- Label for the title of the permission bar chart showing how often the most common permissions are used [CHAR LIMIT=50] -->
    <string name="permission_usage_bar_chart_title_last_7_days">Permission usage in last 7 days</string>

    <!-- Label for the title of the permission bar chart showing how often the most common permissions are used [CHAR LIMIT=50] -->
    <string name="permission_usage_bar_chart_title_last_day">Permission usage in last 24 hours</string>

    <!-- Label for the title of the permission bar chart showing how often the most common permissions are used [CHAR LIMIT=50] -->
    <string name="permission_usage_bar_chart_title_last_hour">Permission usage in last 1 hour</string>

    <!-- Label for the title of the permission bar chart showing how often the most common permissions are used [CHAR LIMIT=50] -->
    <string name="permission_usage_bar_chart_title_last_15_minutes">Permission usage in last 15 minutes</string>

    <!-- Label for the title of the permission bar chart showing how often the most common permissions are used [CHAR LIMIT=50] -->
    <string name="permission_usage_bar_chart_title_last_minute">Permission usage in last 1 minute</string>

    <!-- Summary text if a permission usage is not used in past 24 hours [CHAR LIMIT=60] -->
    <string name="permission_usage_preference_summary_not_used_24h">Not used in past 24 hours</string>

    <!-- Summary text if a permission usage is not used in past 7 days [CHAR LIMIT=60] -->
    <string name="permission_usage_preference_summary_not_used_7d">Not used in past 7 days</string>

    <!-- Label for the permission usage preference that shows how many apps have used various permissions [CHAR LIMIT=50] -->
    <string name="permission_usage_preference_label">{count, plural,
        =1      {Used by 1 app}
        other   {Used by # apps}
    }</string>

    <!-- Label for the button to bring the user to view the details of recent permission accesses [CHAR LIMIT=42] -->
    <string name="permission_usage_view_details">See all in Dashboard</string>

    <!-- DO NOT TRANSLATE Summary placeholder -->
    <string name="summary_placeholder" translatable="false">&#160;</string>

    <!-- Label for filtered view that shows permission usages of a single permission [CHAR LIMIT=40] -->
    <string name="app_permission_usage_filter_label">Filtered by: <xliff:g id="perm" example="Location">%1$s</xliff:g> </string>

    <!-- Label for the text that removes the filter by permission to view all usages [CHAR LIMIT=none] -->
    <string name="app_permission_usage_remove_filter">Remove filter</string>

    <!-- Label for the title of the dialog allowing filtering by permissions [CHAR LIMIT=none] -->
    <string name="filter_by_title">Filter by</string>

    <!-- Label for the menu item allowing filtering by permissions [CHAR LIMIT=none] -->
    <string name="filter_by_permissions">Filter by permissions</string>

    <!-- Label for the menu item allowing filtering by time [CHAR LIMIT=none] -->
    <string name="filter_by_time">Filter by time</string>

    <!-- Label for sorting usages by the number of permissions used [CHAR LIMIT=30] -->
    <string name="sort_spinner_most_permissions">Most permissions</string>

    <!-- Label for sorting usages by the number of accesses [CHAR LIMIT=30] -->
    <string name="sort_spinner_most_accesses">Most accesses</string>

    <!-- Label for sorting usages by the most recent accesses [CHAR LIMIT=30] -->
    <string name="sort_spinner_recent">Recent</string>

    <!-- Label for sorting usages by which app used a permission most recently [CHAR LIMIT=30] -->
    <string name="sort_by_app">Sort by app usage</string>

    <!-- Label for sorting usages by access time [CHAR LIMIT=30] -->
    <string name="sort_by_time">Sort by time</string>

    <!-- Separator for a list of items. Include spaces before and after if needed [CHAR LIMIT=10] -->
    <string name="item_separator">,\u0020</string>

    <!-- Label for refreshing the list of permission usages. [CHAR LIMIT=30] -->
    <string name="permission_usage_refresh">Refresh</string>

    <!-- Label for the title of permission history. [CHAR LIMIT=20] -->
    <string name="permission_history_title">Permission history</string>

    <!-- Label for the category title of permission history of today. [CHAR LIMIT=20] -->
    <string name="permission_history_category_today">Today</string>

    <!-- Label for the category title of permission history of yesterday. [CHAR LIMIT=20] -->
    <string name="permission_history_category_yesterday">Yesterday</string>

    <!-- Help URL, permission usage [DO NOT TRANSLATE] -->
    <string name="help_permission_usage" translatable="false"></string>

    <!-- Title for permission usage [CHAR LIMIT=30] -->
    <string name="app_permission_usage_title">App permissions usage</string>

    <!-- Summary for an app's use of a permission [CHAR LIMIT=none] -->
    <string name="app_permission_usage_summary">Access: <xliff:g id="num" example="2">%1$s</xliff:g> times. Total duration: <xliff:g id="duration" example="2 hours">%2$s</xliff:g>. Last used <xliff:g id="time" example="2 hours">%3$s</xliff:g> ago.</string>

    <!-- Summary for an app's use of a permission without duration [CHAR LIMIT=none] -->
    <string name="app_permission_usage_summary_no_duration">Access: <xliff:g id="num" example="2">%1$s</xliff:g> times. Last used <xliff:g id="time" example="2 hours">%2$s</xliff:g> ago.</string>

    <!-- Title for the dialog button to allow a permission grant when you cannot only allow in the foreground. [CHAR LIMIT=60] -->
    <string name="app_permission_button_allow">Allow</string>

    <!-- Title for the dialog button to allow a storage permission grant for all files [CHAR LIMIT=60] -->
    <string name="app_permission_button_allow_all_files">Allow management of all files</string>

    <!-- Title for the dialog button to allow a storage permission grant for media files only [CHAR LIMIT=60] -->
    <string name="app_permission_button_allow_media_only">Allow access to media only</string>

    <!-- Title for the dialog button to allow a permission grant when you can also only allow in the foreground. [CHAR LIMIT=60] -->
    <string name="app_permission_button_allow_always">Allow all the time</string>

    <!-- Title for the dialog button to allow a permission grant only when the app is in the foreground. [CHAR LIMIT=60] -->
    <string name="app_permission_button_allow_foreground">Allow only while using the app</string>

    <!-- Title for the dialog button to require an app to ask for a permission next time they need it. [CHAR LIMIT=60] -->
    <string name="app_permission_button_ask">Ask every time</string>

    <!-- Title for the dialog button to deny with prejudice a permission grant. [CHAR LIMIT=60] -->
    <string name="app_permission_button_deny">Don\u2019t allow</string>

    <!-- Content description for precise location image. [CHAR LIMIT=50] -->
    <string name="precise_image_description">Precise location</string>

    <!-- Content description for approximate location image. [CHAR LIMIT=50] -->
    <string name="approximate_image_description">Approximate location</string>

    <!-- Title for location accuracy switch in location settings. [CHAR LIMIT=60] -->
    <string name="app_permission_location_accuracy">Use precise location</string>

    <!-- Subtitle for location accuracy switch in location settings. [CHAR LIMIT=none] -->
    <string name="app_permission_location_accuracy_subtitle">When precise location is off, apps can access your approximate location</string>

    <!-- Title for app permission [CHAR LIMIT=30] -->
    <string name="app_permission_title"><xliff:g id="perm" example="location">%1$s</xliff:g> permission</string>

    <!-- Description for showing an app's permission [CHAR LIMIT=60] -->
    <string name="app_permission_header"><xliff:g id="perm" example="location">%1$s</xliff:g> access for this app</string>

    <!-- Text for linking to the page that shows an app's permissions [CHAR LIMIT=none] -->
    <string name="app_permission_footer_app_permissions_link">See all <xliff:g id="app" example="Maps">%1$s</xliff:g> permissions</string>

    <!-- Text for linking to the page that shows the apps with a given permission [CHAR LIMIT=none] -->
    <string name="app_permission_footer_permission_apps_link">See all apps with this permission</string>

    <!-- Label for the assistant mic display switch [CHAR LIMIT=60] -->
    <string name="assistant_mic_label">Show assistant microphone usage</string>

    <!-- Category title for unused apps on T+ devices [CHAR LIMIT=40] -->
    <string name="unused_apps_category_title">Unused app settings</string>

    <!-- Label for the auto revoke switch on pre-S devices [CHAR LIMIT=60] -->
    <string name="auto_revoke_label">Remove permissions if app isn\u2019t used</string>

    <!-- Label for the hibernation / auto revoke switch on S devices [CHAR LIMIT=40] -->
    <string name="unused_apps_label">Remove permissions and free up space</string>

    <!-- Label for the hibernation / auto revoke switch on T+ devices [CHAR LIMIT=40] -->
    <string name="unused_apps_label_v2">Pause app activity if unused</string>

    <!-- Hibernation switch preference summary which describes what the toggle does on T+ devices [CHAR LIMIT=NONE] -->
    <string name="unused_apps_summary">Remove permissions, delete temporary files, and stop notifications</string>

    <!-- Summary for stating that permissions will be removed [CHAR LIMIT=none] -->
    <string name="auto_revoke_summary">To protect your data, permissions for this app will be removed if the app is unused for a few months.</string>

    <!-- Summary for stating that permissions will be removed, which includes a list of permissions which will be removed [CHAR LIMIT=none] -->
    <string name="auto_revoke_summary_with_permissions">To protect your data, if the app is unused for a few months, the following permissions will be removed: <xliff:g id="perms" example="location, contacts, and phone">%1$s</xliff:g></string>

    <!-- Summary for the screen that shows all apps that have had permissions removed [CHAR LIMIT=none] -->
    <string name="auto_revoked_apps_page_summary">To protect your data, permissions have been removed from apps that you haven\u2019t used in a few months.</string>

    <!-- Message which tells users to open an app to grant permissions [CHAR LIMIT=none]-->
    <string name="auto_revoke_open_app_message">If you want to allow permissions again, open the app.</string>

    <!-- Summary for stating that auto revoke is disabled for the current app [CHAR LIMIT=none] -->
    <string name="auto_revoke_disabled">Automatic removal is currently disabled for this app.</string>

    <!-- Summary for stating that no permission groups that are granted and auto revocable[CHAR LIMIT=none] -->
    <string name="auto_revocable_permissions_none">No auto revocable permissions are currently granted</string>

    <!-- Summary for stating that one permission will be auto revoked[CHAR LIMIT=none] -->
    <string name="auto_revocable_permissions_one"><xliff:g id="perm" example="location">%1$s</xliff:g> permission will be removed.</string>

    <!-- Summary for stating that two permissions will be auto revoked[CHAR LIMIT=none] -->
    <string name="auto_revocable_permissions_two"><xliff:g id="perm" example="location">%1$s</xliff:g> and <xliff:g id="perm" example="contacts">%2$s</xliff:g> permissions will be removed.</string>

    <!-- Summary for stating that more than two permissions will be auto revoked[CHAR LIMIT=none] -->
    <string name="auto_revocable_permissions_many">Permissions that will be removed: <xliff:g id="perms" example="location, contacts, and phone">%1$s</xliff:g>.</string>

    <!-- Title for a page where users can manage whether or not they want Android to automatically remove permissions [CHAR LIMIT=40] -->
    <string name="auto_manage_title">Manage permissions automatically</string>

    <!-- Label for an "off" button [CHAR LIMIT=30] -->
    <string name="off">Off</string>

    <!-- Summary describing the permissions that have been removed from an app, when one permission is removed [CHAR LIMIT=none] -->
    <string name="auto_revoked_app_summary_one"><xliff:g id="permission_name" example="Location">%s</xliff:g> permission removed</string>

    <!-- Summary describing the permissions that have been removed from an app, when two permissions are removed [CHAR LIMIT=none] -->
    <string name="auto_revoked_app_summary_two"><xliff:g id="permission_name" example="Camera">%1$s</xliff:g> and <xliff:g id="permission_name" example="Contacts">%2$s</xliff:g> permissions removed</string>

    <!-- Summary describing the permissions that have been removed from an app, when more than two permissions are removed [CHAR LIMIT=none] -->
    <string name="auto_revoked_app_summary_many"><xliff:g id="permission_name" example="Microphone">%1$s</xliff:g> and <xliff:g id="number" example="2">%2$s</xliff:g> other permissions removed</string>

    <!-- The title of a page showing unused apps that have been hibernated [CHAR LIMIT=60]-->
    <string name="unused_apps_page_title">Unused apps</string>

    <!-- Summary for the screen that shows all unused apps that have been hibernated [CHAR LIMIT=none] -->
    <string name="unused_apps_page_summary">If an app is unused for a few months:\n\n\u2022 Permissions are removed to protect your data\n\u2022 Notifications are stopped to save battery\n\u2022 Temporary files are removed to free up space\n\nTo allow permissions and notifications again, open the app.</string>

    <!-- Summary for the screen on TV that shows all unused apps that have been hibernated [CHAR LIMIT=none] -->
    <string name="unused_apps_page_tv_summary">If an app is unused for a few months:\n\n\u2022 Permissions are removed to protect your data\n\u2022 Temporary files are removed to free up space\n\nTo allow permissions again, open the app.</string>

    <!-- Title for a category of apps that were last used several months ago [CHAR LIMIT=none] -->
    <string name="last_opened_category_title">Last opened more than <xliff:g id="number" example="3">%s</xliff:g> months ago</string>

    <!-- Summary for showing when an app was last used [CHAR LIMIT=none] -->
    <string name="last_opened_summary">App last opened on <xliff:g id="date" example="March 12, 2020">%s</xliff:g></string>

    <!-- Summary for showing when an app was last used, shorter version [CHAR LIMIT=none] -->
    <string name="last_opened_summary_short">Last opened <xliff:g id="date" example="March 12, 2020">%s</xliff:g></string>

    <!-- Text that explains that an app has access to all files[CHAR LIMIT=none] -->
    <string name="app_permission_footer_special_file_access">If you allow management of all files, this app can access, modify, and delete any files in common storage on this device or connected storage devices. The app may access files without asking you.</string>

    <!-- Text that explains that an app requests full file access, and links to the settings page[CHAR LIMIT=none] -->
    <string name="special_file_access_dialog">Allow this app to access, modify and delete files on the device, or any connected storage devices? This app may access files without asking you.</string>

    <!-- Label for showing a permission group's description in the header of the list of apps that have that permission [CHAR LIMIT=none] -->
    <string name="permission_description_summary_generic">Apps with this permission can <xliff:g id="description" example="record audio">%1$s</xliff:g></string>

    <!-- Label for showing a permission group's description in the header of the list of apps that have the activity recognition permission [CHAR LIMIT=none] -->
    <string name="permission_description_summary_activity_recognition">Apps with this permission can access your physical activity, like walking, biking, driving, step count, and more</string>

    <!-- Label for showing a permission group's description in the header of the list of apps that have the calendar permission [CHAR LIMIT=none] -->
    <string name="permission_description_summary_calendar">Apps with this permission can access your calendar</string>

    <!-- Label for showing a permission group's description in the header of the list of apps that have the call log permission [CHAR LIMIT=none] -->
    <string name="permission_description_summary_call_log">Apps with this permission can read and write phone call log</string>

    <!-- Label for showing a permission group's description in the header of the list of apps that have the camera permission [CHAR LIMIT=none] -->
    <string name="permission_description_summary_camera">Apps with this permission can take pictures and record video</string>

    <!-- Label for showing a permission group's description in the header of the list of apps that have the contacts permission [CHAR LIMIT=none] -->
    <string name="permission_description_summary_contacts">Apps with this permission can access your contacts</string>

    <!-- Label for showing a permission group's description in the header of the list of apps that have the location permission [CHAR LIMIT=none] -->
    <string name="permission_description_summary_location">Apps with this permission can access this device\'s location</string>

    <!-- Label for showing a permission group's description in the header of the list of apps that have the nearby devices permission [CHAR LIMIT=none] -->
    <string name="permission_description_summary_nearby_devices">Apps with this permission can find, connect to, and determine the relative position of nearby devices</string>

    <!-- Label for showing a permission group's description in the header of the list of apps that have the microphone permission [CHAR LIMIT=none] -->
    <string name="permission_description_summary_microphone">Apps with this permission can record audio</string>

    <!-- Label for showing a permission group's description in the header of the list of apps that have the phone permission [CHAR LIMIT=none] -->
    <string name="permission_description_summary_phone">Apps with this permission can make and manage phone calls</string>

    <!-- Label for showing a permission group's description in the header of the list of apps that have the sensors permission [CHAR LIMIT=none] -->
    <string name="permission_description_summary_sensors">Apps with this permission can access sensor data about your vital signs</string>

    <!-- Label for showing a permission group's description in the header of the list of apps that have the SMS permission [CHAR LIMIT=none] -->
    <string name="permission_description_summary_sms">Apps with this permission can send and view SMS messages</string>

    <!-- Label for showing a permission group's description in the header of the list of apps that have the Storage permission [CHAR LIMIT=none] -->
    <string name="permission_description_summary_storage">Apps with this permission can access photos, media, and files on your device</string>

    <!-- Label for showing a permission group's description in the header of the list of apps that have the nearby devices permission [CHAR LIMIT=none] -->
    <string name="permission_description_summary_read_media_aural">Apps with this permission can access music and other audio files on this device</string>

    <!-- Label for showing a permission group's description in the header of the list of apps that have the nearby devices permission [CHAR LIMIT=none] -->
    <string name="permission_description_summary_read_media_visual">Apps with this permission can access photos and videos on this device</string>

    <!-- Summary for showing the time and/or date of the most recent access of a permission by an app [CHAR LIMIT=60] -->
    <string name="app_permission_most_recent_summary">Last access: <xliff:g id="time_date" example="12:42 PM">%1$s</xliff:g></string>

    <!-- Summary for showing the time and/or date of the most recent access of a denied permission by an app [CHAR LIMIT=60] -->
    <string name="app_permission_most_recent_denied_summary">Currently denied / Last access: <xliff:g id="time_date" example="12:42 PM">%1$s</xliff:g></string>

    <!-- Summary for showing that a denied app has not accessed a permission. [CHAR LIMIT=60] -->
    <string name="app_permission_never_accessed_summary">Never accessed</string>

    <!-- Summary for showing that an app has not accessed a permission. [CHAR LIMIT=60] -->
    <string name="app_permission_never_accessed_denied_summary">Denied / Never accessed</string>

    <!-- Header for granted permissions/apps [CHAR LIMIT=40] -->
    <string name="allowed_header">Allowed</string>

    <!-- Header for granted apps that can access the permission in the foreground and the background [CHAR LIMIT=40] -->
    <string name="allowed_always_header">Allowed all the time</string>

    <!-- Header for permissions/apps that are granted only when in the foreground [CHAR LIMIT=40] -->
    <string name="allowed_foreground_header">Allowed only while in use</string>

    <!-- Subtitle for scoped storage permissions, showing apps that have access to media files only [CHAR LIMIT=45] -->
    <string name="allowed_storage_scoped">Allowed access to media only</string>

    <!-- Subtitle for full storage permissions, showing apps that have access to all files [CHAR LIMIT=45] -->
    <string name="allowed_storage_full">Allowed to manage all files</string>

    <!-- Header for permissions/apps which need to ask next time they want to use the permission. Note: Permission may or may not be currently granted [CHAR LIMIT=60] -->
    <string name="ask_header">Ask every time</string>

    <!-- Header for denied permissions/apps [CHAR LIMIT=40] -->
    <string name="denied_header">Not allowed</string>

    <!-- Text of hyperlink shown in storage_footer [CHAR LIMIT=60] -->
    <string name="storage_footer_hyperlink_text">See more apps that can access all files</string>

    <!-- Time in days -->
    <string name="days">{count, plural,
        =1      {1 day}
        other   {# days}
    }</string>

    <!-- Time in hours -->
    <string name="hours">{count, plural,
        =1      {1 hour}
        other   {# hours}
    }</string>

    <!-- Time in minutes -->
    <string name="minutes">{count, plural,
        =1      {1 minute}
        other   {# minutes}
    }</string>

    <!-- Time in seconds -->
    <string name="seconds">{count, plural,
        =1      {1 second}
        other   {# seconds}
    }</string>

    <!-- The name of the notification channel containing reminders about permission [CHAR LIMIT=60]-->
    <string name="permission_reminders">Permission reminders</string>

    <!-- The notification title for the notification that a permission auto revoke has happened for one app (outdated) [CHAR LIMIT=60] -->
    <string name="auto_revoke_permission_reminder_notification_title_one">1 unused app</string>

    <!-- The notification title for the notification that a permission auto revoke has happened for more than one app (outdated) [CHAR LIMIT=60] -->
    <string name="auto_revoke_permission_reminder_notification_title_many"><xliff:g id="number_of_apps" example="4">%s</xliff:g> unused apps</string>

    <!-- The notification content for the auto revoke reminder notification (outdated) [CHAR LIMIT=none] -->
    <string name="auto_revoke_permission_reminder_notification_content">Permissions removed to protect your privacy. Tap to review</string>

    <!-- The notification title for the notification that a permission auto revoked has happened [CHAR LIMIT=60] -->
    <string name="auto_revoke_permission_notification_title">Permissions removed for unused apps</string>

    <!-- The notification content for the auto revoke reminder notification [CHAR LIMIT=none] -->
    <string name="auto_revoke_permission_notification_content">Some apps haven\u2019t been used in a few months. Tap to review.</string>

    <!-- The notification title for the notification that app hibernation has happened [CHAR LIMIT=60] -->
    <string name="unused_apps_notification_title">{count, plural,
        =1      {# unused app}
        other   {# unused apps}
    }</string>

    <!-- The notification content for the hibernation reminder notification [CHAR LIMIT=none] -->
    <string name="unused_apps_notification_content">Permissions and temporary files have been removed and notifications were stopped. Tap to review.</string>

<<<<<<< HEAD
    <!-- TODO(b/237446729): The safety center card title for apps being auto-revoked [DO NOT TRANSLATE] [CHAR LIMIT=60] -->
    <string name="unused_apps_safety_center_card_title">App permissions removed</string>

    <!-- TODO(b/237446729): The safety center card summary for apps being auto-revoked [DO NOT TRANSLATE] [CHAR LIMIT=60] -->
    <string name="unused_apps_safety_center_card_content">To protect your privacy, permissions from some apps that you haven\u2019t used in a few months have been removed.</string>

    <!-- TODO(b/237446729): The action on the auto-revoked card to see unused apps [DO NOT TRANSLATE] [CHAR LIMIT=60] -->
    <string name="unused_apps_safety_center_action_title">See unused apps</string>
=======
    <!-- The safety center card title for apps being auto-revoked [CHAR LIMIT=60] -->
    <string name="unused_apps_safety_center_card_title">Review apps with permissions removed</string>

    <!-- The safety center card summary for apps being auto-revoked [CHAR LIMIT=none] -->
    <string name="unused_apps_safety_center_card_content">For apps that you haven\u2019t used in a while, permissions and temporary files were removed and notifications were stopped.</string>

    <!-- The action on the auto-revoked card to see unused apps [CHAR LIMIT=60] -->
    <string name="unused_apps_safety_center_action_title">Review apps</string>
>>>>>>> 6df00fb2

    <!-- The notification title for the notification that shows up at the end of a drive where the user made a permission decision [CHAR LIMIT=60] -->
    <string name="post_drive_permission_decision_reminder_title">Check recent permissions</string>

    <!-- The notification summary for the notification that shows up at the end of a drive where the user made a permission decision for a single app [CHAR LIMIT=90] -->
    <string name="post_drive_permission_decision_reminder_summary_1_app_1_permission">While driving, you gave <xliff:g id="app" example="Waze">%1$s</xliff:g> access to <xliff:g id="permission" example="location">%2$s</xliff:g></string>

    <!-- The notification summary for the notification that shows up at the end of a drive where the user made 2 permission decisions for a single app [CHAR LIMIT=90] -->
    <string name="post_drive_permission_decision_reminder_summary_1_app_2_permissions">While driving, you gave <xliff:g id="app" example="Waze">%1$s</xliff:g> access to <xliff:g id="permission_1" example="location">%2$s</xliff:g> &amp; <xliff:g id="permission_2" example="microphone">%3$s</xliff:g></string>

    <!-- The notification summary for the notification that shows up at the end of a drive where the user made 3 or more permission decisions for a single app [CHAR LIMIT=90] -->
    <string name="post_drive_permission_decision_reminder_summary_1_app_multi_permission">While driving, you granted <xliff:g id="count" example="2">%1$d</xliff:g> permissions to <xliff:g id="app" example="Waze">%2$s</xliff:g></string>

    <!-- The notification summary for the notification that shows up at the end of a drive where the user made permission decisions for multiple apps [CHAR LIMIT=NONE] -->
    <string name="post_drive_permission_decision_reminder_summary_multi_apps">{count, plural,
        =1      {While driving, you gave <xliff:g id="app" example="Waze">%1$s</xliff:g> &amp; # other app access}
        other   {While driving, you gave <xliff:g id="app" example="Waze">%1$s</xliff:g> &amp; # other apps access}
        }</string>

    <!-- The text of a button for an action in a notification that opens the Settings app [CHAR LIMIT=60] -->
    <string name="go_to_settings">Go to Settings</string>

    <!-- The subtitle for the auto revoke settings card [CHAR LIMIT=none] -->
    <string name="auto_revoke_setting_subtitle">Some apps haven\u2019t been used in a few months</string>

    <!-- The title of the category showing apps with removed permissions [CHAR LIMIT=60] -->
    <string name="permissions_removed_category_title">Removed permissions</string>

    <!-- The title of a page showing apps with removed permissions [CHAR LIMIT=60]-->
    <string name="permission_removed_page_title">Permissions removed</string>

    <!-- The title of the category showing all unused apps [CHAR LIMIT=60]-->
    <string name="all_unused_apps_category_title">All unused apps</string>

    <!-- String stating how many months ago an app was used [CHAR LIMIT=none] -->
    <string name="months_ago"><xliff:g id="count" example="2">%1$d</xliff:g> months ago</string>

    <!-- The summary for the auto revoke preference [CHAR LIMIT=none] -->
    <string name="auto_revoke_preference_summary">Permissions removed to protect your privacy</string>

    <!-- The notification title for background location access reminder notification [CHAR LIMIT=60] -->
    <string name="background_location_access_reminder_notification_title"><xliff:g id="app_name" example="Gmail">%s</xliff:g> got your location in the background</string>

    <!-- The notification content for background location access reminder notification [CHAR LIMIT=none] -->
    <string name="background_location_access_reminder_notification_content">This app can always access your location. Tap to change.</string>

    <!-- The notification title for background location access reminder notification [CHAR LIMIT=60] -->
    <string name="notification_listener_reminder_notification_title">Review app with access to your notifications</string>

    <!-- The notification content for background location access reminder notification [CHAR LIMIT=none] -->
    <string name="notification_listener_reminder_notification_content"><xliff:g id="app_name" example="Gmail">%s</xliff:g> can access the content of all your notifications</string>

    <!-- The warning card (in safety center) content for notification listener access [CHAR LIMIT=none] -->
    <string name="notification_listener_warning_card_content">This app can access the content of all of your notifications. Some apps require this access to function as intended.</string>

    <!-- The label for remove access button on safety center warning card [CHAR LIMIT=60] -->
    <string name="notification_listener_remove_access_button_label">Remove access</string>

    <!-- The label for notification listener settings button from safety center warning card [CHAR LIMIT=60] -->
    <string name="notification_listener_review_app_button_label">See more options</string>

    <!-- Success message for remove access action on safety center warning card [CHAR LIMIT=60] -->
    <string name="notification_listener_remove_access_success_label">Access removed</string>

    <!-- The title for notification reminders, and for warning cards in safety center, for apps with full device (accessibility) access [CHAR LIMIT=60] -->
    <string name="accessibility_access_reminder_notification_title">Review app with full device access</string>

    <!-- The notification content for full device (accessibility) access reminder notification [CHAR LIMIT=none] -->
    <string name="accessibility_access_reminder_notification_content"><xliff:g id="app_name" example="Gmail">%s</xliff:g> can view your screen and perform actions on your device. Accessibility apps need this type of access to function as intended.</string>

    <!-- The warning card (in safety center) content for full device (accessibility) access [CHAR LIMIT=none] -->
    <string name="accessibility_access_warning_card_content">This app can view your screen and perform actions on your device. Accessibility apps need this type of access to function as intended, but check the app and make sure you trust it.</string>

    <!-- The label for button on safety center warning card to remove full (accessibility) access from a given app [CHAR LIMIT=60] -->
    <string name="accessibility_remove_access_button_label">Remove access</string>

    <!-- The label button on safety center warning card to view full list of apps with full (accessibility) access [CHAR LIMIT=60] -->
    <string name="accessibility_show_all_apps_button_label">View apps with full access</string>

    <!-- Success message for remove access action on safety center warning card [CHAR LIMIT=60] -->
    <string name="accessibility_remove_access_success_label">Access removed</string>

    <!-- Fallback for notification title (name of app delivering notification) in case PbA string not defined [CHAR LIMIT=60] -->
    <string name="safety_center_notification_app_label">Android System</string>

    <!-- The notification title for the notification that a permission auto revoke has happened [CHAR LIMIT=60] -->
    <string name="auto_revoke_after_notification_title">App permissions removed to protect privacy</string>

    <!-- The notification content for the notification that a permission auto revoke has happened for one app [CHAR LIMIT=none] -->
    <string name="auto_revoke_after_notification_content_one"><xliff:g id="app_name" example="Gmail">%s</xliff:g> hasn\u2019t been used in a few months. Tap to review.</string>

    <!-- The notification content for the notification that a permission auto revoke has happened for two apps [CHAR LIMIT=none] -->
    <string name="auto_revoke_after_notification_content_two"><xliff:g id="app_name" example="Gmail">%s</xliff:g> and 1 other app haven\u2019t been used in a few months. Tap to review.</string>

    <!-- The notification content for the notification that a permission auto revoke has happened for more than two apps [CHAR LIMIT=none] -->
    <string name="auto_revoke_after_notification_content_many"><xliff:g id="app_name" example="Gmail">%1$s</xliff:g> and <xliff:g id="number_of_apps" example="4">%2$s</xliff:g> other apps haven\u2019t been used in a few months. Tap to review.</string>

    <!-- The notification title for the notification that 1 app is unused [CHAR LIMIT=60] -->
    <string name="auto_revoke_before_notification_title_one">1 app is unused</string>

    <!-- The notification title for the notification that a permission auto revoke has happened [CHAR LIMIT=60] -->
    <string name="auto_revoke_before_notification_title_many"><xliff:g id="number_of_apps" example="4">%s</xliff:g> apps are unused</string>

    <!-- The notification content for the notification that a permission auto revoke has happened for one app [CHAR LIMIT=none] -->
    <string name="auto_revoke_before_notification_content_one">Permissions will be removed to protect your privacy. Tap to review.</string>

    <!-- Title for the unused app screen [CHAR LIMIT=30] -->
    <string name="unused_apps_title">Unused apps</string>

    <!-- Subtitle for the unused app screen, after permissions have been removed [CHAR LIMIT=none] -->
    <string name="unused_apps_subtitle_after">Permissions removed from</string>

    <!-- Subtitle for the unused app screen, before permissions have been removed [CHAR LIMIT=none] -->
    <string name="unused_apps_subtitle_before">Permissions will be removed from</string>

    <!-- Subtitle for an app with unused permissions, listing two permissions [CHAR LIMIT=none] -->
    <string name="unused_permissions_subtitle_two"><xliff:g id="perm_name" example="Location">%1$s</xliff:g> and <xliff:g id="perm_name" example="Contacts">%2$s</xliff:g></string>

    <!-- Subtitle for an app with unused permissions, listing more than two permissions [CHAR LIMIT=none] -->
    <string name="unused_permissions_subtitle_many"><xliff:g id="perm_name" example="Location">%1$s</xliff:g>, <xliff:g id="perm_name" example="Contacts">%2$s</xliff:g>, and <xliff:g id="number_of_permissions" example="4">%3$s</xliff:g> more</string>

    <!-- Summary explaining that permissions for unused apps have be removed [CHAR LIMIT=none] -->
    <string name="unused_app_permissions_removed_summary">To protect your data, permissions have been removed from apps that you haven\u2019t used in a few months</string>

    <!-- Summary explaining that permissions for unused apps have be removed. Has "some apps", instead of "apps" [CHAR LIMIT=none] -->
    <string name="unused_app_permissions_removed_summary_some">To protect your data, permissions have been removed from some apps that you haven\u2019t used in a few months</string>

    <!-- Summary listing that one app is unused [CHAR LIMIT=none] -->
    <string name="one_unused_app_summary">1 app hasen\u2019t been used for a few months</string>

    <!-- Summary listing how many apps are unused [CHAR LIMIT=none] -->
    <string name="num_unused_apps_summary"><xliff:g id="number_of_apps" example="4">%s</xliff:g> apps haven\u2019t been used for a few months</string>

    <!-- Subtitle for the preference that is currently granted only when the app is in the foreground. [CHAR LIMIT=60] -->
    <string name="permission_subtitle_only_in_foreground">Only while app is in use</string>

    <!-- Subtitle for a storage preference that is currently granted for Media files only. [CHAR LIMIT=60] -->
    <string name="permission_subtitle_media_only">Media</string>

    <!-- Subtitle for a storage preference that is currently granted for all files. [CHAR LIMIT=60] -->
    <string name="permission_subtitle_all_files">All Files</string>

    <!-- Subtitle for the preference that the permission is currently always granted. [CHAR LIMIT=60] -->
    <string name="permission_subtitle_background">Allowed all the time</string>

    <!-- Summary for showing the last access text for sensor data permissions for today [CHAR LIMIT=70] -->
    <string name="app_perms_24h_access">Last accessed <xliff:g id="time_date" example="12:42 PM">%1$s</xliff:g></string>

    <!-- Summary for showing the last access text for sensor data permissions for yesterday [CHAR LIMIT=70] -->
    <string name="app_perms_24h_access_yest">Last accessed yesterday at <xliff:g id="time_date" example="12:42 PM">%1$s</xliff:g></string>

    <!-- Summary for showing the last access text for sensor data permissions for yesterday [CHAR LIMIT=70] -->
    <string name="app_perms_7d_access">Last accessed <xliff:g id="time_date" example="Jan 3">%1$s</xliff:g> at <xliff:g id="time_date" example="12:42 PM">%2$s</xliff:g></string>

    <!-- Summary for showing the last access text for content provider permissions [CHAR LIMIT=70] -->
    <string name="app_perms_content_provider_24h">Accessed in past 24 hours</string>

    <!-- Summary for showing the last access text for content provider permissions [CHAR LIMIT=70] -->
    <string name="app_perms_content_provider_7d">Accessed in past 7 days</string>

    <!-- Subtitle for the preference that the permission is currently always granted. [CHAR LIMIT=70] -->
    <string name="app_perms_24h_access_background">Last accessed <xliff:g id="time_date" example="12:42 PM">%1$s</xliff:g> \u2022 Allowed all the time</string>

    <!-- Subtitle for the preference that the permission is currently always granted. [CHAR LIMIT=70] -->
    <string name="app_perms_24h_access_yest_background">Last accessed yesterday at <xliff:g id="time_date" example="12:42 PM">%1$s</xliff:g> \u2022 Allowed all the time</string>

    <!-- Subtitle for the preference that the permission is currently always granted. [CHAR LIMIT=70] -->
    <string name="app_perms_7d_access_background">Last accessed <xliff:g id="time_date" example="Jan 3">%1$s</xliff:g> at <xliff:g id="time_date" example="12:42 PM">%2$s</xliff:g> \u2022 Allowed all the time</string>

    <!-- Subtitle for the preference that the permission is currently always granted. [CHAR LIMIT=70] -->
    <string name="app_perms_content_provider_24h_background">Accessed in past 24 hours \u2022 Allowed all the time</string>

    <!-- Subtitle for the preference that the permission is currently always granted. [CHAR LIMIT=70] -->
    <string name="app_perms_content_provider_7d_background">Accessed in past 7 days \u2022 Allowed all the time</string>

    <!-- Subtitle for a storage preference that is currently granted for Media files only. [CHAR LIMIT=70] -->
    <string name="app_perms_24h_access_media_only">Last accessed <xliff:g id="time_date" example="12:42 PM">%1$s</xliff:g> \u2022 Media</string>

    <!-- Subtitle for a storage preference that is currently granted for Media files only. [CHAR LIMIT=70] -->
    <string name="app_perms_24h_access_yest_media_only">Last accessed yesterday at <xliff:g id="time_date" example="12:42 PM">%1$s</xliff:g> \u2022 Media</string>

    <!-- Subtitle for a storage preference that is currently granted for Media files only. [CHAR LIMIT=70] -->
    <string name="app_perms_7d_access_media_only">Last accessed <xliff:g id="time_date" example="Jan 3">%1$s</xliff:g> at <xliff:g id="time_date" example="12:42 PM">%2$s</xliff:g> \u2022 Media</string>

    <!-- Subtitle for a storage preference that is currently granted for Media files only. [CHAR LIMIT=70] -->
    <string name="app_perms_content_provider_24h_media_only">Accessed in past 24 hours \u2022 Media</string>

    <!-- Subtitle for a storage preference that is currently granted for Media files only. [CHAR LIMIT=70] -->
    <string name="app_perms_content_provider_7d_media_only">Accessed in past 7 days \u2022 Media</string>

    <!-- Subtitle for a storage preference that is currently granted for all files. [CHAR LIMIT=70] -->
    <string name="app_perms_24h_access_all_files">Last accessed <xliff:g id="time_date" example="12:42 PM">%1$s</xliff:g> \u2022 All Files</string>

    <!-- Subtitle for a storage preference that is currently granted for all files. [CHAR LIMIT=70] -->
    <string name="app_perms_24h_access_yest_all_files">Last accessed yesterday at <xliff:g id="time_date" example="12:42 PM">%1$s</xliff:g> \u2022 All Files</string>

    <!-- Subtitle for a storage preference that is currently granted for all files. [CHAR LIMIT=70] -->
    <string name="app_perms_7d_access_all_files">Last accessed <xliff:g id="time_date" example="Jan 3">%1$s</xliff:g> at <xliff:g id="time_date" example="12:42 PM">%2$s</xliff:g> \u2022 All Files</string>

    <!-- Subtitle for a storage preference that is currently granted for all files. [CHAR LIMIT=70] -->
    <string name="app_perms_content_provider_24h_all_files">Accessed in past 24 hours \u2022 All Files</string>

    <!-- Subtitle for a storage preference that is currently granted for all files. [CHAR LIMIT=70] -->
    <string name="app_perms_content_provider_7d_all_files">Accessed in past 7 days \u2022 All Files</string>

    <!-- Label when app has been granted no permissions [CHAR LIMIT=none] -->
    <string name="no_permissions_allowed">No permissions allowed</string>

    <!-- Label when app has been denied no permissions [CHAR LIMIT=none] -->
    <string name="no_permissions_denied">No permissions denied</string>

    <!-- Label when no apps have been granted a given permission [CHAR LIMIT=none] -->
    <string name="no_apps_allowed">No apps allowed</string>

    <!-- Label when no apps have ben granted storage access to all files on a devie [CHAR LIMIT=none] -->
    <string name="no_apps_allowed_full">No apps allowed for all files</string>

    <!-- Label when no apps have been granted storage access to media files on a device [CHAR LIMIT=none] -->
    <string name="no_apps_allowed_scoped">No apps allowed for media only</string>

    <!-- Label when no apps have been denied a given permission [CHAR LIMIT=none] -->
    <string name="no_apps_denied">No apps denied</string>

    <!-- Label for the selected permission state for a given permission and application [CHAR LIMIT=30] -->
    <string name="car_permission_selected">Selected</string>

    <!-- Label for button that opens up the Settings [CHAR LIMIT=20] -->
    <string name="settings">Settings</string>

    <!-- Title for the dialog listing the enabled accessibility services when there is only one [CHAR LIMIT=none] -->
    <string name="accessibility_service_dialog_title_single"><xliff:g id="service_name" example="Gmail">%s</xliff:g> has full access to your device</string>

    <!-- Title for the dialog listing the enabled accessibility services when there are more than one [CHAR LIMIT=none] -->
    <string name="accessibility_service_dialog_title_multiple"><xliff:g id="num_services" example="2">%s</xliff:g> accessibility apps have full access to your device</string>

    <!-- Text for the dialog listing the enabled accessibility services when there is only one [CHAR LIMIT=none] -->
    <string name="accessibility_service_dialog_bottom_text_single"><xliff:g id="service_name" example="Gmail">%s</xliff:g> can view your screen, actions, and inputs, perform actions, and control the display.</string>

    <!-- Text for the dialog listing the enabled accessibility services when there are more than one [CHAR LIMIT=none] -->
    <string name="accessibility_service_dialog_bottom_text_multiple">These apps can view your screen, actions, and inputs, perform actions, and control the display.</string>

    <!-- Label for the assistant role. [CHAR LIMIT=30] -->
    <string name="role_assistant_label">Default digital assistant app</string>
    <!-- Short label for the assistant role. [CHAR LIMIT=30] -->
    <string name="role_assistant_short_label">Digital assistant app</string>
    <!-- Description for the assistant role. [CHAR LIMIT=NONE] -->
    <string name="role_assistant_description">Assist apps can help you based on information from the screen you\u2019re viewing. Some apps support both launcher and voice input services to give you integrated assistance.</string>

    <!-- Label for the browser role. [CHAR LIMIT=30] -->
    <string name="role_browser_label">Default browser app</string>
    <!-- Short label for the browser role. [CHAR LIMIT=30] -->
    <string name="role_browser_short_label">Browser app</string>
    <!-- Description for the browser role. [CHAR LIMIT=NONE] -->
    <string name="role_browser_description">Apps that give you access to the internet and display links that you tap</string>
    <!-- Template for the title when an app requests to become the default browser app. [CHAR LIMIT=100] -->
    <string name="role_browser_request_title">Set <xliff:g id="app_name" example="Super Browser">%1$s</xliff:g> as your default browser app?</string>
    <!-- Description when an app requests to become the default browser app. [CHAR LIMIT=60] -->
    <string name="role_browser_request_description">No permissions needed</string>

    <!-- Label for the dialer role. [CHAR LIMIT=30] -->
    <string name="role_dialer_label">Default phone app</string>
    <!-- Short label for the dialer role. [CHAR LIMIT=30] -->
    <string name="role_dialer_short_label">Phone app</string>
    <!-- Description for the dialer role. [CHAR LIMIT=NONE] -->
    <string name="role_dialer_description">Apps that allow you to make and receive telephone calls on your device</string>
    <!-- Template for the title when an app requests to become the default dialer app. [CHAR LIMIT=100] -->
    <string name="role_dialer_request_title">Set <xliff:g id="app_name" example="Super Phone">%1$s</xliff:g> as your default phone app?</string>
    <!-- Description when an app requests to become the default dialer app. [CHAR LIMIT=NONE] -->
    <string name="role_dialer_request_description">This app will be given access to your Camera, Contacts, Microphone, Phone, and SMS</string>
    <!-- Search keywords for the dialer role. [CHAR LIMIT=NONE] -->
    <string name="role_dialer_search_keywords">dialer</string>

    <!-- Label for the SMS role. [CHAR LIMIT=30] -->
    <string name="role_sms_label">Default SMS app</string>
    <!-- Short label for the SMS role. [CHAR LIMIT=30] -->
    <string name="role_sms_short_label">SMS app</string>
    <!-- Description for the SMS role. [CHAR LIMIT=NONE] -->
    <string name="role_sms_description">Apps that allow you to use your phone number to send and receive short text messages, photos, videos, and more</string>
    <!-- Template for the title when an app requests to become the default SMS app. [CHAR LIMIT=100] -->
    <string name="role_sms_request_title">Set <xliff:g id="app_name" example="Super SMS">%1$s</xliff:g> as your default SMS app?</string>
    <!-- Description when an app requests to become the default SMS app. [CHAR LIMIT=NONE] -->
    <string name="role_sms_request_description">This app will be given access to your Camera, Contacts, Files and media, Microphone, Phone, and SMS</string>
    <!-- Search keywords for the SMS role. [CHAR LIMIT=NONE] -->
    <string name="role_sms_search_keywords">text message, texting, messages, messaging</string>

    <!-- Label for the emergency role. [CHAR LIMIT=30] -->
    <string name="role_emergency_label">Default emergency app</string>
    <!-- Short label for the emergency role. [CHAR LIMIT=30] -->
    <string name="role_emergency_short_label">Emergency app</string>
    <!-- Description for the emergency role. [CHAR LIMIT=NONE] -->
    <string name="role_emergency_description">Apps that allow you to record your medical info and make it accessible to emergency responders; to get alerts about severe weather events and disasters; to notify others when you need help</string>
    <!-- Template for the title when an app requests to become the default emergency app. [CHAR LIMIT=100] -->
    <string name="role_emergency_request_title">Set <xliff:g id="app_name" example="Super Emergency">%1$s</xliff:g> as your default emergency app?</string>
    <!-- Description when an app requests to become the default emergency app. [CHAR LIMIT=60] -->
    <string name="role_emergency_request_description">No permissions needed</string>
    <!-- Search keywords for the emergency role. The word "ICE" here is short for In Case of Emergency, not frozen water. [CHAR LIMIT=NONE] -->
    <string name="role_emergency_search_keywords">ice</string>

    <!-- Label for the home role. [CHAR LIMIT=30] -->
    <string name="role_home_label">Default home app</string>
    <!-- Short label for the home role. [CHAR LIMIT=30] -->
    <string name="role_home_short_label">Home app</string>
    <!-- Description for the home role. [CHAR LIMIT=NONE] -->
    <string name="role_home_description">Apps, often called launchers, that replace the Home screens on your Android device and give you access to the contents and features of your device</string>
    <!-- Template for the title when an app requests to become the default home app. [CHAR LIMIT=100] -->
    <string name="role_home_request_title">Set <xliff:g id="app_name" example="Super Home">%1$s</xliff:g> as your default home app?</string>
    <!-- Description when an app requests to become the default home app. [CHAR LIMIT=60] -->
    <string name="role_home_request_description">No permissions needed</string>
    <!-- Search keywords for the home role. [CHAR LIMIT=NONE] -->
    <string name="role_home_search_keywords">launcher</string>

    <!-- Label for the call redirection role. [CHAR LIMIT=30] -->
    <string name="role_call_redirection_label">Default call redirecting app</string>
    <!-- Short label for the call redirection role. [CHAR LIMIT=30] -->
    <string name="role_call_redirection_short_label">Call redirecting app</string>
    <!-- Description for the call redirection role. [CHAR LIMIT=NONE] -->
    <string name="role_call_redirection_description">Apps that allow you to forward outgoing calls to another phone number</string>
    <!-- Template for the title when an app requests to become the default call redirection app. [CHAR LIMIT=100] -->
    <string name="role_call_redirection_request_title">Set <xliff:g id="app_name" example="Super Call Redirection">%1$s</xliff:g> as your default call redirection app?</string>
    <!-- Description when an app requests to become the default call redirection app. [CHAR LIMIT=60] -->
    <string name="role_call_redirection_request_description">No permissions needed</string>

    <!-- Label for the call screening role. [CHAR LIMIT=45] -->
    <string name="role_call_screening_label">Default caller ID &amp; spam app</string>
    <!-- Short label for the call screening role. [CHAR LIMIT=30] -->
    <string name="role_call_screening_short_label">Caller ID &amp; spam app</string>
    <!-- Description for the call screening role. [CHAR LIMIT=NONE] -->
    <string name="role_call_screening_description">Apps that allow you to identify calls and block spam, robocalls, or unwanted numbers</string>
    <!-- Template for the title when an app requests to become the default call screening app. [CHAR LIMIT=100] -->
    <string name="role_call_screening_request_title">Set <xliff:g id="app_name" example="Super Call Screening">%1$s</xliff:g> as your default caller ID &amp; spam app?</string>
    <!-- Description when an app requests to become the default call screening app. [CHAR LIMIT=60] -->
    <string name="role_call_screening_request_description">No permissions needed</string>

    <!-- Label for the automotive navigation role. [CHAR LIMIT=45] -->
    <string name="role_automotive_navigation_label">Default navigation app</string>
    <!-- Short label for the automotive navigation role. [CHAR LIMIT=30] -->
    <string name="role_automotive_navigation_short_label">Navigation app</string>
    <!-- Description for the automotive navigation role. [CHAR LIMIT=NONE] -->
    <string name="role_automotive_navigation_description">Apps that can provide point-of-interest search and turn-by-turn navigation guidance</string>
    <!-- Template for the title when an app requests to become the default automotive navigation app. [CHAR LIMIT=100] -->
    <string name="role_automotive_navigation_request_title">Set <xliff:g id="app_name" example="Super Navigation">%1$s</xliff:g> as your default navigation app?</string>
    <!-- Description when an app requests to become the default automotive navigation app. [CHAR LIMIT=60] -->
    <string name="role_automotive_navigation_request_description">No permissions needed</string>

    <!-- Description for the watch profile role. [CHAR LIMIT=NONE] -->
    <string name="role_watch_description"><xliff:g id="app_name" example="Wear">%1$s</xliff:g> will be allowed to interact with your notifications and access your Phone, SMS, Contacts and Calendar permissions.</string>

    <!-- Description for the app streaming profile role. [CHAR LIMIT=NONE] -->
    <string name="role_app_streaming_description"><xliff:g id="app_name" example="Cross-Device Communciation">%1$s</xliff:g> will be allowed to interact with your notifications and stream your apps to the connected device.</string>

    <!-- Description for the companion device computer profile role. [CHAR LIMIT=NONE] -->
    <string name="role_companion_device_computer_description">This service shares your photos, media, and notifications from your phone to other devices.</string>

    <!-- Subtitle for the application that is the current default application [CHAR LIMIT=30] -->
    <string name="request_role_current_default">Current default</string>

    <!-- Label for the checkbox to always deny a role request from an application from now on [CHAR LIMIT=30] -->
    <string name="request_role_dont_ask_again">Don\u2019t ask again</string>

    <!-- Label for the button to set an application as the default application [CHAR LIMIT=20] -->
    <string name="request_role_set_as_default">Set as default</string>

    <!-- Message telling the user that a phone call is currently using the microphone [CHAR LIMIT=none] -->
    <string name="phone_call_uses_microphone">Microphone is used in &lt;b>phone call&lt;/b></string>
    <!-- Message telling the user that a phone call is currently using the microphone and the camera [CHAR LIMIT=none] -->
    <string name="phone_call_uses_microphone_and_camera">Camera and Microphone are used in &lt;b>video call&lt;/b></string>
    <!-- Message telling the user that a phone call is currently using the camera [CHAR LIMIT=none] -->
    <string name="phone_call_uses_camera">Camera is used in &lt;b>video call&lt;/b></string>

    <!-- Message telling the user that a system service is currently using the microphone [CHAR LIMIT=none] -->
    <string name="system_uses_microphone">Microphone is accessed using system service</string>
    <!-- Message telling the user that a system service is currently using the microphone and the camera [CHAR LIMIT=none] -->
    <string name="system_uses_microphone_and_camera">Camera and Microphone are accessed using system service</string>
    <!-- Message telling the user that a system service is currently using the camera [CHAR LIMIT=none] -->
    <string name="system_uses_camera">Camera is accessed using system service</string>

    <!-- Line above a list of other apps and system service that are currently microphone or camera [CHAR LIMIT=60] -->
    <string name="other_use">Other use:</string>

    <!-- Action for accepting the Ongoing usage dialog [CHAR LIMIT=10]-->
    <string name="ongoing_usage_dialog_ok">Got it</string>

    <!-- Title for Ongoing usage dialog title when multiple apps are using app ops [CHAR LIMIT=NONE] -->
    <string name="ongoing_usage_dialog_title">Recent use of <xliff:g id="types_list" example="camera( and location)">%s</xliff:g></string>

    <!-- Title for Ongoing usage dialog title when apps are using microphone [CHAR LIMIT=NONE] -->
    <string name="ongoing_usage_dialog_title_mic">Recent use of Microphone</string>

    <!-- Title for Ongoing usage dialog title when apps are using camera [CHAR LIMIT=NONE] -->
    <string name="ongoing_usage_dialog_title_camera">Recent use of Camera</string>

    <!-- Title for Ongoing usage dialog title when apps are using camera and microphone [CHAR LIMIT=NONE] -->
    <string name="ongoing_usage_dialog_title_mic_camera">Recent use of Microphone &amp; Camera</string>

    <!-- Separator for permissions. Include spaces before and after if needed [CHAR LIMIT=10] -->
    <string name="ongoing_usage_dialog_separator">,\u0020</string>

    <!-- Separator for permissions, before last type. Include spaces before and after if needed [CHAR LIMIT=10] -->
    <string name="ongoing_usage_dialog_last_separator">\u0020and\u0020</string>

    <!-- Keyword in the Settings app's search functionality that can be used to find links to the default app management screens [CHAR LIMIT=none] -->
    <string name="default_app_search_keyword">default apps</string>

    <!-- List of the two permission group names for microphone (android:string/permgrouplab_microphone) and camera (android:string/permgrouplab_camera) [CHAR LIMIT=60]-->
    <string name="permgroup_list_microphone_and_camera">Microphone &amp; Camera</string>

    <!-- Accessibility label for button that opens a settings screen [CHAR LIMIT=NONE] -->
    <string name="settings_button">Settings</string>

    <!-- Title for page of managing default apps. [CHAR LIMIT=30] -->
    <string name="default_apps">Default apps</string>

    <!-- Help URI, default apps [DO NOT TRANSLATE] -->
    <string name="help_uri_default_apps" translatable="false"></string>

    <!-- Label when there is no default apps [CHAR LIMIT=30] -->
    <string name="no_default_apps">No default apps</string>

    <!-- Title for preference item that will open a screen to manage more default apps [CHAR LIMIT=30] -->
    <string name="default_apps_more">More defaults</string>

    <!-- Title for preference item that will show the user's preferences for this app's priority for opening links to websites that it claims to support [CHAR LIMIT=30] -->
    <string name="default_apps_manage_domain_urls">Opening links</string>

    <!-- Title for category of default apps for work [CHAR LIMIT=30] -->
    <string name="default_apps_for_work">Default for work</string>

    <!-- Summary of a default app when there is no app set [CHAR LIMIT=60] -->
    <string name="default_app_none">None</string>

    <!-- Label for a system default app [CHAR LIMIT=60] -->
    <string name="default_app_system_default">(System default)</string>

    <!-- Label when there are no apps available for a default app [CHAR LIMIT=30] -->
    <string name="default_app_no_apps">No apps</string>

    <!-- Label for the selected default app for default app [CHAR LIMIT=30] -->
    <string name="car_default_app_selected">Selected</string>

    <!-- Label for the selected default app for default app when it has additional information to show [CHAR LIMIT=30] -->
    <string name="car_default_app_selected_with_info">Selected - <xliff:g id="additional_info" example="(System default)">%1$s</xliff:g></string>

    <!-- Keyword in the Settings app's search functionality that can be used to find links to the special app access management screens [CHAR LIMIT=none] -->
    <string name="special_app_access_search_keyword">special app access</string>

    <!-- Title for page of managing special app access. [CHAR LIMIT=30] -->
    <string name="special_app_access">Special app access</string>

    <!-- Help URI, special app access [DO NOT TRANSLATE] -->
    <string name="help_uri_special_app_access" translatable="false"></string>

    <!-- Label when there is no special app access [CHAR LIMIT=30] -->
    <string name="no_special_app_access">No special app access</string>

    <!-- Label when there are no apps available for a special app access [CHAR LIMIT=30] -->
    <string name="special_app_access_no_apps">No apps</string>

    <!-- Summary indicating that a home app is missing work profile support [CHAR LIMIT=60] -->
    <string name="home_missing_work_profile_support">Doesn\u2019t support work profile</string>

    <!-- Dialog message explaining that the app just selected by the user will not work after a reboot until the user enters their credentials, such as a PIN or password. [CHAR LIMIT=NONE] -->
    <string name="encryption_unaware_confirmation_message">Note: If you restart your device and have a screen lock set, this app can\u2019t start until you unlock your device.</string>

    <!-- Dialog message warning about security implications of setting an assistant, displayed when the user selects an assistant. The assitant app here is a generic concept and can be any assistant app. [CHAR LIMIT=NONE] -->
    <string name="assistant_confirmation_message">The assistant will be able to read information about apps in use on your system, including information visible on your screen or accessible within the apps.</string>

    <!-- Name for the notification channel for incident / bug report confirmation. Appears in
    Settings.
    [CHAR LIMIT=50] -->
    <string name="incident_report_channel_name">Share Debugging Data</string>

    <!-- Title for notification shown when the user should confirm an incident / bug report.
    [CHAR LIMIT=60] -->
    <string name="incident_report_notification_title">Share detailed debugging data?</string>

    <!-- Content for notification shown when the user should confirm an incident / bug report.
    [CHAR LIMIT=120] -->
    <string name="incident_report_notification_text"><xliff:g id="app_name" example="Gmail">%1$s</xliff:g> would like to upload debugging information.</string>

    <!-- Title for the incident / bug report confirmation dialog. [CHAR LIMIT=50] -->
    <string name="incident_report_dialog_title">Share debugging data?</string>

    <!-- Title text for introduction to incident / bug report confirmation dialog.
    Following this text is a bulleted list of reasons that a bug is being collected (e.g. "bad
    battery life detected"). Please try to keep this as short as possible (<40 chars if possible).
    The dialog is getting full, but going over is ok if necessary.  [CHAR LIMIT=60] -->
    <string name="incident_report_dialog_intro">The system has detected a problem.</string>

    <!-- Content for dialog shown when the user should confirm an incident / bug report.
    [CHAR LIMIT=none] -->
    <string name="incident_report_dialog_text">"<xliff:g id="app_name" example="Gmail">%1$s</xliff:g> is requesting to upload a bug report from this device taken on <xliff:g id="date" example="December 26, 2018">%2$s</xliff:g> at <xliff:g id="time" example="1:20 PM">%3$s</xliff:g>. Bug reports include personal information about your device or logged by apps, for example, user names, location data, device identifiers, and network information. Only share bug reports with people and apps you trust with this information.

Allow <xliff:g id="app_name" example="Gmail">%4$s</xliff:g> to upload a bug report?"</string>

    <!-- Content for dialog shown when there was an error parsing the incident / bug report.
    [CHAR LIMIT=none] -->
    <string name="incident_report_error_dialog_text">"There was an error processing the bug report for <xliff:g id="app_name" example="Gmail">%1$s</xliff:g>. So sharing the detailed debugging data has been denied. Sorry for the interruption."</string>

    <!-- Label for the button to allow sharing of the report. [CHAR LIMIT=20]-->
    <string name="incident_report_dialog_allow_label">Allow</string>

    <!-- Label for the button to NOT allow sharing of the report. [CHAR LIMIT=20] -->
    <string name="incident_report_dialog_deny_label">Deny</string>

    <!-- Label for screen allowing the user to force certain apps to always be shown in permission controller settings ui instead of being hidden behind "system app" menu. [CHAR LIMIT=60] -->
    <string name="adjust_user_sensitive_title">Advanced settings</string>

    <!-- Label for link to the screen allowing the user to force certain apps to always be shown in permission controller settings ui instead of being hidden behind "system app" menu. [CHAR LIMIT=30] -->
    <string name="menu_adjust_user_sensitive">Advanced settings</string>

    <!-- Title for global switch that enables/disables the ability for the user to force certain apps to always be shown in permission controller settings ui instead of being hidden behind "system app" menu. [CHAR LIMIT=60] -->
    <string name="adjust_user_sensitive_globally_title">Show system app usage</string>

    <!-- Subtitle for global switch that enables/disables the ability for the user to force certain apps to always be shown in permission controller settings ui instead of being hidden behind "system app" menu. [CHAR LIMIT=none] -->
    <string name="adjust_user_sensitive_globally_summary">Show system app use of permissions in status bar, dashboard \u0026 elsewhere</string>

    <!-- Header above the per app switches that enables/disables the ability for the user to force the app to always be shown in permission controller settings ui instead of being hidden behind "system app" menu. [CHAR LIMIT=60] -->
    <string name="adjust_user_sensitive_per_app_header">Highlight usage for the following</string>

    <!-- Title for switch that enables/disables the microphone status bar icon for the currently selected assistant. [CHAR LIMIT=60] -->
    <string name="assistant_record_audio_user_sensitive_title">Show assistant trigger detection</string>

    <!-- Subtitle for switch that enables/disables the microphone status bar icon for the currently selected assistant. [CHAR LIMIT=none] -->
    <string name="assistant_record_audio_user_sensitive_summary">Show icon in status bar when microphone is used to activate voice assistant</string>

    <!-- Message shown to the user when the apps requests permission from this group. Shows in the isolated storage case. If ever possible this should stay below 80 characters (assuming the parameters takes 20 characters). Don't abbreviate until the message reaches 120 characters though. [CHAR LIMIT=120] -->
    <string name="permgrouprequest_storage_isolated">Allow
        &lt;b><xliff:g id="app_name" example="Gmail">%1$s</xliff:g>&lt;/b> to access photos and media on your device?</string>

    <!-- Message shown to the user when the apps requests permission from this group. If ever possible this should stay below 80 characters (assuming the parameters takes 20 characters). Don't abbreviate until the message reaches 120 characters though. [CHAR LIMIT=120] -->
    <string name="permgrouprequest_contacts">Allow
        &lt;b><xliff:g id="app_name" example="Gmail">%1$s</xliff:g>&lt;/b> to access your contacts?</string>

    <!-- Message shown to the user when the apps requests permission from this group. If ever possible this should stay below 80 characters (assuming the parameters takes 20 characters). Don't abbreviate until the message reaches 120 characters though. [CHAR LIMIT=120] -->
    <string name="permgrouprequest_location">Allow
        &lt;b><xliff:g id="app_name" example="Gmail">%1$s</xliff:g>&lt;/b> to access this device\u2019s location?</string>
    <!-- Subtitle of the message shown to the user when the apps requests permission to use the location only while app is in foreground [CHAR LIMIT=150]-->
    <string name="permgrouprequestdetail_location">The app will only have access to the location while you\u2019re using the app</string>
    <!-- Message shown to the user when the apps requests permission to use the location while app is in foreground and background. If ever possible this should stay below 80 characters (assuming the parameters takes 20 characters). Don't abbreviate until the message reaches 120 characters though. [CHAR LIMIT=120] -->
    <string name="permgroupbackgroundrequest_location">Allow
        &lt;b><xliff:g id="app_name" example="Gmail">%1$s</xliff:g>&lt;/b> to access this device\u2019s location?</string>
    <!-- Subtitle of the message shown to the user when the apps requests permission to use the location while app is in foreground and background. Try to keep the link annotation at the end of the string [CHAR LIMIT=150] -->
    <string name="permgroupbackgroundrequestdetail_location">This app may want to access your location all the time, even when you\u2019re not using the app. <annotation id="link">Allow in settings.</annotation></string>
    <!-- Message shown to the user when the apps requests permission to use the location while app is in foreground and background. If ever possible this should stay below 80 characters (assuming the parameters takes 20 characters). Don't abbreviate until the message reaches 120 characters though. [CHAR LIMIT=120] -->
    <string name="permgroupupgraderequest_location">Change location access for &lt;b><xliff:g id="app_name" example="Gmail">%1$s</xliff:g>&lt;/b>?</string>
    <!-- Subtitle of the message shown to the user when the apps requests permission to use the location while app is in foreground and background. Try to keep the link annotation at the end of the string [CHAR LIMIT=150] -->
    <string name="permgroupupgraderequestdetail_location">This app wants to access your location all the time, even when you\u2019re not using the app. <annotation id="link">Allow in settings.</annotation></string>

    <!-- Message shown to the user when the apps requests permission from this group. If ever possible this should stay below 80 characters (assuming the parameters takes 20 characters). Don't abbreviate until the message reaches 120 characters though. [CHAR LIMIT=120] -->
    <string name="permgrouprequest_nearby_devices">Allow
        &lt;b><xliff:g id="app_name" example="Gmail">%1$s</xliff:g>&lt;/b> to find, connect to, and determine the relative position of nearby devices?</string>
    <!-- Subtitle of the message shown to the user when the apps requests permission to discovery and connect to nearby devices while app is in foreground and background. Try to keep the link annotation at the end of the string [CHAR LIMIT=150] -->
    <string name="permgroupupgraderequestdetail_nearby_devices">Allow &lt;b><xliff:g id="app_name" example="Gmail">%1$s</xliff:g>&lt;/b> to find, connect to, and determine the relative position of nearby devices? <annotation id="link">Allow in settings.</annotation></string>

    <!-- Message shown to the user when the app requests permission to upgrade to fine location [CHAR LIMIT=120] -->
    <string name="permgrouprequest_fineupgrade">Change <xliff:g id="app_name" example="Gmail">&lt;b&gt;%1$s&lt;/b&gt;</xliff:g>\u2019s location access from approximate to precise?</string>
    <!-- Message shown to the user when the app requests permission to use coarse location [CHAR LIMIT=120] -->
    <string name="permgrouprequest_coarselocation">Allow &lt;b><xliff:g id="app_name" example="Gmail">%1$s</xliff:g>&lt;/b> to access this device\u2019s approximate location?</string>
    <!-- Text for the FINE location image [CHAR LIMIT=20] -->
    <string name="permgrouprequest_finelocation_imagetext">Precise</string>
    <!-- Text for the COARSE location image [CHAR LIMIT=20] -->
    <string name="permgrouprequest_coarselocation_imagetext">Approximate</string>

    <!-- Message shown to the user when the apps requests permission from this group. If ever possible this should stay below 80 characters (assuming the parameters takes 20 characters). Don't abbreviate until the message reaches 120 characters though. [CHAR LIMIT=120] -->
    <string name="permgrouprequest_calendar">Allow
        &lt;b><xliff:g id="app_name" example="Gmail">%1$s</xliff:g>&lt;/b> to access your calendar?</string>

    <!-- Message shown to the user when the apps requests permission from this group. If ever possible this should stay below 80 characters (assuming the parameters takes 20 characters). Don't abbreviate until the message reaches 120 characters though. [CHAR LIMIT=120] -->
    <string name="permgrouprequest_sms">Allow
        &lt;b><xliff:g id="app_name" example="Gmail">%1$s</xliff:g>&lt;/b> to send and view SMS messages?</string>

    <!-- Message shown to the user when the apps requests permission from this group. If ever possible this should stay below 80 characters (assuming the parameters takes 20 characters). Don't abbreviate until the message reaches 120 characters though. [CHAR LIMIT=120] -->
    <string name="permgrouprequest_storage">Allow
        &lt;b><xliff:g id="app_name" example="Gmail">%1$s</xliff:g>&lt;/b> to access photos, media, and files on your device?</string>

    <!-- Message shown to the user when the apps requests permission from this group. If ever possible this should stay below 80 characters (assuming the parameters takes 20 characters). Don't abbreviate until the message reaches 120 characters though. [CHAR LIMIT=120] -->
    <string name="permgrouprequest_storage_q_to_s">Allow
        &lt;b><xliff:g id="app_name" example="Gmail">%1$s</xliff:g>&lt;/b> to access &lt;b>photos, videos, music, and audio&lt;/b> on this device?</string>

    <!-- Message shown to the user when the apps requests permission from this group. If ever possible this should stay below 80 characters (assuming the parameters takes 20 characters). Don't abbreviate until the message reaches 120 characters though. [CHAR LIMIT=120] -->
    <string name="permgrouprequest_storage_pre_q">Allow
        &lt;b><xliff:g id="app_name" example="Gmail">%1$s</xliff:g>&lt;/b> to access &lt;b>photos, videos, music, audio, and other files&lt;/b> on this device?</string>

    <!-- Message shown to the user when the apps requests permission from this group. If ever possible this should stay below 80 characters (assuming the parameters takes 20 characters). Don't abbreviate until the message reaches 120 characters though. [CHAR LIMIT=120] -->
    <string name="permgrouprequest_read_media_aural">Allow &lt;b><xliff:g id="app_name" example="Gmail">%1$s</xliff:g>&lt;/b> to access music and audio on this device?</string>

    <!-- Message shown to the user when the apps requests permission from this group. If ever possible this should stay below 80 characters (assuming the parameters takes 20 characters). Don't abbreviate until the message reaches 120 characters though. [CHAR LIMIT=120] -->
    <string name="permgrouprequest_read_media_visual">Allow &lt;b><xliff:g id="app_name" example="Gmail">%1$s</xliff:g>&lt;/b> to access photos and videos on this device?</string>

    <!-- Message shown to the user when the apps requests permission from this group. If ever possible this should stay below 80 characters (assuming the parameters takes 20 characters). Don't abbreviate until the message reaches 120 characters though. [CHAR LIMIT=120] -->
    <string name="permgrouprequest_microphone">Allow
        &lt;b><xliff:g id="app_name" example="Gmail">%1$s</xliff:g>&lt;/b> to record audio?</string>
    <!-- Subtitle of the message shown to the user when the apps requests permission to use the microphone only while app is in foreground [CHAR LIMIT=150]-->
    <string name="permgrouprequestdetail_microphone">The app will only be able to record audio while you\u2019re using the app</string>
    <!-- Message shown to the user when the apps requests permission to use the microphone while app is in foreground and background. If ever possible this should stay below 80 characters (assuming the parameters takes 20 characters). Don't abbreviate until the message reaches 120 characters though. [CHAR LIMIT=120] -->
    <string name="permgroupbackgroundrequest_microphone">Allow
        &lt;b><xliff:g id="app_name" example="Gmail">%1$s</xliff:g>&lt;/b> to record audio?</string>
    <!-- Subtitle of the message shown to the user when the apps requests permission to use the microphone while app is in foreground and background. Try to keep the link annotation at the end of the string [CHAR LIMIT=150] -->
    <string name="permgroupbackgroundrequestdetail_microphone">This app may want to record audio all the time, even when you\u2019re not using the app. <annotation id="link">Allow in settings.</annotation></string>
    <!-- Message shown to the user when the apps requests permission to use the microphone while app is in foreground and background. If ever possible this should stay below 80 characters (assuming the parameters takes 20 characters). Don't abbreviate until the message reaches 120 characters though. [CHAR LIMIT=120] -->
    <string name="permgroupupgraderequest_microphone">Change microphone access for &lt;b><xliff:g id="app_name" example="Gmail">%1$s</xliff:g>&lt;/b>?</string>
    <!-- Subtitle of the message shown to the user when the apps requests permission to use the microphone while app is in foreground and background. Try to keep the link annotation at the end of the string [CHAR LIMIT=150] -->
    <string name="permgroupupgraderequestdetail_microphone">This app wants to record audio all the time, even when you\u2019re not using the app. <annotation id="link">Allow in settings.</annotation></string>

    <!-- Message shown to the user when the apps requests permission from this group. If ever possible this should stay below 80 characters (assuming the parameters takes 20 characters). Don't abbreviate until the message reaches 120 characters though. [CHAR LIMIT=120] -->
    <string name="permgrouprequest_activityRecognition">Allow
        &lt;b><xliff:g id="app_name" example="Gmail">%1$s</xliff:g>&lt;/b> to access your physical activity?</string>

    <!-- Message shown to the user when the apps requests permission from this group. If ever possible this should stay below 80 characters (assuming the parameters takes 20 characters). Don't abbreviate until the message reaches 120 characters though. [CHAR LIMIT=120] -->
    <string name="permgrouprequest_camera">Allow
        &lt;b><xliff:g id="app_name" example="Gmail">%1$s</xliff:g>&lt;/b> to take pictures and record video?</string>
    <!-- Subtitle of the message shown to the user when the apps requests permission to use the camera only while app is in foreground [CHAR LIMIT=150]-->
    <string name="permgrouprequestdetail_camera">The app will only be able to take pictures and record video while you\u2019re using the app</string>
    <!-- Message shown to the user when the apps requests permission to use the camera while app is in foreground and background. If ever possible this should stay below 80 characters (assuming the parameters takes 20 characters). Don't abbreviate until the message reaches 120 characters though. [CHAR LIMIT=120] -->
    <string name="permgroupbackgroundrequest_camera">Allow
        &lt;b><xliff:g id="app_name" example="Gmail">%1$s</xliff:g>&lt;/b> to take pictures and record video?</string>
    <!-- Subtitle of the message shown to the user when the apps requests permission to use the camera while app is in foreground and background. Try to keep the link annotation at the end of the string [CHAR LIMIT=150] -->
    <string name="permgroupbackgroundrequestdetail_camera">This app may want to take pictures and record video all the time, even when you\u2019re not using the app. <annotation id="link">Allow in settings.</annotation></string>
    <!-- Message shown to the user when the apps requests permission to use the camera while app is in foreground and background. If ever possible this should stay below 80 characters (assuming the parameters takes 20 characters). Don't abbreviate until the message reaches 120 characters though. [CHAR LIMIT=120] -->
    <string name="permgroupupgraderequest_camera">Change camera access for &lt;b><xliff:g id="app_name" example="Gmail">%1$s</xliff:g>&lt;/b>?</string>
    <!-- Subtitle of the message shown to the user when the apps requests permission to use the camera while app is in foreground and background. Try to keep the link annotation at the end of the string [CHAR LIMIT=150] -->
    <string name="permgroupupgraderequestdetail_camera">This app wants to take pictures and record video all the time, even when you\u2019re not using the app. <annotation id="link">Allow in settings.</annotation></string>

    <!-- Message shown to the user when the apps requests permission from this group. If ever possible this should stay below 80 characters (assuming the parameters takes 20 characters). Don't abbreviate until the message reaches 120 characters though. [CHAR LIMIT=120] -->
    <string name="permgrouprequest_calllog">Allow
        &lt;b><xliff:g id="app_name" example="Gmail">%1$s</xliff:g>&lt;/b> to access your phone call logs?</string>

    <!-- Message shown to the user when the apps requests permission from this group. If ever possible this should stay below 80 characters (assuming the parameters takes 20 characters). Don't abbreviate until the message reaches 120 characters though. [CHAR LIMIT=120] -->
    <string name="permgrouprequest_phone">Allow
        &lt;b><xliff:g id="app_name" example="Gmail">%1$s</xliff:g>&lt;/b> to make and manage phone calls?</string>

    <!-- Message shown to the user when the apps requests permission from this group. If ever possible this should stay below 80 characters (assuming the parameters takes 20 characters). Don't abbreviate until the message reaches 120 characters though. [CHAR LIMIT=120] -->
    <string name="permgrouprequest_sensors">Allow
        &lt;b><xliff:g id="app_name" example="Gmail">%1$s</xliff:g>&lt;/b> to access sensor data about your vital signs?</string>

    <!-- Subtitle of the message shown to the user when the apps requests permission to use the body sensors while app is in foreground and background. Try to keep the link annotation at the end of the string [CHAR LIMIT=NONE] -->
    <string name="permgroupupgraderequestdetail_sensors">This app wants to access sensor data about your vital signs all the time, even when you\u2019re not using the app. To make this change, <annotation id="link">go to settings.</annotation></string>
    <!-- Message shown to the user when the apps requests permission to use the bosy sensors while app is in foreground and background. If ever possible this should stay below 80 characters (assuming the parameters takes 20 characters). Don't abbreviate until the message reaches 120 characters though. [CHAR LIMIT=120] -->
    <string name="permgroupbackgroundrequest_sensors">Allow
        &lt;b><xliff:g id="app_name" example="Gmail">%1$s</xliff:g>&lt;/b> to access the sensor data about your vital signs?</string>
    <!-- Subtitle of the message shown to the user when the apps requests permission to use the body sensors while app is in foreground and background. Try to keep the link annotation at the end of the string [CHAR LIMIT=NONE] -->
    <string name="permgroupbackgroundrequestdetail_sensors">To let this app access body sensor data all the time, even when you\u2019re not using the app, <annotation id="link">go to settings.</annotation></string>
    <!-- Message shown to the user when the apps requests permission to use the body sensors while app is in foreground and background. If ever possible this should stay below 80 characters (assuming the parameters takes 20 characters). Don't abbreviate until the message reaches 120 characters though. [CHAR LIMIT=120] -->
    <string name="permgroupupgraderequest_sensors">Keep allowing &lt;b><xliff:g id="app_name" example="Gmail">%1$s</xliff:g>&lt;/b> to access body sensor data while app is in use?</string>

    <!-- Message shown to the user when the apps requests permission from this group. If ever possible this should stay below 80 characters (assuming the parameters takes 20 characters). Don't abbreviate until the message reaches 120 characters though. [CHAR LIMIT=120] -->
    <string name="permgrouprequest_notifications">Allow
        &lt;b><xliff:g id="app_name" example="Gmail">%1$s</xliff:g>&lt;/b> to send you notifications?</string>

    <!-- Notification shown to the user when location permissions are auto-granted by admin policy. These are for when the admin is forcing the permission and the user cannot control it. [CHAR LIMIT=120]-->
    <string name="auto_granted_permissions">Controlled permissions</string>
    <!-- Content of the notification [CHAR LIMIT=120]-->
    <string name="auto_granted_location_permission_notification_title">Location can be accessed</string>
    <!-- Body of the notification, that does not include the app name and is specific to location permissions. [CHAR LIMIT=120]-->
    <string name="auto_granted_permission_notification_body">Your IT admin is allowing <xliff:g id="app_name" example="Gmail">%s</xliff:g> to access your location</string>

    <!-- The title of (and the button label for a link to) the screen that lists permissions that aren't considered the most relevant to the user at the moment, and thus did not make to the "main" screen. [CHAR LIMIT=80] -->
    <string name="other_permissions_label">Other permissions</string>

    <!-- Title for a list of permissions that are not requested by any of the installed applications. [CHAR LIMIT=80] -->
    <string name="not_used_permissions_label">Permission used by the system</string>
    <!-- Subtitle for a list of permissions that are not requested by any of the installed applications. [CHAR LIMIT=none] -->
    <string name="not_used_permissions_description">Permissions used only by the system applications.</string>

    <!-- Title for a list of "custom" permissions (defined by applications, not the platform). [CHAR LIMIT=80] -->
    <string name="additional_permissions_label">Additional permissions</string>
    <!-- Subtitle for a list of "custom" permissions (defined by applications, not the platform). [CHAR LIMIT=none] -->
    <string name="additional_permissions_description">Permissions defined by applications.</string>

    <!-- Permission label for camera. [CHAR LIMIT=20] -->
    <string name="privdash_label_camera">Camera</string>
    <!-- Permission label for microphone. [CHAR LIMIT=20] -->
    <string name="privdash_label_microphone">Microphone</string>
    <!-- Permission label for location. [CHAR LIMIT=20] -->
    <string name="privdash_label_location">Location</string>
    <!-- Permission label for "other" (not camera, microphone, or location). [CHAR LIMIT=20] -->
    <string name="privdash_label_other">Other</string>
    <!-- Permission label for "none" (not anything). [CHAR LIMIT=20] -->
    <string name="privdash_label_none">None</string>
    <!-- Label that describes a "past 24 hours" time window, prefer two lines. [CHAR LIMIT=20] -->
    <string name="privdash_label_24h">Past\n24 hours</string>
    <!-- Label that describes a "past 7 days" time window, prefer two lines. [CHAR LIMIT=20] -->
    <string name="privdash_label_7d">Past\n7 days</string>

    <!-- Info label for status bar indicator permissions (Mic and Camera) for apps holding special exempted roles. [CHAR LIMIT=none] -->
    <string name="exempt_mic_camera_info_label"><xliff:g id="app_name" example="Gmail">%1$s</xliff:g> is protected by Android. Because your data is processed on this device, this app’s permission usage isn’t shown on the status bar or your privacy dashboard. </string>
    <!-- Info label for permissions for apps holding special exempted roles. [CHAR LIMIT=none] -->
    <string name="exempt_info_label"><xliff:g id="app_name" example="Gmail">%1$s</xliff:g> is protected by Android. Because your data is processed on this device, this app’s permission usage isn’t shown on your privacy dashboard. </string>

    <!-- Info label for the warning banner title if camera is blocked [CHAR LIMIT=none] -->
    <string name="blocked_camera_title">Device camera is blocked</string>
    <!-- Info label for the warning banner title if microphone is blocked [CHAR LIMIT=none] -->
    <string name="blocked_microphone_title">Device microphone is blocked</string>
    <!-- Info label for the warning banner title if location is off [CHAR LIMIT=none] -->
    <string name="blocked_location_title">Device location is off</string>
    <!-- Info label to display that the sensor is blocked for apps and services [CHAR LIMIT=none] -->
    <string name="blocked_sensor_summary">For apps and services</string>
    <!-- Info label to display that the mic is blocked for apps and services [CHAR LIMIT=none] -->
    <string name="blocked_mic_summary">Microphone data may still be shared when you call an emergency number.</string>
    <!-- Label for the button to change the sensor status  [CHAR LIMIT=none] -->
    <string name="blocked_sensor_button_label">Change</string>

    <!-- Title for page containing overall view of device safety status [CHAR LIMIT=30] -->
    <string name="safety_center_dashboard_page_title">Security &amp; privacy</string>
    <!-- Label for the button that triggers a new scan for safety center data [CHAR LIMIT=60] -->
    <string name="safety_center_rescan_button">Scan device</string>
    <!-- Content description for the button dismisses a safety center issue [CHAR LIMIT=NONE] -->
    <string name="safety_center_issue_card_dismiss_button">Dismiss</string>
    <!-- Title for a dialog confirming if a user wants to dismiss a safety center issue [CHAR LIMIT=NONE] -->
    <string name="safety_center_issue_card_dismiss_confirmation_title">Dismiss this alert?</string>
    <!-- Message for a dialog confirming if a user wants to dismiss a safety center issue [CHAR LIMIT=NONE] -->
    <string name="safety_center_issue_card_dismiss_confirmation_message">Review your security and privacy settings any time to add more protection</string>
    <!-- Label for a button to dismiss a safety center issue in a confirmation dialog [CHAR LIMIT=30] -->
    <string name="safety_center_issue_card_confirm_dismiss_button">Dismiss</string>
    <!-- Label for a button to cancel dismissing a safety center issue in a confirmation dialog [CHAR LIMIT=30] -->
    <string name="safety_center_issue_card_cancel_dismiss_button">Cancel</string>
    <!-- Title for a section that contains security and privacy related settings on the Security and Privacy page [CHAR LIMIT=60] -->
    <string name="safety_center_entries_category_title">Settings</string>
    <!-- Content description for the safety status preference title and summary in the Safety Center [CHAR LIMIT=NONE]-->
    <string name="safety_status_preference_title_and_summary_content_description">Security and privacy status. <xliff:g id="overall safety status" example="Looks Good">%1$s</xliff:g>. <xliff:g id="summary of device status" example="This device is up to date">%2$s</xliff:g></string>
    <!-- Label for the button that takes the user to the settings page for Android Security  [CHAR LIMIT=60] -->
    <string name="security_settings">Security Settings</string>
    <!-- Label for the permission usage section of safety center QS page[CHAR LIMIT=30] -->
    <string name="sensor_permissions_qs">Permissions</string>
    <!-- Title of the safety and privacy quick settings tile [CHAR LIMIT=NONE] -->
    <string name="safety_privacy_qs_tile_title">Security &amp; privacy</string>
    <!-- Subtitle of the safety and privacy quick settings tile [CHAR LIMIT=NONE] -->
    <string name="safety_privacy_qs_tile_subtitle">Check status</string>
    <!-- Label for the privacy controls section of safety center QS page [CHAR LIMIT=30] -->
    <string name="privacy_controls_qs">Your privacy controls</string>
    <!-- Label for the button that opens safety center in safety center QS page [CHAR LIMIT=30] -->
    <string name="security_settings_button_label_qs">More settings</string>
    <!-- Label for the toggle that changes camera access in safety center QS page [CHAR LIMIT=30] -->
    <string name="camera_toggle_label_qs">Camera access</string>
    <!-- Label for the toggle that changes microphone access in safety center QS page [CHAR LIMIT=30] -->
    <string name="microphone_toggle_label_qs">Mic access</string>
    <!-- Label when permissions were removed via safety center QS page [CHAR LIMIT=30] -->
    <string name="permissions_removed_qs">Permission removed</string>
    <!-- Label to see camera usage in safety center QS page [CHAR LIMIT=50] -->
    <string name="camera_usage_qs">See recent camera usage</string>
    <!-- Label to see microphone usage in safety center QS page [CHAR LIMIT=50] -->
    <string name="microphone_usage_qs">See recent mic usage</string>
    <!-- Label to remove camera permission for an app in safety center QS page [CHAR LIMIT=50] -->
    <string name="remove_camera_qs">Remove permission for this app</string>
    <!-- Label to remove microphone permission for an app in safety center QS page [CHAR LIMIT=50] -->
    <string name="remove_microphone_qs">Remove permission for this app</string>
    <!-- Label to manage service in safety center QS page [CHAR LIMIT=50] -->
    <string name="manage_service_qs">Manage service</string>
    <!-- Label to manage permissions in safety center QS page [CHAR LIMIT=50] -->
    <string name="manage_permissions_qs">Manage permissions</string>
    <!-- Label for active usage by phone call in safety center QS page [CHAR LIMIT=50] -->
    <string name="active_call_usage_qs">Being used by phone call</string>
    <!-- Label for recent usage by phone call in safety center QS page [CHAR LIMIT=50] -->
    <string name="recent_call_usage_qs">Recently used in phone call</string>
    <!-- Label for active app usage in safety center QS page [CHAR LIMIT=50] -->
    <string name="active_app_usage_qs">Being used by <xliff:g id="app_name" example="Gmail">%1$s</xliff:g></string>
    <!-- Label for recent app usage in safety center QS page [CHAR LIMIT=50] -->
    <string name="recent_app_usage_qs">Recently used by <xliff:g id="app_name" example="Gmail">%1$s</xliff:g></string>
    <!-- Label for active app usage with sub-attribution or proxy label in safety center QS page [CHAR LIMIT=NONE] -->
    <string name="active_app_usage_1_qs">Being used by <xliff:g id="app_name" example="Gmail">%1$s</xliff:g> (<xliff:g id="attribution_label" example="For Wallet">%2$s</xliff:g>)</string>
    <!-- Label for recent app usage with sub-attribution or proxy label in safety center QS page [CHAR LIMIT=NONE] -->
    <string name="recent_app_usage_1_qs">Recently used by <xliff:g id="app_name" example="Gmail">%1$s</xliff:g> (<xliff:g id="attribution_label" example="For Wallet">%2$s</xliff:g>)</string>
    <!-- Label for active app usage with sub-attribution and proxy label in safety center QS page [CHAR LIMIT=NONE] -->
    <string name="active_app_usage_2_qs">Being used by <xliff:g id="app_name" example="Gmail">%1$s</xliff:g> (<xliff:g id="attribution_label" example="For Wallet">%2$s</xliff:g>  \u2022 <xliff:g id="proxy_label" example="Speech services">%3$s</xliff:g>)</string>
    <!-- Label for recent app usage with sub-attribution and proxy label in safety center QS page [CHAR LIMIT=NONE] -->
    <string name="recent_app_usage_2_qs">Recently used by <xliff:g id="app_name" example="Gmail">%1$s</xliff:g> (<xliff:g id="attribution_label" example="For Wallet">%2$s</xliff:g>  \u2022 <xliff:g id="proxy_label" example="Speech services">%3$s</xliff:g>)</string>

    <!-- Positive button for media confirm dialog [CHAR LIMIT=40] -->
    <string name="media_confirm_dialog_positive_button">Confirm</string>
    <!-- Negative button for media confirm dialog [CHAR LIMIT=40] -->
    <string name="media_confirm_dialog_negative_button">Back</string>
    <!-- Title for media confirm dialog (when user allows aural group of pre-q app) [CHAR LIMIT=NONE] -->
    <string name="media_confirm_dialog_title_a_to_p_aural_allow">Access to other files will also be allowed</string>
    <!-- Title for media confirm dialog (when user denies aural group of pre-q app) [CHAR LIMIT=NONE] -->
    <string name="media_confirm_dialog_title_a_to_p_aural_deny">Access to other files also won\u2019t be allowed</string>
    <!-- Title for media confirm dialog (when user allows visual group of pre-q app) [CHAR LIMIT=NONE] -->
    <string name="media_confirm_dialog_title_a_to_p_visual_allow">Access to other files will also be allowed</string>
    <!-- Title for media confirm dialog (when user denies visual group of pre-q app) [CHAR LIMIT=NONE] -->
    <string name="media_confirm_dialog_title_a_to_p_visual_deny">Access to other files also won\u2019t be allowed</string>
    <!-- Title for media confirm dialog (when user allows aural group of q_to_s app) [CHAR LIMIT=NONE] -->
    <string name="media_confirm_dialog_title_q_to_s_aural_allow">Access to photos and videos will also be allowed</string>
    <!-- Title for media confirm dialog (when user denies aural group of q_to_s app) [CHAR LIMIT=NONE] -->
    <string name="media_confirm_dialog_title_q_to_s_aural_deny">Access to photos and videos also won\u2019t be allowed</string>
    <!-- Title for media confirm dialog (when user allows visual group of q_to_s app) [CHAR LIMIT=NONE] -->
    <string name="media_confirm_dialog_title_q_to_s_visual_allow">Access to music and audio files will also be allowed</string>
    <!-- Title for media confirm dialog (when user denies visual group of q_to_s app) [CHAR LIMIT=NONE] -->
    <string name="media_confirm_dialog_title_q_to_s_visual_deny">Access to music and audio files also won\u2019t be allowed</string>
    <!-- Message for media confirm dialog (when user allows aural group of pre-q app) [CHAR LIMIT=NONE] -->
    <string name="media_confirm_dialog_message_a_to_p_aural_allow">This app doesn\u2019t support the latest version of Android. If this app can access music and audio files, it will also be allowed to access photos, videos, and other files.</string>
    <!-- Message for media confirm dialog (when user denies aural group of pre-q app) [CHAR LIMIT=NONE] -->
    <string name="media_confirm_dialog_message_a_to_p_aural_deny">This app doesn\u2019t support the latest version of Android. If this app can\u2019t access music and audio files, it also won\u2019t be allowed to access photos, videos, and other files.</string>
    <!-- Message for media confirm dialog (when user allows visual group of pre-q app) [CHAR LIMIT=NONE] -->
    <string name="media_confirm_dialog_message_a_to_p_visual_allow">This app doesn\u2019t support the latest version of Android. If this app can access photos and videos, it will also be allowed to access music, audio, and other files.</string>
    <!-- Message for media confirm dialog (when user denies visual group of pre-q app) [CHAR LIMIT=NONE] -->
    <string name="media_confirm_dialog_message_a_to_p_visual_deny">This app doesn\u2019t support the latest version of Android. If this app can\u2019t access photos and videos, it also won\u2019t be allowed to access music, audio, other files.</string>
    <!-- Message for media confirm dialog (when user allows aural group of q_to_s app) [CHAR LIMIT=NONE] -->
    <string name="media_confirm_dialog_message_q_to_s_aural_allow">This app doesn\u2019t support the latest version of Android. If this app can access music and audio files, it will also be allowed to access photos and videos.</string>
    <!-- Message for media confirm dialog (when user denies aural group of q_to_s app) [CHAR LIMIT=NONE] -->
    <string name="media_confirm_dialog_message_q_to_s_aural_deny">This app doesn\u2019t support the latest version of Android. If this app can\u2019t access music and audio files, it also won\u2019t be allowed to access photos and videos.</string>
    <!-- Message for media confirm dialog (when user allows visual group of q_to_s app) [CHAR LIMIT=NONE] -->
    <string name="media_confirm_dialog_message_q_to_s_visual_allow">This app doesn\u2019t support the latest version of Android. If this app can access photos and videos, it will also be allowed to access music and audio files.</string>
    <!-- Message for media confirm dialog (when user denies visual group of q_to_s app) [CHAR LIMIT=NONE] -->
    <string name="media_confirm_dialog_message_q_to_s_visual_deny">This app doesn\u2019t support the latest version of Android. If this app can\u2019t access music and audio files, it also won\u2019t be allowed to access photos and videos.</string>

    <!-- Title for background location access reminder notification [CHAR LIMIT=80] -->
    <string name="safety_center_background_location_access_notification_title">Review app with background location access</string>
    <!-- Content for background location access reminder notification [CHAR LIMIT=80]-->
    <string name="safety_center_background_location_access_reminder_notification_content"><xliff:g id="app_name" example="Gmail">%s</xliff:g> can always access your location, even when the app is closed</string>
    <!-- Title for background location access reminder warning card [CHAR LIMIT=80]-->
    <string name="safety_center_background_location_access_reminder_title">Review app with background location access</string>
    <!-- Content for background location access reminder warning card [CHAR LIMIT=80]-->
    <string name="safety_center_background_location_access_reminder_summary">This app can always access your location, even when it\u2019s closed.</string>
    <!-- Success message when background location access permission is changed [CHAR LIMIT=40]-->
    <string name="safety_center_background_location_access_revoked">Access changed</string>
    <!-- Label for button to view recent location access [CHAR LIMIT=60]-->
    <string name="safety_center_view_recent_location_access">See recent location usage</string>

    <!-- Do not translate. config value for the camera toggle -->
    <string name="camera_toggle_enable_config">camera_toggle_enabled</string>
    <!-- Do not translate. config value for the mic toggle -->
    <string name="mic_toggle_enable_config">mic_toggle_enabled</string>
    <!-- Do not translate. config value for whether to show clipboard access notifications -->
    <string name="clipboard_show_access_notifications_config">clipboard_show_access_notifications</string>
    <!-- Do not translate. config value for the default state of the clipboard access notifications -->
    <string name="show_access_notifications_default_config">show_access_notifications</string>

    <!-- Title of the Privacy controls page[CHAR LIMIT=NONE] -->
    <string name="privacy_controls_title">Privacy controls</string>
    <!-- Label for the camera use toggle [CHAR LIMIT=40] -->
    <string name="camera_toggle_title">Camera access</string>
    <!-- Label for the mic use toggle [CHAR LIMIT=40] -->
    <string name="mic_toggle_title">Microphone access</string>
    <!-- Describes what is affected by a permission toggle [CHAR LIMIT=NONE] -->
    <string name="perm_toggle_description">For apps and services</string>
    <!-- Describes what is affected by the mic toggle [CHAR LIMIT=NONE] -->
    <string name="mic_toggle_description">For apps and services. If this setting is off, microphone data may still be shared when you call an emergency number.</string>
    <!-- Subtitle for the link to location settings [CHAR LIMIT=NONE] -->
    <string name="location_settings_subtitle">See apps and services that have access to location</string>
    <!-- Title for toggle controlling whether notifications are shown when an app pastes from clipboard. [CHAR LIMIT=50] -->
    <string name="show_clip_access_notification_title">Show clipboard access</string>
    <!-- Summary for toggle controlling whether notifications are shown when an app pastes from clipboard. [CHAR LIMIT=NONE] -->
    <string name="show_clip_access_notification_summary">Show a message when apps access text, images, or other content you\u2019ve copied</string>
    <!-- Title for toggle controlling whether to show the first letter while typing passwords. [CHAR LIMIT=50]-->
    <string name="show_password_title">Show passwords</string>
    <!-- Summary for toggle controlling whether to show the first letter while typing passwords. [CHAR LIMIT=NONE] -->
    <string name="show_password_summary">Display characters briefly as you type</string>

</resources><|MERGE_RESOLUTION|>--- conflicted
+++ resolved
@@ -819,16 +819,6 @@
     <!-- The notification content for the hibernation reminder notification [CHAR LIMIT=none] -->
     <string name="unused_apps_notification_content">Permissions and temporary files have been removed and notifications were stopped. Tap to review.</string>
 
-<<<<<<< HEAD
-    <!-- TODO(b/237446729): The safety center card title for apps being auto-revoked [DO NOT TRANSLATE] [CHAR LIMIT=60] -->
-    <string name="unused_apps_safety_center_card_title">App permissions removed</string>
-
-    <!-- TODO(b/237446729): The safety center card summary for apps being auto-revoked [DO NOT TRANSLATE] [CHAR LIMIT=60] -->
-    <string name="unused_apps_safety_center_card_content">To protect your privacy, permissions from some apps that you haven\u2019t used in a few months have been removed.</string>
-
-    <!-- TODO(b/237446729): The action on the auto-revoked card to see unused apps [DO NOT TRANSLATE] [CHAR LIMIT=60] -->
-    <string name="unused_apps_safety_center_action_title">See unused apps</string>
-=======
     <!-- The safety center card title for apps being auto-revoked [CHAR LIMIT=60] -->
     <string name="unused_apps_safety_center_card_title">Review apps with permissions removed</string>
 
@@ -837,7 +827,6 @@
 
     <!-- The action on the auto-revoked card to see unused apps [CHAR LIMIT=60] -->
     <string name="unused_apps_safety_center_action_title">Review apps</string>
->>>>>>> 6df00fb2
 
     <!-- The notification title for the notification that shows up at the end of a drive where the user made a permission decision [CHAR LIMIT=60] -->
     <string name="post_drive_permission_decision_reminder_title">Check recent permissions</string>
