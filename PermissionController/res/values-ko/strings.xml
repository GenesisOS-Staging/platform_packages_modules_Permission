<?xml version="1.0" encoding="UTF-8"?>
<!--  Copyright (C) 2007 The Android Open Source Project

     Licensed under the Apache License, Version 2.0 (the "License");
     you may not use this file except in compliance with the License.
     You may obtain a copy of the License at

          http://www.apache.org/licenses/LICENSE-2.0

     Unless required by applicable law or agreed to in writing, software
     distributed under the License is distributed on an "AS IS" BASIS,
     WITHOUT WARRANTIES OR CONDITIONS OF ANY KIND, either express or implied.
     See the License for the specific language governing permissions and
     limitations under the License.
 -->

<resources xmlns:android="http://schemas.android.com/apk/res/android"
    xmlns:xliff="urn:oasis:names:tc:xliff:document:1.2">
    <string name="app_name" msgid="6098036489833144040">"권한 관리자"</string>
    <string name="ok" msgid="1936281769725676272">"확인"</string>
    <string name="permission_search_keyword" msgid="1214451577494730543">"권한"</string>
    <string name="cancel" msgid="8943320028373963831">"취소"</string>
    <string name="back" msgid="6249950659061523680">"뒤로"</string>
    <string name="available" msgid="6007778121920339498">"허용됨"</string>
    <string name="blocked" msgid="9195547604866033708">"차단됨"</string>
    <string name="uninstall_or_disable" msgid="4496612999740858933">"제거 또는 사용 중지"</string>
    <string name="app_not_found_dlg_title" msgid="6029482906093859756">"앱을 찾을 수 없음"</string>
    <string name="grant_dialog_button_deny" msgid="88262611492697192">"허용 안함"</string>
    <string name="grant_dialog_button_deny_and_dont_ask_again" msgid="1748925431574312595">"허용하지 않고 다시 묻지 않음"</string>
    <string name="grant_dialog_button_no_upgrade" msgid="8344732743633736625">"\'앱 사용 중에만 허용\' 유지"</string>
    <string name="grant_dialog_button_no_upgrade_one_time" msgid="5125892775684968694">"\'이번만 허용\' 유지"</string>
    <string name="grant_dialog_button_more_info" msgid="213350268561945193">"추가 정보"</string>
    <string name="grant_dialog_button_deny_anyway" msgid="7225905870668915151">"무시하고 허용 안함"</string>
    <string name="grant_dialog_button_dismiss" msgid="1930399742250226393">"닫기"</string>
    <string name="current_permission_template" msgid="7452035392573329375">"<xliff:g id="CURRENT_PERMISSION_INDEX">%1$s</xliff:g>/<xliff:g id="PERMISSION_COUNT">%2$s</xliff:g>"</string>
    <string name="permission_warning_template" msgid="2247087781222679458">"&lt;b&gt;<xliff:g id="APP_NAME">%1$s</xliff:g>&lt;/b&gt;에서 <xliff:g id="ACTION">%2$s</xliff:g>하도록 허용하시겠습니까?"</string>
    <string name="permission_add_background_warning_template" msgid="1812914855915092273">"&lt;b&gt;<xliff:g id="APP_NAME">%1$s</xliff:g>&lt;/b&gt;에서 <xliff:g id="ACTION">%2$s</xliff:g>하도록 항상 허용하시겠습니까?"</string>
    <string name="allow_permission_foreground_only" msgid="116465816039675404">"앱 사용 중에만"</string>
    <string name="allow_permission_always" msgid="5194342531206054051">"항상"</string>
    <string name="deny_permission_deny_and_dont_ask_again" msgid="6106035221490102341">"허용하지 않고 다시 묻지 않음"</string>
    <string name="permission_revoked_count" msgid="4785082705441547086">"<xliff:g id="COUNT">%1$d</xliff:g>개 사용 중지됨"</string>
    <string name="permission_revoked_all" msgid="3397649017727222283">"모두 사용 중지됨"</string>
    <string name="permission_revoked_none" msgid="9213345075484381180">"사용 중지된 권한 없음"</string>
    <string name="grant_dialog_button_allow" msgid="5314677880021102550">"허용"</string>
    <string name="grant_dialog_button_allow_always" msgid="4485552579273565981">"항상 허용"</string>
    <string name="grant_dialog_button_allow_foreground" msgid="501896824973636533">"앱 사용 중에만 허용"</string>
    <string name="grant_dialog_button_change_to_precise_location" msgid="3273115879467236033">"정확한 위치로 변경"</string>
    <string name="grant_dialog_button_keey_approximate_location" msgid="438025182769080011">"대략적인 위치 계속 사용"</string>
    <string name="grant_dialog_button_allow_one_time" msgid="2618088516449706391">"이번만 허용"</string>
    <string name="grant_dialog_button_allow_background" msgid="8236044729434367833">"항상 허용"</string>
    <string name="grant_dialog_button_allow_all_files" msgid="4955436994954829894">"모든 파일 관리 허용"</string>
    <string name="grant_dialog_button_allow_media_only" msgid="4832877658422573832">"미디어 파일 액세스 허용"</string>
    <string name="app_permissions_breadcrumb" msgid="5136969550489411650">"앱"</string>
    <string name="app_permissions" msgid="3369917736607944781">"앱 권한"</string>
    <string name="unused_apps" msgid="2058057455175955094">"사용하지 않는 앱"</string>
    <string name="no_unused_apps" msgid="12809387670415295">"사용하지 않는 앱 없음"</string>
    <string name="zero_unused_apps" msgid="9024448554157499748">"사용하지 않는 앱 0개"</string>
    <string name="review_permission_decisions" msgid="309559429150613632">"최근 권한 결정"</string>
    <string name="review_permission_decisions_view_all" msgid="90391040431566130">"최근 권한 결정 모두 보기"</string>
    <string name="review_permission_decisions_empty" msgid="8120775336417279806">"최근 권한 결정 없음"</string>
    <string name="auto_permission_manager_summary" msgid="9157438376234301354">"캘린더, 통화 기록 등에 대한 데이터 액세스 관리"</string>
    <string name="granted_permission_decision" msgid="7824827491551861365">"<xliff:g id="APP_NAME">%1$s</xliff:g>에 <xliff:g id="PERMISSION_NAME">%2$s</xliff:g> 액세스를 부여함"</string>
    <string name="denied_permission_decision" msgid="5308961501779563781">"<xliff:g id="APP_NAME">%1$s</xliff:g>의 <xliff:g id="PERMISSION_NAME">%2$s</xliff:g> 액세스를 거부함"</string>
    <string name="days_ago" msgid="6650359081551335629">"{count,plural, =0{오늘}=1{1일 전}other{#일 전}}"</string>
    <string name="app_disable_dlg_positive" msgid="7418444149981904940">"앱 사용 중지"</string>
    <string name="app_disable_dlg_text" msgid="3126943217146120240">"앱을 사용 중지하면 Android와 다른 앱이 제대로 작동하지 않을 수도 있습니다. 또한 기기에 사전 설치된 앱이므로 삭제할 수 없습니다. 비활성화하면 앱이 사용 중지되고 기기에서 숨겨집니다."</string>
    <string name="app_permission_manager" msgid="3903811137630909550">"권한 관리자"</string>
    <string name="never_ask_again" msgid="4728762438198560329">"다시 묻지 않음"</string>
    <string name="no_permissions" msgid="3881676756371148563">"권한 없음"</string>
    <string name="additional_permissions" msgid="5801285469338873430">"추가 권한"</string>
    <string name="app_permissions_info_button_label" msgid="7633312050729974623">"앱 정보 열기"</string>
    <string name="additional_permissions_more" msgid="5681220714755304407">"{count,plural, =1{#개 더보기}other{#개 더보기}}"</string>
    <string name="old_sdk_deny_warning" msgid="2382236998845153919">"이 앱은 Android 이전 버전에 맞게 설계되었습니다. 권한을 거부하면 정상적으로 작동하지 않을 수 있습니다."</string>
    <!-- no translation found for storage_supergroup_warning_allow (103093462784523190) -->
    <skip />
    <!-- no translation found for storage_supergroup_warning_deny (6420765672683284347) -->
    <skip />
    <string name="default_permission_description" msgid="4624464917726285203">"알 수 없는 작업 실행"</string>
    <string name="app_permissions_group_summary" msgid="8788419008958284002">"<xliff:g id="COUNT_0">%1$d</xliff:g>/<xliff:g id="COUNT_1">%2$d</xliff:g>개 앱 허용됨"</string>
    <string name="app_permissions_group_summary2" msgid="4329922444840521150">"앱 <xliff:g id="COUNT_0">%1$d</xliff:g>/<xliff:g id="COUNT_1">%2$d</xliff:g>개에 권한 부여됨"</string>
    <string name="menu_show_system" msgid="4254021607027872504">"시스템 표시"</string>
    <string name="menu_hide_system" msgid="3855390843744028465">"시스템 숨기기"</string>
    <string name="menu_show_7_days_data" msgid="8979611198508523706">"7일 이내에 사용한 권한 표시"</string>
    <string name="menu_show_24_hours_data" msgid="8228054833323380780">"24시간 이내에 사용한 권한 표시"</string>
    <string name="manage_permission" msgid="2895385393037061964">"권한 관리"</string>
    <string name="no_apps" msgid="2412612731628386816">"앱 없음"</string>
    <string name="location_settings" msgid="3624412509133422562">"위치 설정"</string>
    <string name="location_warning" msgid="2381649060929040962">"이 기기의 위치 서비스 제공업체는 <xliff:g id="APP_NAME">%1$s</xliff:g>입니다. 위치 정보 액세스는 위치 설정에서 수정할 수 있습니다."</string>
    <string name="system_warning" msgid="1173400963234358816">"이 권한을 거부하면 기기의 기본 기능이 정상적으로 작동하지 않을 수 있습니다."</string>
    <!-- no translation found for deny_read_media_visual_warning (3982586279917232827) -->
    <skip />
    <!-- no translation found for deny_read_media_aural_warning (8928699919508646732) -->
    <skip />
    <string name="cdm_profile_revoke_warning" msgid="4443893270719106700">"권한을 거부하면 이 앱에서 관리하는 기기의 일부 기능이 더 이상 제대로 작동하지 않을 수 있습니다."</string>
    <string name="permission_summary_enforced_by_policy" msgid="4443598170942950519">"정책에 의해 시행됨"</string>
    <string name="permission_summary_disabled_by_policy_background_only" msgid="221995005556362660">"정책에 따라 백그라운드 액세스가 사용 중지됨"</string>
    <string name="permission_summary_enabled_by_policy_background_only" msgid="8287675974767104279">"정책에 따라 백그라운드 액세스가 사용 설정됨"</string>
    <string name="permission_summary_enabled_by_policy_foreground_only" msgid="3844582916889767831">"정책에 따라 포그라운드 액세스가 사용 설정됨"</string>
    <string name="permission_summary_enforced_by_admin" msgid="822702574117248700">"관리자가 제어"</string>
    <string name="permission_summary_disabled_by_admin_background_only" msgid="3127091456731845646">"관리자가 백그라운드 액세스를 사용 중지함"</string>
    <string name="permission_summary_enabled_by_admin_background_only" msgid="9132423838440275757">"관리자가 백그라운드 액세스를 사용 설정함"</string>
    <string name="permission_summary_enabled_by_admin_foreground_only" msgid="1298432715610745358">"관리자가 포그라운드 액세스를 사용 설정함"</string>
    <string name="permission_summary_enabled_system_fixed" msgid="2438344700184127274">"기기가 작동하려면 이 권한이 필요합니다."</string>
    <!-- no translation found for background_access_chooser_dialog_choices:0 (1351721623256561996) -->
    <!-- no translation found for background_access_chooser_dialog_choices:1 (9127301153688725448) -->
    <!-- no translation found for background_access_chooser_dialog_choices:2 (4305536986042401191) -->
    <string name="permission_access_always" msgid="1474641821883823446">"항상 허용"</string>
    <string name="permission_access_only_foreground" msgid="7801170728159326195">"앱 사용 중에만 허용"</string>
    <string name="permission_access_never" msgid="4647014230217936900">"허용 안함"</string>
    <string name="loading" msgid="4789365003890741082">"로드 중…"</string>
    <string name="all_permissions" msgid="6911125611996872522">"모든 권한"</string>
    <string name="other_permissions" msgid="2901186127193849594">"다른 앱 기능"</string>
    <string name="permission_request_title" msgid="8790310151025020126">"권한 요청"</string>
    <string name="screen_overlay_title" msgid="6977038513913222078">"화면 오버레이 감지됨"</string>
    <string name="screen_overlay_message" msgid="5622563069757142102">"이 권한 설정을 변경하려면 먼저 설정 &gt; 앱에서 화면 오버레이를 사용 중지해야 합니다."</string>
    <string name="screen_overlay_button" msgid="4655005928054025250">"설정 열기"</string>
    <string name="wear_not_allowed_dlg_title" msgid="1429467891296932713">"Android Wear"</string>
    <string name="wear_not_allowed_dlg_text" msgid="512340555334769098">"Wear에서는 설치/제거 작업이 지원되지 않습니다"</string>
    <string name="permission_review_title_template_install" msgid="1284337937156289081">"&lt;b&gt;<xliff:g id="APP_NAME">%1$s</xliff:g>&lt;/b&gt;에서 액세스하도록 허용할 항목 선택"</string>
    <string name="permission_review_title_template_update" msgid="3232333580548588657">"&lt;b&gt;<xliff:g id="APP_NAME">%1$s</xliff:g>&lt;/b&gt;이(가) 업데이트되었습니다. 이 앱에서 액세스하도록 허용할 항목을 선택하세요."</string>
    <string name="review_button_cancel" msgid="2191147944056548886">"취소"</string>
    <string name="review_button_continue" msgid="2527918375047602199">"계속"</string>
    <string name="new_permissions_category" msgid="552995090178417611">"새로운 권한"</string>
    <string name="current_permissions_category" msgid="4292990083585728880">"현재 권한"</string>
    <string name="message_staging" msgid="9110563899955511866">"앱 준비 중…"</string>
    <string name="app_name_unknown" msgid="1319665005754048952">"알 수 없음"</string>
    <string name="permission_usage_title" msgid="1568233336351734538">"개인 정보 대시보드"</string>
    <string name="auto_permission_usage_summary" msgid="7335667266743337075">"최근에 권한을 사용한 앱 보기"</string>
    <string name="permission_group_usage_title" msgid="2595013198075285173">"<xliff:g id="PERMGROUP">%1$s</xliff:g> 권한 사용"</string>
    <string name="perm_usage_adv_info_title" msgid="3357831829538873708">"다른 권한 보기"</string>
    <string name="perm_usage_adv_info_summary_2_items" msgid="3702175198750127822">"<xliff:g id="PERMGROUP_0">%1$s</xliff:g>, <xliff:g id="PERMGROUP_1">%2$s</xliff:g>"</string>
    <string name="perm_usage_adv_info_summary_more_items" msgid="949055326299562218">"<xliff:g id="PERMGROUP_0">%1$s</xliff:g>, <xliff:g id="PERMGROUP_1">%2$s</xliff:g> 외 <xliff:g id="NUM">%3$s</xliff:g>개"</string>
    <string name="permission_group_usage_subtitle_24h" msgid="5120155996322114181">"지난 24시간 이내에 앱에서 <xliff:g id="PERMGROUP">%1$s</xliff:g> 권한을 사용한 타임라인"</string>
    <string name="permission_group_usage_subtitle_7d" msgid="1465828402260324654">"지난 7일 이내에 앱에서 <xliff:g id="PERMGROUP">%1$s</xliff:g> 권한을 사용한 타임라인"</string>
    <string name="permission_usage_access_dialog_subtitle" msgid="4171772805196955753">"앱에서 <xliff:g id="PERMGROUP">%1$s</xliff:g> 권한을 사용한 시간"</string>
    <string name="permission_usage_access_dialog_learn_more" msgid="7121468469493184613">"자세히 알아보기"</string>
    <string name="manage_permission_summary" msgid="4117555482684114317">"<xliff:g id="PERMGROUP">%1$s</xliff:g>에 대한 앱 액세스 제어"</string>
    <string name="auto_permission_usage_timeline_summary" msgid="2713135806453218703">"<xliff:g id="ACCESS_TIME">%1$s</xliff:g> • <xliff:g id="SUMMARY_TEXT">%2$s</xliff:g>"</string>
    <string name="history_preference_subtext_2" msgid="1521763591164293683">"<xliff:g id="APP_NAME">%1$s</xliff:g> • <xliff:g id="TRUNCATED_TIME">%2$s</xliff:g>"</string>
    <string name="history_preference_subtext_3" msgid="758761785983094351">"<xliff:g id="ATTRIBUTION_NAME">%1$s</xliff:g> • <xliff:g id="APP_NAME">%2$s</xliff:g> • <xliff:g id="TRUNCATED_TIME">%3$s</xliff:g>"</string>
    <string name="duration_used_days" msgid="8293010131040301793">"{count,plural, =1{1일}other{#일}}"</string>
    <string name="duration_used_hours" msgid="1128716208752263576">"{count,plural, =1{1시간}other{#시간}}"</string>
    <string name="duration_used_minutes" msgid="5335824115042576567">"{count,plural, =1{1분}other{#분}}"</string>
    <string name="duration_used_seconds" msgid="6543746449171675028">"{count,plural, =1{1초}other{#초}}"</string>
    <string name="permission_usage_any_permission" msgid="6358023078298106997">"모든 권한"</string>
    <string name="permission_usage_any_time" msgid="3802087027301631827">"전체 기간"</string>
    <string name="permission_usage_last_7_days" msgid="7386221251886130065">"최근 7일"</string>
    <string name="permission_usage_last_day" msgid="1512880889737305115">"최근 24시간"</string>
    <string name="permission_usage_last_hour" msgid="3866005205535400264">"최근 1시간"</string>
    <string name="permission_usage_last_15_minutes" msgid="9077554653436200702">"최근 15분"</string>
    <string name="permission_usage_last_minute" msgid="7297055967335176238">"최근 1분"</string>
    <string name="no_permission_usages" msgid="9119517454177289331">"사용 권한 없음"</string>
    <string name="permission_usage_list_title_any_time" msgid="8718257027381592407">"가장 최근에 액세스한 앱"</string>
    <string name="permission_usage_list_title_last_7_days" msgid="9048542342670890615">"지난 7일 동안 가장 최근에 액세스한 앱"</string>
    <string name="permission_usage_list_title_last_day" msgid="8730907824567238461">"지난 24시간 동안 가장 최근에 액세스한 앱"</string>
    <string name="permission_usage_list_title_last_hour" msgid="6624161487623223716">"지난 1시간 동안 가장 최근에 액세스한 앱"</string>
    <string name="permission_usage_list_title_last_15_minutes" msgid="8615062016024296833">"지난 15분 동안 가장 최근에 액세스한 앱"</string>
    <string name="permission_usage_list_title_last_minute" msgid="3572792262919886849">"지난 1분 동안 가장 최근에 액세스한 앱"</string>
    <string name="permission_usage_bar_chart_title_any_time" msgid="2845251288192246754">"전체 기간 동안 사용된 권한"</string>
    <string name="permission_usage_bar_chart_title_last_7_days" msgid="5796577162176938349">"지난 7일 동안 사용된 권한"</string>
    <string name="permission_usage_bar_chart_title_last_day" msgid="7950805735777472871">"지난 24시간 동안 사용된 권한"</string>
    <string name="permission_usage_bar_chart_title_last_hour" msgid="6571647509660009185">"지난 1시간 동안 사용된 권한"</string>
    <string name="permission_usage_bar_chart_title_last_15_minutes" msgid="2743143675412824819">"지난 15분 동안 사용된 권한"</string>
    <string name="permission_usage_bar_chart_title_last_minute" msgid="820450867183487607">"지난 1분 동안 사용된 권한"</string>
    <string name="permission_usage_preference_summary_not_used_24h" msgid="3087783232178611025">"지난 24시간 이내에 사용하지 않음"</string>
    <string name="permission_usage_preference_summary_not_used_7d" msgid="4592301300810120096">"지난 7일 이내에 사용하지 않음"</string>
    <string name="permission_usage_preference_label" msgid="8343167938128676378">"{count,plural, =1{앱 1개에서 사용}other{앱 #개에서 사용}}"</string>
    <string name="permission_usage_view_details" msgid="6675335735468752787">"대시보드에서 모두 보기"</string>
    <string name="app_permission_usage_filter_label" msgid="7182861154638631550">"필터링 기준: <xliff:g id="PERM">%1$s</xliff:g>"</string>
    <string name="app_permission_usage_remove_filter" msgid="2926157607436428207">"필터 삭제"</string>
    <string name="filter_by_title" msgid="7300368602759958031">"필터링 기준"</string>
    <string name="filter_by_permissions" msgid="7613462963111282568">"권한으로 필터링"</string>
    <string name="filter_by_time" msgid="6667864816999691642">"시간으로 필터링"</string>
    <string name="sort_spinner_most_permissions" msgid="1704349738096822836">"사용된 권한 수"</string>
    <string name="sort_spinner_most_accesses" msgid="5283913004357220161">"액세스 횟수"</string>
    <string name="sort_spinner_recent" msgid="7513845273076525203">"최근"</string>
    <string name="sort_by_app" msgid="4055799843051138087">"앱 사용 시간순 정렬"</string>
    <string name="sort_by_time" msgid="5435045320002150456">"시간순 정렬"</string>
    <string name="item_separator" msgid="4030255389809224513">", "</string>
    <string name="permission_usage_refresh" msgid="2264056346561305420">"새로고침"</string>
    <string name="permission_history_title" msgid="8340081285133025225">"권한 내역"</string>
    <string name="permission_history_category_today" msgid="7496389369158806620">"오늘"</string>
    <string name="permission_history_category_yesterday" msgid="7242517121222012521">"어제"</string>
    <string name="app_permission_usage_title" msgid="6676802437831981822">"앱 권한 사용"</string>
    <string name="app_permission_usage_summary" msgid="390383661936709672">"액세스: <xliff:g id="NUM">%1$s</xliff:g>회, 총 기간: <xliff:g id="DURATION">%2$s</xliff:g>, 마지막 사용: <xliff:g id="TIME">%3$s</xliff:g> 전"</string>
    <string name="app_permission_usage_summary_no_duration" msgid="3698475875179457400">"액세스: <xliff:g id="NUM">%1$s</xliff:g>회, 마지막 사용: <xliff:g id="TIME">%2$s</xliff:g> 전"</string>
    <string name="app_permission_button_allow" msgid="5808039516494774647">"허용"</string>
    <string name="app_permission_button_allow_all_files" msgid="1792232272599018825">"모든 파일 관리 허용"</string>
    <string name="app_permission_button_allow_media_only" msgid="2834282724426046154">"미디어 액세스만 허용"</string>
    <string name="app_permission_button_allow_always" msgid="4573292371734011171">"항상 허용"</string>
    <string name="app_permission_button_allow_foreground" msgid="1991570451498943207">"앱 사용 중에만 허용"</string>
    <string name="app_permission_button_ask" msgid="3342950658789427">"항상 확인"</string>
    <string name="app_permission_button_deny" msgid="6016454069832050300">"허용 안함"</string>
    <string name="precise_image_description" msgid="6349638632303619872">"정확한 위치"</string>
    <string name="approximate_image_description" msgid="938803699637069884">"대략적인 위치"</string>
    <string name="app_permission_location_accuracy" msgid="7166912915040018669">"정확한 위치 사용"</string>
    <string name="app_permission_location_accuracy_subtitle" msgid="2654077606404987210">"정확한 위치가 사용 중지된 경우 앱이 대략적인 위치 정보에 액세스할 수 있습니다"</string>
    <string name="app_permission_title" msgid="2090897901051370711">"<xliff:g id="PERM">%1$s</xliff:g> 액세스 권한"</string>
    <string name="app_permission_header" msgid="2951363137032603806">"이 앱의 <xliff:g id="PERM">%1$s</xliff:g> 액세스 권한"</string>
    <string name="app_permission_footer_app_permissions_link" msgid="4926890342636587393">"<xliff:g id="APP">%1$s</xliff:g> 권한 모두 보기"</string>
    <string name="app_permission_footer_permission_apps_link" msgid="3941988129992794327">"이 권한이 있는 앱 모두 보기"</string>
    <string name="assistant_mic_label" msgid="1011432357152323896">"어시스턴트 마이크 사용 표시"</string>
    <string name="unused_apps_category_title" msgid="2988455616845243901">"사용하지 않는 앱 설정"</string>
    <string name="auto_revoke_label" msgid="5068393642936571656">"앱이 사용되지 않는 경우 권한 삭제"</string>
    <string name="unused_apps_label" msgid="2595428768404901064">"권한을 삭제하고 여유 공간 확보"</string>
    <string name="unused_apps_label_v2" msgid="7058776770056517980">"사용하지 않을 때 앱 활동 일시중지"</string>
    <string name="unused_apps_summary" msgid="8839466950318403115">"권한 제거, 임시 파일 삭제, 알림 중지"</string>
    <string name="auto_revoke_summary" msgid="5867548789805911683">"데이터 보호를 위해 몇 개월 동안 앱을 사용하지 않으면 앱의 권한이 삭제됩니다."</string>
    <string name="auto_revoke_summary_with_permissions" msgid="389712086597285013">"데이터 보호를 위해 몇 개월 동안 앱을 사용하지 않으면 다음 권한이 삭제됩니다. <xliff:g id="PERMS">%1$s</xliff:g>"</string>
    <string name="auto_revoked_apps_page_summary" msgid="6594753657893756536">"데이터 보호를 위해 몇 개월 동안 사용하지 않은 앱에서 권한이 삭제되었습니다."</string>
    <string name="auto_revoke_open_app_message" msgid="8075556291711205039">"권한을 다시 부여하려면 앱을 여세요."</string>
    <string name="auto_revoke_disabled" msgid="8697684442991567188">"이 앱의 자동 삭제가 사용 중지되어 있습니다."</string>
    <string name="auto_revocable_permissions_none" msgid="8334929619113991466">"현재 자동 취소 가능한 권한이 부여되어 있지 않습니다."</string>
    <string name="auto_revocable_permissions_one" msgid="5299112369449458176">"<xliff:g id="PERM">%1$s</xliff:g> 권한이 삭제됩니다."</string>
    <string name="auto_revocable_permissions_two" msgid="4874067408752041716">"<xliff:g id="PERM_0">%1$s</xliff:g> 및 <xliff:g id="PERM_1">%2$s</xliff:g> 권한이 삭제됩니다."</string>
    <string name="auto_revocable_permissions_many" msgid="1521807896206032992">"삭제되는 권한: <xliff:g id="PERMS">%1$s</xliff:g>"</string>
    <string name="auto_manage_title" msgid="7693181026874842935">"권한 자동 관리"</string>
    <string name="off" msgid="1438489226422866263">"사용 중지"</string>
    <string name="auto_revoked_app_summary_one" msgid="7093213590301252970">"<xliff:g id="PERMISSION_NAME">%s</xliff:g> 권한 삭제됨"</string>
    <string name="auto_revoked_app_summary_two" msgid="1910545340763709389">"<xliff:g id="PERMISSION_NAME_0">%1$s</xliff:g> 및 <xliff:g id="PERMISSION_NAME_1">%2$s</xliff:g> 권한 삭제됨"</string>
    <string name="auto_revoked_app_summary_many" msgid="5930976230827378798">"<xliff:g id="PERMISSION_NAME">%1$s</xliff:g> 외 <xliff:g id="NUMBER">%2$s</xliff:g>개 권한 삭제됨"</string>
    <string name="unused_apps_page_title" msgid="6986983535677572559">"사용하지 않는 앱"</string>
    <string name="unused_apps_page_summary" msgid="1867593913217272155">"앱을 몇 개월간 사용하지 않는 경우 다음 사항이 적용됩니다.\n\n• 데이터 보호를 위해 권한이 삭제됨\n• 배터리를 절약하기 위해 알림이 중단됨\n• 여유 공간 확보를 위해 임시 파일이 삭제됨\n\n권한과 알림을 다시 허용하려면 앱을 여세요."</string>
    <string name="unused_apps_page_tv_summary" msgid="3685907153054355671">"앱을 몇 개월간 사용하지 않는 경우 다음 사항이 적용됩니다.\n\n• 데이터 보호를 위해 권한이 삭제됨\n• 여유 공간 확보를 위해 임시 파일이 삭제됨\n\n권한을 다시 부여하려면 앱을 여세요."</string>
    <string name="last_opened_category_title" msgid="7871347400611202595">"마지막으로 실행한 지 <xliff:g id="NUMBER">%s</xliff:g>개월 이상 경과함"</string>
    <string name="last_opened_summary" msgid="5248984030024968808">"마지막 앱 실행 날짜: <xliff:g id="DATE">%s</xliff:g>"</string>
    <string name="last_opened_summary_short" msgid="1646067226191176825">"마지막 실행 날짜: <xliff:g id="DATE">%s</xliff:g>"</string>
    <string name="app_permission_footer_special_file_access" msgid="1884202176147657788">"모든 파일 관리를 허용하면 앱이 이 기기의 공통 저장용량 또는 연결된 저장장치에 있는 모든 파일에 액세스하거나 이러한 파일을 수정, 삭제할 수 있습니다. 앱이 사용자에게 요청하지 않고도 파일에 액세스할 수 있습니다."</string>
    <string name="special_file_access_dialog" msgid="583804114020740610">"앱이 이 기기 또는 연결된 저장장치에 있는 파일에 액세스하거나 이러한 파일을 수정, 삭제하도록 허용하시겠습니까? 앱이 사용자에게 요청하지 않고도 파일에 액세스할 수 있습니다."</string>
    <string name="permission_description_summary_generic" msgid="5401399408814903391">"이 권한이 있는 앱은 <xliff:g id="DESCRIPTION">%1$s</xliff:g>"</string>
    <string name="permission_description_summary_activity_recognition" msgid="2652850576497070146">"이 권한이 있는 앱은 걷기, 자전거 타기, 운전, 걸음 수 등 내 신체 활동 정보에 액세스할 수 있습니다."</string>
    <string name="permission_description_summary_calendar" msgid="103329982944411010">"이 권한이 있는 앱은 내 캘린더에 액세스할 수 있습니다."</string>
    <string name="permission_description_summary_call_log" msgid="7321437186317577624">"이 권한이 있는 앱은 전화 통화 기록을 읽고 쓸 수 있습니다."</string>
    <string name="permission_description_summary_camera" msgid="108004375101882069">"이 권한이 있는 앱은 사진을 찍고 동영상을 녹화할 수 있습니다."</string>
    <string name="permission_description_summary_contacts" msgid="2337798886460408996">"이 권한이 있는 앱은 내 연락처에 액세스할 수 있습니다."</string>
    <string name="permission_description_summary_location" msgid="2817531799933480694">"이 권한이 있는 앱은 이 기기의 위치 정보에 액세스할 수 있습니다."</string>
    <string name="permission_description_summary_nearby_devices" msgid="8269183818275073741">"이 권한이 있는 앱은 근처 기기를 찾아 연결하고 기기 간 상대적 위치를 파악할 수 있습니다"</string>
    <string name="permission_description_summary_microphone" msgid="630834800308329907">"이 권한이 있는 앱은 오디오를 녹음할 수 있습니다."</string>
    <string name="permission_description_summary_phone" msgid="4515277217435233619">"이 권한이 있는 앱은 전화를 걸고 관리할 수 있습니다."</string>
    <string name="permission_description_summary_sensors" msgid="1836045815643119949">"이 권한이 있는 앱은 생체 신호에 관한 센서 데이터에 액세스할 수 있습니다."</string>
    <string name="permission_description_summary_sms" msgid="725999468547768517">"이 권한이 있는 앱은 SMS 메시지를 보내고 확인할 수 있습니다."</string>
    <string name="permission_description_summary_storage" msgid="6575759089065303346">"이 권한이 있는 앱은 기기에 저장된 사진, 미디어, 파일에 액세스할 수 있습니다."</string>
    <!-- no translation found for permission_description_summary_read_media_aural (2789020637856210454) -->
    <skip />
    <!-- no translation found for permission_description_summary_read_media_visual (4210569227927436735) -->
    <skip />
    <string name="app_permission_most_recent_summary" msgid="4292074449384040590">"마지막 액세스: <xliff:g id="TIME_DATE">%1$s</xliff:g>"</string>
    <string name="app_permission_most_recent_denied_summary" msgid="7659497197737708112">"현재 거부됨/마지막 액세스: <xliff:g id="TIME_DATE">%1$s</xliff:g>"</string>
    <string name="app_permission_never_accessed_summary" msgid="401346181461975090">"액세스하지 않음"</string>
    <string name="app_permission_never_accessed_denied_summary" msgid="6596000497490905146">"거부됨/액세스하지 않음"</string>
    <string name="allowed_header" msgid="7769277978004790414">"허용됨"</string>
    <string name="allowed_always_header" msgid="6455903312589013545">"항상 허용됨"</string>
    <string name="allowed_foreground_header" msgid="6845655788447833353">"사용 중에만 허용됨"</string>
    <string name="allowed_storage_scoped" msgid="5383645873719086975">"미디어에만 액세스하도록 허용됨"</string>
    <string name="allowed_storage_full" msgid="5356699280625693530">"모든 파일을 관리하도록 허용됨"</string>
    <string name="ask_header" msgid="2633816846459944376">"항상 확인"</string>
    <string name="denied_header" msgid="903209608358177654">"허용되지 않음"</string>
    <!-- no translation found for storage_footer_warning_text (2242258357752432337) -->
    <skip />
    <!-- no translation found for storage_footer_hyperlink_text (7759955324552930974) -->
    <skip />
    <string name="days" msgid="609563020985571393">"{count,plural, =1{1일}other{#일}}"</string>
    <string name="hours" msgid="3447767892295843282">"{count,plural, =1{1시간}other{#시간}}"</string>
    <string name="minutes" msgid="4408293038068503157">"{count,plural, =1{1분}other{#분}}"</string>
    <string name="seconds" msgid="5397771912131132690">"{count,plural, =1{1초}other{#초}}"</string>
    <string name="permission_reminders" msgid="6528257957664832636">"권한 알림"</string>
    <string name="auto_revoke_permission_reminder_notification_title_one" msgid="6690347469376854137">"사용하지 않는 앱 1개"</string>
    <string name="auto_revoke_permission_reminder_notification_title_many" msgid="6062217713645069960">"사용하지 않는 앱 <xliff:g id="NUMBER_OF_APPS">%s</xliff:g>개"</string>
    <string name="auto_revoke_permission_reminder_notification_content" msgid="4492228990462107487">"개인정보 보호를 위해 권한이 삭제되었습니다. 검토하려면 탭하세요."</string>
    <string name="auto_revoke_permission_notification_title" msgid="2629844160853454657">"사용하지 않는 앱의 권한이 삭제됨"</string>
    <string name="auto_revoke_permission_notification_content" msgid="5125990886047799375">"일부 앱을 몇 개월 동안 사용하지 않았습니다. 검토하려면 탭하세요."</string>
    <string name="unused_apps_notification_title" msgid="4314832015894238019">"{count,plural, =1{사용하지 않는 앱 #개}other{사용하지 않는 앱 #개}}"</string>
    <string name="unused_apps_notification_content" msgid="9195026773244581246">"권한 및 임시 파일이 삭제되었으며 알림이 중단되었습니다. 확인하려면 탭하세요."</string>
    <string name="post_drive_permission_decision_reminder_title" msgid="1290697371418139976">"최근 권한 확인하기"</string>
    <string name="post_drive_permission_decision_reminder_summary_1_app_1_permission" msgid="670521503734140711">"운전 중 <xliff:g id="APP">%1$s</xliff:g>에 <xliff:g id="PERMISSION">%2$s</xliff:g> 액세스 권한을 부여했습니다."</string>
    <string name="post_drive_permission_decision_reminder_summary_1_app_2_permissions" msgid="671791184670801301">"운전 중 <xliff:g id="APP">%1$s</xliff:g>에 <xliff:g id="PERMISSION_1">%2$s</xliff:g> 및 <xliff:g id="PERMISSION_2">%3$s</xliff:g> 액세스 권한을 부여했습니다."</string>
    <string name="post_drive_permission_decision_reminder_summary_1_app_multi_permission" msgid="4080701771111456927">"운전 중 <xliff:g id="APP">%2$s</xliff:g>에 <xliff:g id="COUNT">%1$d</xliff:g>개의 권한을 부여했습니다."</string>
    <string name="post_drive_permission_decision_reminder_summary_multi_apps" msgid="5253882771252863902">"{count,plural, =1{운전 중 <xliff:g id="APP_0">%1$s</xliff:g> 외 #개의 앱에 액세스 권한을 부여했습니다.}other{운전 중 <xliff:g id="APP_1">%1$s</xliff:g> 외 #개의 앱에 액세스 권한을 부여했습니다.}}"</string>
<<<<<<< HEAD
=======
    <string name="go_to_settings" msgid="1053735612211228335">"설정으로 이동"</string>
>>>>>>> 248ceefa
    <string name="auto_revoke_setting_subtitle" msgid="8631720570723050460">"일부 앱을 몇 개월 동안 사용하지 않았습니다."</string>
    <string name="permissions_removed_category_title" msgid="1064754271178447643">"권한이 삭제된 앱"</string>
    <string name="permission_removed_page_title" msgid="2627436155091001209">"권한이 삭제된 앱"</string>
    <string name="all_unused_apps_category_title" msgid="755663524704745414">"사용하지 않는 모든 앱"</string>
    <string name="months_ago" msgid="1766026492610646354">"<xliff:g id="COUNT">%1$d</xliff:g>개월 전"</string>
    <string name="auto_revoke_preference_summary" msgid="5517958331781391481">"개인정보 보호를 위해 권한이 삭제됨"</string>
    <string name="background_location_access_reminder_notification_title" msgid="1140797924301941262">"<xliff:g id="APP_NAME">%s</xliff:g>에서 백그라운드에서 내 위치에 액세스함"</string>
    <string name="background_location_access_reminder_notification_content" msgid="7787084707336546245">"이 앱에서 내 위치에 항상 액세스할 수 있습니다. 변경하려면 탭하세요."</string>
    <string name="auto_revoke_after_notification_title" msgid="5417761027669887431">"개인정보 보호를 위해 앱 권한이 삭제됨"</string>
    <string name="auto_revoke_after_notification_content_one" msgid="6804038707453662753">"<xliff:g id="APP_NAME">%s</xliff:g> 앱을 몇 개월 동안 사용하지 않았습니다. 검토하려면 탭하세요."</string>
    <string name="auto_revoke_after_notification_content_two" msgid="9108709764831425172">"<xliff:g id="APP_NAME">%s</xliff:g> 외 1개 앱을 몇 개월 동안 사용하지 않았습니다. 검토하려면 탭하세요."</string>
    <string name="auto_revoke_after_notification_content_many" msgid="4774106206289751220">"<xliff:g id="APP_NAME">%1$s</xliff:g> 외 <xliff:g id="NUMBER_OF_APPS">%2$s</xliff:g>개 앱을 몇 개월 동안 사용하지 않았습니다. 검토하려면 탭하세요."</string>
    <string name="auto_revoke_before_notification_title_one" msgid="6758024954464359876">"앱 1개를 사용하지 않음"</string>
    <string name="auto_revoke_before_notification_title_many" msgid="4415543943846385685">"앱 <xliff:g id="NUMBER_OF_APPS">%s</xliff:g>개를 사용하지 않음"</string>
    <string name="auto_revoke_before_notification_content_one" msgid="1156635373417068822">"개인정보 보호를 위해 권한이 삭제됩니다. 검토하려면 탭하세요."</string>
    <string name="unused_apps_title" msgid="8589298917717872239">"사용하지 않는 앱"</string>
    <string name="unused_apps_subtitle_after" msgid="2034267519506357898">"다음 앱에서 권한을 삭제했습니다."</string>
    <string name="unused_apps_subtitle_before" msgid="5233302577076132427">"다음 앱에서 권한이 삭제됩니다."</string>
    <string name="unused_permissions_subtitle_two" msgid="2207266295008423015">"<xliff:g id="PERM_NAME_0">%1$s</xliff:g>, <xliff:g id="PERM_NAME_1">%2$s</xliff:g>"</string>
    <string name="unused_permissions_subtitle_many" msgid="4387289202207450238">"<xliff:g id="PERM_NAME_0">%1$s</xliff:g>, <xliff:g id="PERM_NAME_1">%2$s</xliff:g> 외 <xliff:g id="NUMBER_OF_PERMISSIONS">%3$s</xliff:g>개"</string>
    <string name="unused_app_permissions_removed_summary" msgid="6779039455326071033">"개인정보 보호를 위해 몇 개월 동안 사용하지 않은 앱에서 권한이 삭제됩니다."</string>
    <string name="unused_app_permissions_removed_summary_some" msgid="5080490037831563441">"개인 정보 보호를 위해 몇 개월 동안 사용하지 않은 일부 앱에서 권한이 삭제됩니다."</string>
    <string name="one_unused_app_summary" msgid="7831913934488881991">"앱 1개를 몇 개월 동안 사용하지 않았습니다."</string>
    <string name="num_unused_apps_summary" msgid="1870719749940571227">"앱 <xliff:g id="NUMBER_OF_APPS">%s</xliff:g>개를 몇 개월 동안 사용하지 않았습니다."</string>
    <string name="permission_subtitle_only_in_foreground" msgid="9068389431267377564">"앱 사용 중에만"</string>
    <string name="permission_subtitle_media_only" msgid="8917869683764720717">"미디어"</string>
    <string name="permission_subtitle_all_files" msgid="4982613338298067862">"모든 파일"</string>
    <string name="permission_subtitle_background" msgid="8916750995309083180">"항상 허용됨"</string>
    <string name="app_perms_24h_access" msgid="99069906850627181">"<xliff:g id="TIME_DATE">%1$s</xliff:g>에 마지막으로 액세스함"</string>
    <string name="app_perms_24h_access_yest" msgid="5411926024794555022">"어제 <xliff:g id="TIME_DATE">%1$s</xliff:g>에 마지막으로 액세스함"</string>
    <string name="app_perms_7d_access" msgid="4945055548894683751">"<xliff:g id="TIME_DATE_0">%1$s</xliff:g> <xliff:g id="TIME_DATE_1">%2$s</xliff:g>에 마지막으로 액세스함"</string>
    <string name="app_perms_content_provider_24h" msgid="1055526027667508972">"지난 24시간 이내에 액세스함"</string>
    <string name="app_perms_content_provider_7d" msgid="3215454898257814868">"지난 7일 이내에 액세스함"</string>
    <string name="app_perms_24h_access_background" msgid="3413674718969576843">"<xliff:g id="TIME_DATE">%1$s</xliff:g>에 마지막으로 액세스함 • 항상 허용됨"</string>
    <string name="app_perms_24h_access_yest_background" msgid="9174750810998076725">"어제 <xliff:g id="TIME_DATE">%1$s</xliff:g>에 마지막으로 액세스함 • 항상 허용됨"</string>
    <string name="app_perms_7d_access_background" msgid="408099213372185627">"<xliff:g id="TIME_DATE_0">%1$s</xliff:g> <xliff:g id="TIME_DATE_1">%2$s</xliff:g>에 마지막으로 액세스함 • 항상 허용됨"</string>
    <string name="app_perms_content_provider_24h_background" msgid="3825902995186961496">"지난 24시간 이내에 액세스함 • 항상 허용됨"</string>
    <string name="app_perms_content_provider_7d_background" msgid="4818839672116463542">"지난 7일 이내에 액세스함 • 항상 허용됨"</string>
    <string name="app_perms_24h_access_media_only" msgid="6651699644199132054">"<xliff:g id="TIME_DATE">%1$s</xliff:g>에 마지막으로 액세스함 • 미디어"</string>
    <string name="app_perms_24h_access_yest_media_only" msgid="7213187706424998792">"어제 <xliff:g id="TIME_DATE">%1$s</xliff:g>에 마지막으로 액세스함 • 미디어"</string>
    <string name="app_perms_7d_access_media_only" msgid="1031096653668235200">"<xliff:g id="TIME_DATE_0">%1$s</xliff:g> <xliff:g id="TIME_DATE_1">%2$s</xliff:g>에 마지막으로 액세스함 • 미디어"</string>
    <string name="app_perms_content_provider_24h_media_only" msgid="7797963000596179491">"지난 24시간 이내에 액세스함 • 미디어"</string>
    <string name="app_perms_content_provider_7d_media_only" msgid="8446239884570262243">"지난 7일 이내에 액세스함 • 미디어"</string>
    <string name="app_perms_24h_access_all_files" msgid="8902360456978159091">"<xliff:g id="TIME_DATE">%1$s</xliff:g>에 마지막으로 액세스함 • 모든 파일"</string>
    <string name="app_perms_24h_access_yest_all_files" msgid="5708424073126844909">"어제 <xliff:g id="TIME_DATE">%1$s</xliff:g>에 마지막으로 액세스함 • 모든 파일"</string>
    <string name="app_perms_7d_access_all_files" msgid="8246193786397635824">"<xliff:g id="TIME_DATE_0">%1$s</xliff:g> <xliff:g id="TIME_DATE_1">%2$s</xliff:g>에 마지막으로 액세스함 • 모든 파일"</string>
    <string name="app_perms_content_provider_24h_all_files" msgid="573104317727770850">"지난 24시간 이내에 액세스함 • 모든 파일"</string>
    <string name="app_perms_content_provider_7d_all_files" msgid="7962416229708835558">"지난 7일 이내에 액세스함 • 모든 파일"</string>
    <string name="no_permissions_allowed" msgid="6081976856354669209">"허용된 권한 없음"</string>
    <string name="no_permissions_denied" msgid="8159923922804043282">"거부된 권한 없음"</string>
    <string name="no_apps_allowed" msgid="7718822655254468631">"허용된 앱 없음"</string>
    <string name="no_apps_allowed_full" msgid="8011716991498934104">"모든 파일에 허용된 앱 없음"</string>
    <string name="no_apps_allowed_scoped" msgid="4908850477787659501">"미디어에만 허용된 앱 없음"</string>
    <string name="no_apps_denied" msgid="7663435886986784743">"거부된 앱 없음"</string>
    <string name="car_permission_selected" msgid="180837028920791596">"선택됨"</string>
    <string name="settings" msgid="5409109923158713323">"설정"</string>
    <string name="accessibility_service_dialog_title_single" msgid="7956432823014102366">"<xliff:g id="SERVICE_NAME">%s</xliff:g>이(가) 기기에 대한 전체 액세스 권한을 가지고 있습니다."</string>
    <string name="accessibility_service_dialog_title_multiple" msgid="5527879210683548175">"기기에 대한 전체 액세스 권한을 가지고 있는 접근성 앱 <xliff:g id="NUM_SERVICES">%s</xliff:g>개"</string>
    <string name="accessibility_service_dialog_bottom_text_single" msgid="1128666197822205958">"<xliff:g id="SERVICE_NAME">%s</xliff:g>이(가) 내 화면, 작업, 입력 내용을 보고 작업을 실행하며 디스플레이를 제어할 수 있습니다."</string>
    <string name="accessibility_service_dialog_bottom_text_multiple" msgid="7009848932395519852">"이 앱이 내 화면, 작업, 입력 내용을 보고 작업을 실행하며 디스플레이를 제어할 수 있습니다."</string>
    <string name="role_assistant_label" msgid="4727586018198208128">"기본 디지털 어시스턴트 앱"</string>
    <string name="role_assistant_short_label" msgid="3369003713187703399">"디지털 어시스턴트 앱"</string>
    <string name="role_assistant_description" msgid="6622458130459922952">"지원 앱은 화면에 표시된 정보에 맞게 도움을 줄 수 있습니다. 일부 앱은 통합된 지원을 제공하기 위해 런처와 음성 입력 서비스를 모두 지원합니다."</string>
    <string name="role_assistant_request_title" msgid="5964976301922776060">"<xliff:g id="APP_NAME">%1$s</xliff:g> 앱을 기본 지원 앱으로 설정하시겠습니까?"</string>
    <string name="role_assistant_request_description" msgid="6836644847620178483">"SMS, 통화 기록에 액세스"</string>
    <string name="role_browser_label" msgid="2877796144554070207">"기본 브라우저 앱"</string>
    <string name="role_browser_short_label" msgid="6745009127123292296">"브라우저 앱"</string>
    <string name="role_browser_description" msgid="3465253637499842671">"인터넷에 액세스하고 탭하는 링크를 표시하는 앱"</string>
    <string name="role_browser_request_title" msgid="2895200507835937192">"<xliff:g id="APP_NAME">%1$s</xliff:g> 앱을 기본 브라우저 앱으로 설정하시겠습니까?"</string>
    <string name="role_browser_request_description" msgid="5888803407905985941">"필요한 권한 없음"</string>
    <string name="role_dialer_label" msgid="1100224146343237968">"기본 휴대전화 앱"</string>
    <string name="role_dialer_short_label" msgid="7186888549465352489">"전화 앱"</string>
    <string name="role_dialer_description" msgid="8768708633696539612">"기기에서 전화를 걸고 받을 수 있게 해 주는 앱"</string>
    <string name="role_dialer_request_title" msgid="5959618560705912058">"<xliff:g id="APP_NAME">%1$s</xliff:g> 앱을 기본 전화 앱으로 설정하시겠습니까?"</string>
    <string name="role_dialer_request_description" msgid="2264219375528345270">"통화 기록 액세스 및 SMS 전송 권한"</string>
    <string name="role_dialer_search_keywords" msgid="3324448983559188087">"다이얼러"</string>
    <string name="role_sms_label" msgid="8456999857547686640">"기본 SMS 앱"</string>
    <string name="role_sms_short_label" msgid="4371444488034692243">"SMS 앱"</string>
    <string name="role_sms_description" msgid="3424020199148153513">"내 전화번호를 사용하여 SMS, 사진, 동영상 등을 보내고 받을 수 있는 앱"</string>
    <string name="role_sms_request_title" msgid="7953552109601185602">"<xliff:g id="APP_NAME">%1$s</xliff:g> 앱을 기본 SMS 앱으로 설정하시겠습니까?"</string>
    <string name="role_sms_request_description" msgid="983371022668134198">"연락처, SMS, 전화에 액세스"</string>
    <string name="role_sms_search_keywords" msgid="8022048144395047352">"SMS, 문자 메시지, 메시지"</string>
    <string name="role_emergency_label" msgid="7028825857206842366">"기본 긴급 앱"</string>
    <string name="role_emergency_short_label" msgid="2388431453335350348">"긴급 앱"</string>
    <string name="role_emergency_description" msgid="5051840234887686630">"내 의학 정보를 기록하고 응급 구조 서비스에서 액세스하도록 허용하며, 악천후 및 재난에 관한 알림을 제공하고, 내가 도움이 필요할 때 다른 사람에게 알려주는 앱"</string>
    <string name="role_emergency_request_title" msgid="8469579020654348567">"<xliff:g id="APP_NAME">%1$s</xliff:g> 앱을 기본 긴급 앱으로 설정하시겠습니까?"</string>
    <string name="role_emergency_request_description" msgid="131645948770262850">"필요한 권한 없음"</string>
    <string name="role_emergency_search_keywords" msgid="1920007722599213358">"응급 상황"</string>
    <string name="role_home_label" msgid="3871847846649769412">"기본 홈 앱"</string>
    <string name="role_home_short_label" msgid="8544733747952272337">"홈 앱"</string>
    <string name="role_home_description" msgid="7997371519626556675">"Android 기기의 홈 화면을 대체하고 기기의 콘텐츠 및 기능에 액세스할 수 있게 해주는 앱(런처라고도 함)"</string>
    <string name="role_home_request_title" msgid="738136983453341081">"<xliff:g id="APP_NAME">%1$s</xliff:g> 앱을 기본 홈 앱으로 설정하시겠습니까?"</string>
    <string name="role_home_request_description" msgid="2658833966716057673">"필요한 권한 없음"</string>
    <string name="role_home_search_keywords" msgid="3830755001192666285">"런처"</string>
    <string name="role_call_redirection_label" msgid="5785304207206147590">"기본 통화 리디렉션 앱"</string>
    <string name="role_call_redirection_short_label" msgid="7568143419571217757">"통화 리디렉션 앱"</string>
    <string name="role_call_redirection_description" msgid="6091669882014664420">"다른 전화번호로 발신 통화를 전달할 수 있게 해 주는 앱"</string>
    <string name="role_call_redirection_request_title" msgid="2816244455003562925">"<xliff:g id="APP_NAME">%1$s</xliff:g> 앱을 기본 통화 리디렉션 앱으로 설정하시겠습니까?"</string>
    <string name="role_call_redirection_request_description" msgid="3118895714178527164">"필요한 권한 없음"</string>
    <string name="role_call_screening_label" msgid="883935222060878724">"기본 발신번호 표시 및 스팸 앱"</string>
    <string name="role_call_screening_short_label" msgid="2048465565063130834">"발신번호 표시 및 스팸 앱"</string>
    <string name="role_call_screening_description" msgid="2349431420497468981">"전화를 확인하고 스팸, 자동녹음전화 또는 원하지 않는 번호를 차단하는 앱입니다."</string>
    <string name="role_call_screening_request_title" msgid="7358309224566977290">"<xliff:g id="APP_NAME">%1$s</xliff:g> 앱을 기본 발신번호 표시 및 스팸 앱으로 설정하시겠습니까?"</string>
    <string name="role_call_screening_request_description" msgid="7338511921032446006">"필요한 권한 없음"</string>
    <string name="role_automotive_navigation_label" msgid="2701890757955474751">"기본 내비게이션 앱"</string>
    <string name="role_automotive_navigation_short_label" msgid="5165823092506922457">"내비게이션 앱"</string>
    <string name="role_automotive_navigation_description" msgid="7834601873792870134">"관심 장소 검색 및 세부 경로 내비게이션 안내를 제공할 수 있는 앱"</string>
    <string name="role_automotive_navigation_request_title" msgid="7525693151489384300">"<xliff:g id="APP_NAME">%1$s</xliff:g> 앱을 기본 내비게이션 앱으로 설정하시겠습니까?"</string>
    <string name="role_automotive_navigation_request_description" msgid="7073023813249245540">"권한 필요 없음"</string>
    <string name="role_watch_description" msgid="267003778693177779">"<xliff:g id="APP_NAME">%1$s</xliff:g>에서 알림과 상호작용하고 전화, SMS, 연락처, 캘린더에 대한 권한을 갖게 됩니다."</string>
    <string name="role_app_streaming_description" msgid="7341638576226183992">"<xliff:g id="APP_NAME">%1$s</xliff:g>에서 알림과 상호작용하고 앱의 콘텐츠를 연결된 기기로 스트리밍할 수 있게 됩니다."</string>
    <string name="role_companion_device_computer_description" msgid="416099879217066377">"서비스는 휴대전화의 사진, 미디어, 알림을 다른 기기로 공유합니다."</string>
    <string name="request_role_current_default" msgid="738722892438247184">"현재 기본 앱"</string>
    <string name="request_role_dont_ask_again" msgid="3556017886029520306">"다시 묻지 않음"</string>
    <string name="request_role_set_as_default" msgid="4253949643984172880">"기본 앱으로 설정"</string>
    <string name="phone_call_uses_microphone" msgid="233569591461187177">"&lt;b&gt;전화 통화&lt;/b&gt;에 마이크를 사용하고 있습니다."</string>
    <string name="phone_call_uses_microphone_and_camera" msgid="6291898755681748189">"&lt;b&gt;영상 통화&lt;/b&gt;에 카메라 및 마이크를 사용하고 있습니다."</string>
    <string name="phone_call_uses_camera" msgid="2048417022147857418">"&lt;b&gt;영상 통화&lt;/b&gt;에 카메라를 사용하고 있습니다."</string>
    <string name="system_uses_microphone" msgid="576672130318877143">"시스템 서비스에서 마이크에 액세스하고 있습니다."</string>
    <string name="system_uses_microphone_and_camera" msgid="5124478304275138804">"시스템 서비스에서 카메라 및 마이크에 액세스하고 있습니다."</string>
    <string name="system_uses_camera" msgid="1911223105234441470">"시스템 서비스에서 카메라에 액세스하고 있습니다."</string>
    <string name="other_use" msgid="6564855051022776692">"사용 중인 다른 앱 및 시스템 서비스:"</string>
    <string name="ongoing_usage_dialog_ok" msgid="103556809118460072">"확인"</string>
    <string name="ongoing_usage_dialog_title" msgid="683836493556628569">"최근 <xliff:g id="TYPES_LIST">%s</xliff:g> 사용 앱"</string>
    <string name="ongoing_usage_dialog_title_mic" msgid="5966714811125593992">"마이크 최근 사용"</string>
    <string name="ongoing_usage_dialog_title_camera" msgid="7819329688650711470">"카메라 최근 사용"</string>
    <string name="ongoing_usage_dialog_title_mic_camera" msgid="9079747867228772797">"마이크 및 카메라 최근 사용"</string>
    <string name="ongoing_usage_dialog_separator" msgid="1715181526581520068">", "</string>
    <string name="ongoing_usage_dialog_last_separator" msgid="4170995004748832163">" 및 "</string>
    <string name="default_app_search_keyword" msgid="8330125736889689743">"기본 앱"</string>
    <string name="permgroup_list_microphone_and_camera" msgid="962768198001487969">"마이크 및 카메라"</string>
    <string name="settings_button" msgid="4414988414732479636">"설정"</string>
    <string name="default_apps" msgid="5119201969348748639">"기본 앱"</string>
    <string name="no_default_apps" msgid="2593466527182950231">"기본 앱 없음"</string>
    <string name="default_apps_more" msgid="4078194675848858093">"기본 앱 더보기"</string>
    <string name="default_apps_manage_domain_urls" msgid="6775566451561036069">"링크 열기"</string>
    <string name="default_apps_for_work" msgid="4970308943596201811">"직장용 기본 앱"</string>
    <string name="default_app_none" msgid="9084592086808194457">"없음"</string>
    <string name="default_app_system_default" msgid="6218386768175513760">"(시스템 기본값)"</string>
    <string name="default_app_no_apps" msgid="115720991680586885">"앱 없음"</string>
    <string name="car_default_app_selected" msgid="5416420830430644174">"선택됨"</string>
    <string name="car_default_app_selected_with_info" msgid="1932204186080593500">"선택됨 - <xliff:g id="ADDITIONAL_INFO">%1$s</xliff:g>"</string>
    <string name="special_app_access_search_keyword" msgid="8032347212290774210">"특수 앱 액세스 권한"</string>
    <string name="special_app_access" msgid="5019319067120213797">"특수 앱 액세스 권한"</string>
    <string name="no_special_app_access" msgid="6950277571805106247">"특수 앱 액세스 권한 없음"</string>
    <string name="special_app_access_no_apps" msgid="4102911722787886970">"앱 없음"</string>
    <string name="home_missing_work_profile_support" msgid="1756855847669387977">"직장 프로필을 지원하지 않음"</string>
    <string name="encryption_unaware_confirmation_message" msgid="8274491794636402484">"참고: 화면 잠금이 설정되어 있다면 기기를 다시 시작한 후 이 앱을 시작하려면 기기를 잠금 해제해야 합니다."</string>
    <string name="assistant_confirmation_message" msgid="7476540402884416212">"어시스턴트가 시스템에서 사용 중인 앱에 관한 정보를 읽을 수 있게 됩니다. 여기에는 화면에 표시된 정보 또는 앱 내에서 액세스할 수 있는 정보가 포함됩니다."</string>
    <string name="incident_report_channel_name" msgid="3144954065936288440">"디버깅 데이터 공유"</string>
    <string name="incident_report_notification_title" msgid="4635984625656519773">"상세한 디버깅 데이터를 공유하시겠습니까?"</string>
    <string name="incident_report_notification_text" msgid="3376480583513587923">"<xliff:g id="APP_NAME">%1$s</xliff:g>에서 디버깅 정보를 업로드하려고 합니다."</string>
    <string name="incident_report_dialog_title" msgid="669104389325204095">"디버깅 데이터를 공유하시겠습니까?"</string>
    <string name="incident_report_dialog_intro" msgid="5897733669850951832">"시스템에 문제가 감지되었습니다"</string>
    <string name="incident_report_dialog_text" msgid="5675553296891757523">"<xliff:g id="APP_NAME_0">%1$s</xliff:g>이(가) 이 기기에서 <xliff:g id="DATE">%2$s</xliff:g> <xliff:g id="TIME">%3$s</xliff:g>에 만들어진 버그 신고를 업로드하려고 합니다. 버그 신고에는 기기에 관한 개인정보나 앱이 기록한 개인정보(예: 사용자 이름, 위치 데이터, 기기 식별자, 네트워크 정보)가 포함됩니다. 이 정보는 신뢰할 수 있는 사람 또는 앱에 한해 공유해야 합니다. <xliff:g id="APP_NAME_1">%4$s</xliff:g>에서 버그 신고를 업로드하도록 허용할까요?"</string>
    <string name="incident_report_error_dialog_text" msgid="4189647113387092272">"<xliff:g id="APP_NAME">%1$s</xliff:g>에 관한 버그 신고를 처리하는 중에 오류가 발생했습니다. 따라서 상세한 디버깅 데이터 공유가 거부되었습니다. 불편을 끼쳐 드려 죄송합니다."</string>
    <string name="incident_report_dialog_allow_label" msgid="2970242967721155239">"허용"</string>
    <string name="incident_report_dialog_deny_label" msgid="3535314290677579383">"거부"</string>
    <string name="adjust_user_sensitive_title" msgid="4196724451314280527">"고급 설정"</string>
    <string name="menu_adjust_user_sensitive" msgid="6497923610654425780">"고급 설정"</string>
    <string name="adjust_user_sensitive_globally_title" msgid="8649190949066029174">"시스템 앱 권한 사용 표시"</string>
    <string name="adjust_user_sensitive_globally_summary" msgid="129467818433773912">"상태 표시줄, 대시보드 등의 위치에 시스템 앱의 권한 사용 내용 표시"</string>
    <string name="adjust_user_sensitive_per_app_header" msgid="4543506440989005648">"권한 사용 내역을 표시할 앱"</string>
    <string name="assistant_record_audio_user_sensitive_title" msgid="5532123360322362378">"지원 앱 트리거 감지 표시"</string>
    <string name="assistant_record_audio_user_sensitive_summary" msgid="6482937591816401619">"음성 어시스턴트 활성화를 위해 마이크가 사용되면 상태 표시줄에 아이콘 표시"</string>
    <string name="permgrouprequest_storage_isolated" msgid="4892154224026852295">"&lt;b&gt;<xliff:g id="APP_NAME">%1$s</xliff:g>&lt;/b&gt;에서 기기의 사진 및 미디어에 액세스하도록 허용하시겠습니까?"</string>
    <string name="permgrouprequest_contacts" msgid="8391550064551053695">"&lt;b&gt;<xliff:g id="APP_NAME">%1$s</xliff:g>&lt;/b&gt;에서 내 연락처에 액세스하도록 허용하시겠습니까?"</string>
    <string name="permgrouprequest_location" msgid="6990232580121067883">"&lt;b&gt;<xliff:g id="APP_NAME">%1$s</xliff:g>&lt;/b&gt;에서 내 기기 위치에 액세스하도록 허용하시겠습니까?"</string>
    <string name="permgrouprequestdetail_location" msgid="2635935335778429894">"앱을 사용할 때만 앱에서 위치에 액세스합니다."</string>
    <string name="permgroupbackgroundrequest_location" msgid="1085680897265734809">"&lt;b&gt;<xliff:g id="APP_NAME">%1$s</xliff:g>&lt;/b&gt;에서 내 기기 위치에 액세스하도록 허용하시겠습니까?"</string>
    <string name="permgroupbackgroundrequestdetail_location" msgid="8021219324989662957">"앱을 사용하고 있지 않을 때도 앱에서 내 위치에 항상 액세스하려고 할 수 있습니다. "<annotation id="link">"설정에서 액세스를 허용"</annotation>"하세요."</string>
    <string name="permgroupupgraderequest_location" msgid="8328408946822691636">"&lt;b&gt;<xliff:g id="APP_NAME">%1$s</xliff:g>&lt;/b&gt;의 위치 액세스 권한을 변경하시겠습니까?"</string>
    <string name="permgroupupgraderequestdetail_location" msgid="1550899076845189165">"앱을 사용하고 있지 않을 때도 앱에서 내 위치에 항상 액세스하려고 합니다. "<annotation id="link">"설정에서 액세스를 허용"</annotation>"하세요."</string>
    <string name="permgrouprequest_nearby_devices" msgid="2272829282660436700">"&lt;b&gt;<xliff:g id="APP_NAME">%1$s</xliff:g>&lt;/b&gt;에서 근처 기기를 찾아 연결하고 기기 간 상대적 위치를 파악하도록 허용하시겠습니까?"</string>
    <string name="permgroupupgraderequestdetail_nearby_devices" msgid="6877531270654738614">"&lt;b&gt;<xliff:g id="APP_NAME">%1$s</xliff:g>&lt;/b&gt;에서 근처 기기를 찾아 연결하고 기기 간 상대적 위치를 파악하도록 허용하시겠습니까? "<annotation id="link">"설정에서 허용하세요."</annotation></string>
    <string name="permgrouprequest_fineupgrade" msgid="2334242928821697672">"<xliff:g id="APP_NAME">&lt;b&gt;%1$s&lt;/b&gt;</xliff:g>의 위치 정보 액세스 권한을 대략적인 위치에서 정확한 위치로 변경하시겠습니까?"</string>
    <string name="permgrouprequest_coarselocation" msgid="7244605063736425232">"&lt;b&gt;<xliff:g id="APP_NAME">%1$s</xliff:g>&lt;/b&gt;에서 기기의 대략적인 위치에 액세스하도록 허용하시겠습니까?"</string>
    <string name="permgrouprequest_finelocation_imagetext" msgid="1313062433398914334">"정확한 위치"</string>
    <string name="permgrouprequest_coarselocation_imagetext" msgid="8650605041483025297">"대략적인 위치"</string>
    <string name="permgrouprequest_calendar" msgid="1493150855673603806">"&lt;b&gt;<xliff:g id="APP_NAME">%1$s</xliff:g>&lt;/b&gt;에서 내 캘린더에 액세스하도록 허용하시겠습니까?"</string>
    <string name="permgrouprequest_sms" msgid="5672063688745420991">"&lt;b&gt;<xliff:g id="APP_NAME">%1$s</xliff:g>&lt;/b&gt;에서 SMS 메시지를 전송하고 보도록 허용하시겠습니까?"</string>
    <!-- no translation found for permgrouprequest_storage (7426990523173124539) -->
    <skip />
    <!-- no translation found for permgrouprequest_storage_q_to_s (3942779386983426698) -->
    <skip />
    <!-- no translation found for permgrouprequest_storage_pre_q (1681166745228672009) -->
    <skip />
    <!-- no translation found for permgrouprequest_read_media_aural (5948278590400297839) -->
    <skip />
    <!-- no translation found for permgrouprequest_read_media_visual (4188474766470776052) -->
    <skip />
    <string name="permgrouprequest_microphone" msgid="2825208549114811299">"&lt;b&gt;<xliff:g id="APP_NAME">%1$s</xliff:g>&lt;/b&gt;에서 오디오를 녹음하도록 허용하시겠습니까?"</string>
    <string name="permgrouprequestdetail_microphone" msgid="8510456971528228861">"앱을 사용하고 있는 동안에만 앱에서 오디오를 녹음할 수 있습니다."</string>
    <string name="permgroupbackgroundrequest_microphone" msgid="8874462606796368183">"&lt;b&gt;<xliff:g id="APP_NAME">%1$s</xliff:g>&lt;/b&gt;에서 오디오를 녹음하도록 허용하시겠습니까?"</string>
    <string name="permgroupbackgroundrequestdetail_microphone" msgid="553702902263681838">"앱을 사용하고 있지 않을 때도 앱에서 항상 오디오를 녹음하고자 할 수 있습니다. "<annotation id="link">"설정에서 액세스를 허용하세요"</annotation>"."</string>
    <string name="permgroupupgraderequest_microphone" msgid="1362781696161233341">"&lt;b&gt;<xliff:g id="APP_NAME">%1$s</xliff:g>&lt;/b&gt;의 마이크 액세스 권한을 변경하시겠습니까?"</string>
    <string name="permgroupupgraderequestdetail_microphone" msgid="2870497719571464239">"앱을 사용하고 있지 않을 때도 앱에서 항상 오디오를 녹음하려고 합니다. "<annotation id="link">"설정에서 액세스를 허용하세요"</annotation>"."</string>
    <string name="permgrouprequest_activityRecognition" msgid="5415121592794230330">"&lt;b&gt;<xliff:g id="APP_NAME">%1$s</xliff:g>&lt;/b&gt;에서 내 신체 활동 정보에 액세스하도록 허용하시겠습니까?"</string>
    <string name="permgrouprequest_camera" msgid="5123097035410002594">"&lt;b&gt;<xliff:g id="APP_NAME">%1$s</xliff:g>&lt;/b&gt;에서 사진을 촬영하고 동영상을 녹화하도록 허용하시겠습니까?"</string>
    <string name="permgrouprequestdetail_camera" msgid="9085323239764667883">"앱을 사용하고 있는 동안에만 앱에서 사진을 촬영하고 동영상을 녹화할 수 있습니다."</string>
    <string name="permgroupbackgroundrequest_camera" msgid="1274286575704213875">"&lt;b&gt;<xliff:g id="APP_NAME">%1$s</xliff:g>&lt;/b&gt;에서 사진을 촬영하고 동영상을 녹화하도록 허용하시겠습니까?"</string>
    <string name="permgroupbackgroundrequestdetail_camera" msgid="4458783509089859078">"앱을 사용하고 있지 않을 때도 앱에서 항상 사진을 촬영하고 동영상을 녹화하고자 할 수 있습니다. "<annotation id="link">"설정에서 액세스를 허용하세요"</annotation>"."</string>
    <string name="permgroupupgraderequest_camera" msgid="640758449200241582">"&lt;b&gt;<xliff:g id="APP_NAME">%1$s</xliff:g>&lt;/b&gt;의 카메라 액세스 권한을 변경하시겠습니까?"</string>
    <string name="permgroupupgraderequestdetail_camera" msgid="6642747548010962597">"앱을 사용하고 있지 않을 때도 앱에서 항상 사진을 촬영하고 동영상을 녹화하려고 합니다. "<annotation id="link">"설정에서 액세스를 허용하세요"</annotation>"."</string>
    <string name="permgrouprequest_calllog" msgid="2065327180175371397">"&lt;b&gt;<xliff:g id="APP_NAME">%1$s</xliff:g>&lt;/b&gt;에서 통화 기록에 액세스하도록 허용하시겠습니까?"</string>
    <string name="permgrouprequest_phone" msgid="1829234136997316752">"&lt;b&gt;<xliff:g id="APP_NAME">%1$s</xliff:g>&lt;/b&gt;에서 전화를 걸고 관리하도록 허용하시겠습니까?"</string>
    <string name="permgrouprequest_sensors" msgid="4397358316850652235">"&lt;b&gt;<xliff:g id="APP_NAME">%1$s</xliff:g>&lt;/b&gt;에서 생체 신호에 관한 센서 데이터에 액세스하도록 허용하시겠습니까?"</string>
    <string name="permgroupupgraderequestdetail_sensors" msgid="6651914048792092835">"앱이 사용되고 있지 않을 때도 항상 생체 신호 센서 데이터에 액세스하고자 합니다. 권한을 변경하려면 "<annotation id="link">"설정으로 이동"</annotation>"하세요."</string>
    <string name="permgroupbackgroundrequest_sensors" msgid="5661924322018503886">"&lt;b&gt;<xliff:g id="APP_NAME">%1$s</xliff:g>&lt;/b&gt;에서 생체 신호에 관한 센서 데이터에 액세스하도록 허용하시겠습니까?"</string>
    <string name="permgroupbackgroundrequestdetail_sensors" msgid="7726767635834043501">"앱을 사용하지 않을 때도 앱이 항상 생체 신호 센서 데이터에 액세스하도록 허용하려면 "<annotation id="link">"설정으로 이동"</annotation>"하세요"</string>
    <string name="permgroupupgraderequest_sensors" msgid="7576527638411370468">"&lt;b&gt;<xliff:g id="APP_NAME">%1$s</xliff:g>&lt;/b&gt; 앱을 사용하는 중에만 생체 신호 센서 데이터에 액세스하도록 허용하는 설정을 유지하시겠습니까?"</string>
    <string name="permgrouprequest_notifications" msgid="6396739062335106181">"&lt;b&gt;<xliff:g id="APP_NAME">%1$s</xliff:g>&lt;/b&gt;에서 알림을 보내도록 허용하시겠습니까?"</string>
    <string name="permgrouprequestcontinue_notifications" msgid="3895098107355024027">"&lt;b&gt;<xliff:g id="APP_NAME">%1$s</xliff:g>&lt;/b&gt;에서 계속 알림을 보내도록 허용하시겠습니까?"</string>
    <string name="auto_granted_permissions" msgid="6009452264824455892">"관리 대상 권한"</string>
    <string name="auto_granted_location_permission_notification_title" msgid="1438871159268985993">"앱이 위치 정보에 액세스할 수 있음"</string>
    <string name="auto_granted_permission_notification_body" msgid="6919835973190443695">"IT 관리자가 <xliff:g id="APP_NAME">%s</xliff:g>에서 내 위치 정보에 액세스하도록 허용합니다."</string>
    <string name="other_permissions_label" msgid="8986184335503271992">"기타 권한"</string>
    <string name="not_used_permissions_label" msgid="3939839426115141264">"시스템에서 사용하는 권한"</string>
    <string name="not_used_permissions_description" msgid="7595514824169388718">"시스템 애플리케이션에서만 사용하는 권한입니다."</string>
    <string name="additional_permissions_label" msgid="7693557637462569046">"추가 권한"</string>
    <string name="additional_permissions_description" msgid="2186611950890732112">"애플리케이션에서 정의한 권한입니다."</string>
    <string name="privdash_label_camera" msgid="1426440033626198096">"카메라"</string>
    <string name="privdash_label_microphone" msgid="8415035835803511693">"마이크"</string>
    <string name="privdash_label_location" msgid="6882400763866489291">"위치"</string>
    <string name="privdash_label_other" msgid="3710394147423236033">"기타"</string>
    <string name="privdash_label_none" msgid="5991866260360484858">"없음"</string>
    <string name="privdash_label_24h" msgid="1512532123865375319">"지난\n24시간"</string>
    <string name="privdash_label_7d" msgid="5645301995348656931">"지난\n7일"</string>
    <string name="exempt_mic_camera_info_label" msgid="6273581737010902815">"<xliff:g id="APP_NAME">%1$s</xliff:g> 앱은 Android에 의해 보호됩니다. 데이터가 이 기기에서 처리되므로 앱 권한 사용 내역이 상태 표시줄이나 개인 정보 대시보드에 표시되지 않습니다."</string>
    <string name="exempt_info_label" msgid="6286190981253476699">"<xliff:g id="APP_NAME">%1$s</xliff:g> 앱은 Android에 의해 보호됩니다. 데이터가 이 기기에서 처리되므로 앱 권한 사용 내역이 개인 정보 대시보드에 표시되지 않습니다."</string>
    <string name="blocked_camera_title" msgid="1128510551791284384">"기기 카메라 차단됨"</string>
    <string name="blocked_microphone_title" msgid="1631517143648232585">"기기 마이크 차단됨"</string>
    <string name="blocked_location_title" msgid="2005608279812892383">"기기 위치 사용 중지됨"</string>
    <string name="blocked_sensor_summary" msgid="4443707628305027375">"앱 및 서비스의 경우"</string>
    <string name="blocked_mic_summary" msgid="8960466941528458347">"긴급 전화번호로 전화를 걸 때도 마이크 데이터가 공유될 수 있습니다."</string>
    <string name="blocked_sensor_button_label" msgid="6742092634984289658">"변경"</string>
    <string name="safety_center_dashboard_page_title" msgid="7514620345152008005">"보안 및 개인 정보 보호"</string>
    <!-- no translation found for safety_center_rescan_button (8047036829052958144) -->
    <skip />
    <!-- no translation found for safety_center_issue_card_dismiss_button (5113965506144222402) -->
    <skip />
    <string name="security_settings" msgid="3808106921175271317">"보안 설정"</string>
<<<<<<< HEAD
=======
    <string name="sensor_permissions_qs" msgid="4365989229426201877">"센서 권한"</string>
    <string name="privacy_controls_qs" msgid="471793881466080745">"개인 정보 보호 설정"</string>
    <string name="permissions_removed_qs" msgid="8957319130625294572">"권한 삭제됨"</string>
    <string name="camera_usage_qs" msgid="7943349178368641820">"카메라 사용 정보 더보기"</string>
    <string name="microphone_usage_qs" msgid="2393193350541830472">"마이크 사용 정보 더보기"</string>
    <string name="remove_camera_qs" msgid="8209716677879809162">"카메라 권한 삭제"</string>
    <string name="remove_microphone_qs" msgid="2893536836641560183">"마이크 권한 삭제"</string>
    <string name="manage_service_qs" msgid="7862555549364153805">"서비스 관리"</string>
    <string name="manage_permissions_qs" msgid="3780541819763475434">"권한 관리"</string>
    <string name="active_call_usage_qs" msgid="8559974395932523391">"전화 통화에서 사용 중"</string>
    <string name="recent_call_usage_qs" msgid="743044899599410935">"최근 전화 통화에서 사용됨"</string>
    <string name="active_app_usage_qs" msgid="4063912870936464727">"<xliff:g id="APP_NAME">%1$s</xliff:g>에서 사용 중"</string>
    <string name="recent_app_usage_qs" msgid="6650259601306212327">"최근 <xliff:g id="APP_NAME">%1$s</xliff:g>에서 사용됨"</string>
    <string name="active_app_usage_1_qs" msgid="4325136375823357052">"<xliff:g id="APP_NAME">%1$s</xliff:g>에서 사용 중(<xliff:g id="ATTRIBUTION_LABEL">%2$s</xliff:g>)"</string>
    <string name="recent_app_usage_1_qs" msgid="261450184773310741">"최근 <xliff:g id="APP_NAME">%1$s</xliff:g>에서 사용됨(<xliff:g id="ATTRIBUTION_LABEL">%2$s</xliff:g>)"</string>
    <string name="active_app_usage_2_qs" msgid="6107866785243565283">"<xliff:g id="APP_NAME">%1$s</xliff:g>에서 사용 중(<xliff:g id="ATTRIBUTION_LABEL">%2$s</xliff:g> • <xliff:g id="PROXY_LABEL">%3$s</xliff:g>)"</string>
    <string name="recent_app_usage_2_qs" msgid="3591205954235694403">"최근 <xliff:g id="APP_NAME">%1$s</xliff:g>에서 사용됨(<xliff:g id="ATTRIBUTION_LABEL">%2$s</xliff:g> • <xliff:g id="PROXY_LABEL">%3$s</xliff:g>)"</string>
>>>>>>> 248ceefa
    <string name="safety_privacy_qs_tile_title" msgid="5431148204168066203">"보안 및 개인 정보 보호"</string>
    <string name="safety_privacy_qs_tile_subtitle" msgid="3621544532041936749">"상태 확인"</string>
</resources><|MERGE_RESOLUTION|>--- conflicted
+++ resolved
@@ -71,10 +71,8 @@
     <string name="app_permissions_info_button_label" msgid="7633312050729974623">"앱 정보 열기"</string>
     <string name="additional_permissions_more" msgid="5681220714755304407">"{count,plural, =1{#개 더보기}other{#개 더보기}}"</string>
     <string name="old_sdk_deny_warning" msgid="2382236998845153919">"이 앱은 Android 이전 버전에 맞게 설계되었습니다. 권한을 거부하면 정상적으로 작동하지 않을 수 있습니다."</string>
-    <!-- no translation found for storage_supergroup_warning_allow (103093462784523190) -->
-    <skip />
-    <!-- no translation found for storage_supergroup_warning_deny (6420765672683284347) -->
-    <skip />
+    <string name="storage_supergroup_warning_allow" msgid="103093462784523190">"이 앱은 Android 이전 버전에 맞게 설계되었습니다. 저장소 액세스 권한을 부여하면 앱에서 모든 저장소(사진, 동영상, 음악, 오디오 및 기타 파일 포함)에 액세스할 수 있습니다."</string>
+    <string name="storage_supergroup_warning_deny" msgid="6420765672683284347">"이 앱은 Android 이전 버전에 맞게 설계되었습니다. 저장소 액세스 권한을 부여하지 않으면 앱에서 모든 저장소(사진, 동영상, 음악, 오디오 및 기타 파일)에 액세스할 수 없습니다."</string>
     <string name="default_permission_description" msgid="4624464917726285203">"알 수 없는 작업 실행"</string>
     <string name="app_permissions_group_summary" msgid="8788419008958284002">"<xliff:g id="COUNT_0">%1$d</xliff:g>/<xliff:g id="COUNT_1">%2$d</xliff:g>개 앱 허용됨"</string>
     <string name="app_permissions_group_summary2" msgid="4329922444840521150">"앱 <xliff:g id="COUNT_0">%1$d</xliff:g>/<xliff:g id="COUNT_1">%2$d</xliff:g>개에 권한 부여됨"</string>
@@ -87,10 +85,8 @@
     <string name="location_settings" msgid="3624412509133422562">"위치 설정"</string>
     <string name="location_warning" msgid="2381649060929040962">"이 기기의 위치 서비스 제공업체는 <xliff:g id="APP_NAME">%1$s</xliff:g>입니다. 위치 정보 액세스는 위치 설정에서 수정할 수 있습니다."</string>
     <string name="system_warning" msgid="1173400963234358816">"이 권한을 거부하면 기기의 기본 기능이 정상적으로 작동하지 않을 수 있습니다."</string>
-    <!-- no translation found for deny_read_media_visual_warning (3982586279917232827) -->
-    <skip />
-    <!-- no translation found for deny_read_media_aural_warning (8928699919508646732) -->
-    <skip />
+    <string name="deny_read_media_visual_warning" msgid="3982586279917232827">"이 앱은 Android 이전 버전에 맞게 설계되었습니다. 앱에 사진 및 동영상 액세스 권한을 부여하지 않으면 앱에서 음악 및 기타 오디오에도 액세스할 수 없습니다."</string>
+    <string name="deny_read_media_aural_warning" msgid="8928699919508646732">"이 앱은 Android 이전 버전에 맞게 설계되었습니다. 앱에 음악 및 기타 오디오 액세스 권한을 부여하지 않으면 앱에서 사진 및 동영상에도 액세스할 수 없습니다."</string>
     <string name="cdm_profile_revoke_warning" msgid="4443893270719106700">"권한을 거부하면 이 앱에서 관리하는 기기의 일부 기능이 더 이상 제대로 작동하지 않을 수 있습니다."</string>
     <string name="permission_summary_enforced_by_policy" msgid="4443598170942950519">"정책에 의해 시행됨"</string>
     <string name="permission_summary_disabled_by_policy_background_only" msgid="221995005556362660">"정책에 따라 백그라운드 액세스가 사용 중지됨"</string>
@@ -240,10 +236,8 @@
     <string name="permission_description_summary_sensors" msgid="1836045815643119949">"이 권한이 있는 앱은 생체 신호에 관한 센서 데이터에 액세스할 수 있습니다."</string>
     <string name="permission_description_summary_sms" msgid="725999468547768517">"이 권한이 있는 앱은 SMS 메시지를 보내고 확인할 수 있습니다."</string>
     <string name="permission_description_summary_storage" msgid="6575759089065303346">"이 권한이 있는 앱은 기기에 저장된 사진, 미디어, 파일에 액세스할 수 있습니다."</string>
-    <!-- no translation found for permission_description_summary_read_media_aural (2789020637856210454) -->
-    <skip />
-    <!-- no translation found for permission_description_summary_read_media_visual (4210569227927436735) -->
-    <skip />
+    <string name="permission_description_summary_read_media_aural" msgid="2789020637856210454">"이 권한이 있는 앱은 기기의 음악 및 기타 오디오 파일에 액세스할 수 있습니다"</string>
+    <string name="permission_description_summary_read_media_visual" msgid="4210569227927436735">"이 권한이 있는 앱은 기기의 사진 및 동영상에 액세스할 수 있습니다"</string>
     <string name="app_permission_most_recent_summary" msgid="4292074449384040590">"마지막 액세스: <xliff:g id="TIME_DATE">%1$s</xliff:g>"</string>
     <string name="app_permission_most_recent_denied_summary" msgid="7659497197737708112">"현재 거부됨/마지막 액세스: <xliff:g id="TIME_DATE">%1$s</xliff:g>"</string>
     <string name="app_permission_never_accessed_summary" msgid="401346181461975090">"액세스하지 않음"</string>
@@ -255,10 +249,8 @@
     <string name="allowed_storage_full" msgid="5356699280625693530">"모든 파일을 관리하도록 허용됨"</string>
     <string name="ask_header" msgid="2633816846459944376">"항상 확인"</string>
     <string name="denied_header" msgid="903209608358177654">"허용되지 않음"</string>
-    <!-- no translation found for storage_footer_warning_text (2242258357752432337) -->
-    <skip />
-    <!-- no translation found for storage_footer_hyperlink_text (7759955324552930974) -->
-    <skip />
+    <string name="storage_footer_warning_text" msgid="2242258357752432337">"기기에 필수 기능을 제공하는 일부 앱에는 모든 파일에 액세스할 수 있는 특수 권한이 부여됩니다."</string>
+    <string name="storage_footer_hyperlink_text" msgid="7759955324552930974">"모든 파일에 액세스할 수 있는 앱 보기"</string>
     <string name="days" msgid="609563020985571393">"{count,plural, =1{1일}other{#일}}"</string>
     <string name="hours" msgid="3447767892295843282">"{count,plural, =1{1시간}other{#시간}}"</string>
     <string name="minutes" msgid="4408293038068503157">"{count,plural, =1{1분}other{#분}}"</string>
@@ -276,10 +268,7 @@
     <string name="post_drive_permission_decision_reminder_summary_1_app_2_permissions" msgid="671791184670801301">"운전 중 <xliff:g id="APP">%1$s</xliff:g>에 <xliff:g id="PERMISSION_1">%2$s</xliff:g> 및 <xliff:g id="PERMISSION_2">%3$s</xliff:g> 액세스 권한을 부여했습니다."</string>
     <string name="post_drive_permission_decision_reminder_summary_1_app_multi_permission" msgid="4080701771111456927">"운전 중 <xliff:g id="APP">%2$s</xliff:g>에 <xliff:g id="COUNT">%1$d</xliff:g>개의 권한을 부여했습니다."</string>
     <string name="post_drive_permission_decision_reminder_summary_multi_apps" msgid="5253882771252863902">"{count,plural, =1{운전 중 <xliff:g id="APP_0">%1$s</xliff:g> 외 #개의 앱에 액세스 권한을 부여했습니다.}other{운전 중 <xliff:g id="APP_1">%1$s</xliff:g> 외 #개의 앱에 액세스 권한을 부여했습니다.}}"</string>
-<<<<<<< HEAD
-=======
     <string name="go_to_settings" msgid="1053735612211228335">"설정으로 이동"</string>
->>>>>>> 248ceefa
     <string name="auto_revoke_setting_subtitle" msgid="8631720570723050460">"일부 앱을 몇 개월 동안 사용하지 않았습니다."</string>
     <string name="permissions_removed_category_title" msgid="1064754271178447643">"권한이 삭제된 앱"</string>
     <string name="permission_removed_page_title" msgid="2627436155091001209">"권한이 삭제된 앱"</string>
@@ -461,16 +450,11 @@
     <string name="permgrouprequest_coarselocation_imagetext" msgid="8650605041483025297">"대략적인 위치"</string>
     <string name="permgrouprequest_calendar" msgid="1493150855673603806">"&lt;b&gt;<xliff:g id="APP_NAME">%1$s</xliff:g>&lt;/b&gt;에서 내 캘린더에 액세스하도록 허용하시겠습니까?"</string>
     <string name="permgrouprequest_sms" msgid="5672063688745420991">"&lt;b&gt;<xliff:g id="APP_NAME">%1$s</xliff:g>&lt;/b&gt;에서 SMS 메시지를 전송하고 보도록 허용하시겠습니까?"</string>
-    <!-- no translation found for permgrouprequest_storage (7426990523173124539) -->
-    <skip />
-    <!-- no translation found for permgrouprequest_storage_q_to_s (3942779386983426698) -->
-    <skip />
-    <!-- no translation found for permgrouprequest_storage_pre_q (1681166745228672009) -->
-    <skip />
-    <!-- no translation found for permgrouprequest_read_media_aural (5948278590400297839) -->
-    <skip />
-    <!-- no translation found for permgrouprequest_read_media_visual (4188474766470776052) -->
-    <skip />
+    <string name="permgrouprequest_storage" msgid="7426990523173124539">"&lt;b&gt;<xliff:g id="APP_NAME">%1$s</xliff:g>&lt;/b&gt;에서 기기의 &lt;b&gt;파일 및 문서&lt;/b&gt;에 액세스하도록 허용하시겠습니까?"</string>
+    <string name="permgrouprequest_storage_q_to_s" msgid="3942779386983426698">"&lt;b&gt;<xliff:g id="APP_NAME">%1$s</xliff:g>&lt;/b&gt;에서 기기의 &lt;b&gt;사진, 동영상, 음악 및 오디오&lt;/b&gt;에 액세스하도록 허용하시겠습니까?"</string>
+    <string name="permgrouprequest_storage_pre_q" msgid="1681166745228672009">"&lt;b&gt;<xliff:g id="APP_NAME">%1$s</xliff:g>&lt;/b&gt;에서 기기의 &lt;b&gt;사진, 동영상, 음악, 오디오 및 기타 파일&lt;/b&gt;에 액세스하도록 허용하시겠습니까?"</string>
+    <string name="permgrouprequest_read_media_aural" msgid="5948278590400297839">"&lt;b&gt;<xliff:g id="APP_NAME">%1$s</xliff:g>&lt;/b&gt;에서 기기의 음악 및 기타 오디오 파일에 액세스하도록 허용하시겠습니까?"</string>
+    <string name="permgrouprequest_read_media_visual" msgid="4188474766470776052">"&lt;b&gt;<xliff:g id="APP_NAME">%1$s</xliff:g>&lt;/b&gt;에서 기기의 사진 및 동영상에 액세스하도록 허용하시겠습니까?"</string>
     <string name="permgrouprequest_microphone" msgid="2825208549114811299">"&lt;b&gt;<xliff:g id="APP_NAME">%1$s</xliff:g>&lt;/b&gt;에서 오디오를 녹음하도록 허용하시겠습니까?"</string>
     <string name="permgrouprequestdetail_microphone" msgid="8510456971528228861">"앱을 사용하고 있는 동안에만 앱에서 오디오를 녹음할 수 있습니다."</string>
     <string name="permgroupbackgroundrequest_microphone" msgid="8874462606796368183">"&lt;b&gt;<xliff:g id="APP_NAME">%1$s</xliff:g>&lt;/b&gt;에서 오디오를 녹음하도록 허용하시겠습니까?"</string>
@@ -517,13 +501,9 @@
     <string name="blocked_mic_summary" msgid="8960466941528458347">"긴급 전화번호로 전화를 걸 때도 마이크 데이터가 공유될 수 있습니다."</string>
     <string name="blocked_sensor_button_label" msgid="6742092634984289658">"변경"</string>
     <string name="safety_center_dashboard_page_title" msgid="7514620345152008005">"보안 및 개인 정보 보호"</string>
-    <!-- no translation found for safety_center_rescan_button (8047036829052958144) -->
-    <skip />
-    <!-- no translation found for safety_center_issue_card_dismiss_button (5113965506144222402) -->
-    <skip />
+    <string name="safety_center_rescan_button" msgid="8047036829052958144">"검사"</string>
+    <string name="safety_center_issue_card_dismiss_button" msgid="5113965506144222402">"닫기"</string>
     <string name="security_settings" msgid="3808106921175271317">"보안 설정"</string>
-<<<<<<< HEAD
-=======
     <string name="sensor_permissions_qs" msgid="4365989229426201877">"센서 권한"</string>
     <string name="privacy_controls_qs" msgid="471793881466080745">"개인 정보 보호 설정"</string>
     <string name="permissions_removed_qs" msgid="8957319130625294572">"권한 삭제됨"</string>
@@ -541,7 +521,6 @@
     <string name="recent_app_usage_1_qs" msgid="261450184773310741">"최근 <xliff:g id="APP_NAME">%1$s</xliff:g>에서 사용됨(<xliff:g id="ATTRIBUTION_LABEL">%2$s</xliff:g>)"</string>
     <string name="active_app_usage_2_qs" msgid="6107866785243565283">"<xliff:g id="APP_NAME">%1$s</xliff:g>에서 사용 중(<xliff:g id="ATTRIBUTION_LABEL">%2$s</xliff:g> • <xliff:g id="PROXY_LABEL">%3$s</xliff:g>)"</string>
     <string name="recent_app_usage_2_qs" msgid="3591205954235694403">"최근 <xliff:g id="APP_NAME">%1$s</xliff:g>에서 사용됨(<xliff:g id="ATTRIBUTION_LABEL">%2$s</xliff:g> • <xliff:g id="PROXY_LABEL">%3$s</xliff:g>)"</string>
->>>>>>> 248ceefa
     <string name="safety_privacy_qs_tile_title" msgid="5431148204168066203">"보안 및 개인 정보 보호"</string>
     <string name="safety_privacy_qs_tile_subtitle" msgid="3621544532041936749">"상태 확인"</string>
 </resources>