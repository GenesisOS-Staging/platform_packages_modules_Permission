<?xml version="1.0" encoding="UTF-8"?>
<!--  Copyright (C) 2007 The Android Open Source Project

     Licensed under the Apache License, Version 2.0 (the "License");
     you may not use this file except in compliance with the License.
     You may obtain a copy of the License at

          http://www.apache.org/licenses/LICENSE-2.0

     Unless required by applicable law or agreed to in writing, software
     distributed under the License is distributed on an "AS IS" BASIS,
     WITHOUT WARRANTIES OR CONDITIONS OF ANY KIND, either express or implied.
     See the License for the specific language governing permissions and
     limitations under the License.
 -->

<resources xmlns:android="http://schemas.android.com/apk/res/android"
    xmlns:xliff="urn:oasis:names:tc:xliff:document:1.2">
    <string name="app_name" msgid="6098036489833144040">"Tillatelsekontrollør"</string>
    <string name="ok" msgid="1936281769725676272">"OK"</string>
    <string name="permission_search_keyword" msgid="1214451577494730543">"tillatelser"</string>
    <string name="cancel" msgid="8943320028373963831">"Avbryt"</string>
    <string name="back" msgid="6249950659061523680">"Tilbake"</string>
    <string name="available" msgid="6007778121920339498">"Tilgjengelig"</string>
    <string name="blocked" msgid="9195547604866033708">"Blokkert"</string>
    <string name="uninstall_or_disable" msgid="4496612999740858933">"Avinstaller eller slå av"</string>
    <string name="app_not_found_dlg_title" msgid="6029482906093859756">"Appen ble ikke funnet"</string>
    <string name="grant_dialog_button_deny" msgid="88262611492697192">"Ikke tillat"</string>
    <string name="grant_dialog_button_deny_and_dont_ask_again" msgid="1748925431574312595">"Ikke tillat, og ikke spør igjen"</string>
    <string name="grant_dialog_button_no_upgrade" msgid="8344732743633736625">"Behold «Mens appen er i bruk»"</string>
    <string name="grant_dialog_button_no_upgrade_one_time" msgid="5125892775684968694">"Behold «Bare denne gangen»"</string>
    <string name="grant_dialog_button_more_info" msgid="213350268561945193">"Mer info"</string>
    <string name="grant_dialog_button_deny_anyway" msgid="7225905870668915151">"Ikke tillat likevel"</string>
    <string name="grant_dialog_button_dismiss" msgid="1930399742250226393">"Avvis"</string>
    <string name="current_permission_template" msgid="7452035392573329375">"<xliff:g id="CURRENT_PERMISSION_INDEX">%1$s</xliff:g> av <xliff:g id="PERMISSION_COUNT">%2$s</xliff:g>"</string>
    <string name="permission_warning_template" msgid="2247087781222679458">"Vil du gi &lt;b&gt;<xliff:g id="APP_NAME">%1$s</xliff:g>&lt;/b&gt; tillatelse til å <xliff:g id="ACTION">%2$s</xliff:g>?"</string>
    <string name="permission_add_background_warning_template" msgid="1812914855915092273">"Vil du alltid tillate at &lt;b&gt;<xliff:g id="APP_NAME">%1$s</xliff:g>&lt;/b&gt; kan <xliff:g id="ACTION">%2$s</xliff:g>?"</string>
    <string name="allow_permission_foreground_only" msgid="116465816039675404">"Bare når appen brukes"</string>
    <string name="allow_permission_always" msgid="5194342531206054051">"Alltid"</string>
    <string name="deny_permission_deny_and_dont_ask_again" msgid="6106035221490102341">"Ikke tillat, og ikke spør igjen"</string>
    <string name="permission_revoked_count" msgid="4785082705441547086">"<xliff:g id="COUNT">%1$d</xliff:g> er slått av"</string>
    <string name="permission_revoked_all" msgid="3397649017727222283">"alt er slått av"</string>
    <string name="permission_revoked_none" msgid="9213345075484381180">"ingen er slått av"</string>
    <string name="grant_dialog_button_allow" msgid="5314677880021102550">"Ja"</string>
    <string name="grant_dialog_button_allow_always" msgid="4485552579273565981">"Tillat hele tiden"</string>
    <string name="grant_dialog_button_allow_foreground" msgid="501896824973636533">"Når appen brukes"</string>
    <string name="grant_dialog_button_change_to_precise_location" msgid="3273115879467236033">"Bytt til nøyaktig posisjon"</string>
    <string name="grant_dialog_button_keey_approximate_location" msgid="438025182769080011">"Behold omtrentlig posisjon"</string>
    <string name="grant_dialog_button_allow_one_time" msgid="2618088516449706391">"Bare denne gangen"</string>
    <string name="grant_dialog_button_allow_background" msgid="8236044729434367833">"Tillat hele tiden"</string>
    <string name="grant_dialog_button_allow_all_files" msgid="4955436994954829894">"Tillat administrering av alle filer"</string>
    <string name="grant_dialog_button_allow_media_only" msgid="4832877658422573832">"Gi tilgang til mediefiler"</string>
    <string name="app_permissions_breadcrumb" msgid="5136969550489411650">"Apper"</string>
    <string name="app_permissions" msgid="3369917736607944781">"Apptillatelser"</string>
    <string name="unused_apps" msgid="2058057455175955094">"Ubrukte apper"</string>
    <string name="no_unused_apps" msgid="12809387670415295">"Ingen ubrukte apper"</string>
    <string name="zero_unused_apps" msgid="9024448554157499748">"0 ubrukte apper"</string>
    <string name="review_permission_decisions" msgid="309559429150613632">"Nylige tillatelsesavgjørelser"</string>
    <string name="review_permission_decisions_view_all" msgid="90391040431566130">"Se alle nylige avgjørelser om tillatelser"</string>
    <string name="review_permission_decisions_empty" msgid="8120775336417279806">"Ingen nylige avgjørelser om tillatelser"</string>
    <string name="auto_permission_manager_summary" msgid="9157438376234301354">"Administrer datatilgang til kalender, anropslogger med mer"</string>
    <string name="granted_permission_decision" msgid="7824827491551861365">"Du ga <xliff:g id="APP_NAME">%1$s</xliff:g> tilgang til <xliff:g id="PERMISSION_NAME">%2$s</xliff:g>"</string>
    <string name="denied_permission_decision" msgid="5308961501779563781">"Du ga ikke <xliff:g id="APP_NAME">%1$s</xliff:g> tilgang til <xliff:g id="PERMISSION_NAME">%2$s</xliff:g>"</string>
    <string name="days_ago" msgid="6650359081551335629">"{count,plural, =0{I dag}=1{For 1 dag siden}other{For # dager siden}}"</string>
    <string name="app_disable_dlg_positive" msgid="7418444149981904940">"Deaktiver appen"</string>
    <string name="app_disable_dlg_text" msgid="3126943217146120240">"Hvis du deaktiverer denne appen, slutter muligens Android og andre apper å fungere som de skal. Husk at du ikke kan slette denne appen, fordi den var forhåndsinstallert på enheten din. Ved å deaktivere appen slår du den av og skjuler den på enheten din."</string>
    <string name="app_permission_manager" msgid="3903811137630909550">"Tillatelseskontroll"</string>
    <string name="never_ask_again" msgid="4728762438198560329">"Ikke spør igjen"</string>
    <string name="no_permissions" msgid="3881676756371148563">"Ingen tillatelser"</string>
    <string name="additional_permissions" msgid="5801285469338873430">"Flere tillatelser"</string>
    <string name="app_permissions_info_button_label" msgid="7633312050729974623">"Åpne info om appen"</string>
    <string name="additional_permissions_more" msgid="5681220714755304407">"{count,plural, =1{# til}other{# til}}"</string>
    <string name="old_sdk_deny_warning" msgid="2382236998845153919">"Denne appen er laget for en eldre versjon av Android. Hvis du ikke gir tillatelse, kan det føre til at den ikke lenger fungerer som den skal."</string>
    <!-- no translation found for storage_supergroup_warning_allow (103093462784523190) -->
    <skip />
    <!-- no translation found for storage_supergroup_warning_deny (6420765672683284347) -->
    <skip />
    <string name="default_permission_description" msgid="4624464917726285203">"utføre en ukjent handling"</string>
    <string name="app_permissions_group_summary" msgid="8788419008958284002">"<xliff:g id="COUNT_0">%1$d</xliff:g> av <xliff:g id="COUNT_1">%2$d</xliff:g> apper har denne tillatelsen"</string>
    <string name="app_permissions_group_summary2" msgid="4329922444840521150">"<xliff:g id="COUNT_0">%1$d</xliff:g>/<xliff:g id="COUNT_1">%2$d</xliff:g> apper er tillatt"</string>
    <string name="menu_show_system" msgid="4254021607027872504">"Vis systemet"</string>
    <string name="menu_hide_system" msgid="3855390843744028465">"Skjul systemet"</string>
    <string name="menu_show_7_days_data" msgid="8979611198508523706">"Vis 7 dager"</string>
    <string name="menu_show_24_hours_data" msgid="8228054833323380780">"Vis 24 timer"</string>
    <string name="manage_permission" msgid="2895385393037061964">"Administrer tillatelse"</string>
    <string name="no_apps" msgid="2412612731628386816">"Ingen apper"</string>
    <string name="location_settings" msgid="3624412509133422562">"Posisjonsinnstillinger"</string>
    <string name="location_warning" msgid="2381649060929040962">"<xliff:g id="APP_NAME">%1$s</xliff:g> er en leverandør av posisjonstjenester for denne enheten. Tilgang til posisjon kan endres fra posisjonsinnstillingene."</string>
    <string name="system_warning" msgid="1173400963234358816">"Hvis du ikke gir denne tillatelsen, kan grunnleggende funksjoner på enheten slutte å fungere som de skal."</string>
    <!-- no translation found for deny_read_media_visual_warning (3982586279917232827) -->
    <skip />
    <!-- no translation found for deny_read_media_aural_warning (8928699919508646732) -->
    <skip />
    <string name="cdm_profile_revoke_warning" msgid="4443893270719106700">"Hvis du ikke gir denne tillatelsen, kan noen funksjoner på enheten som administreres av denne appen, slutte å fungere som de skal."</string>
    <string name="permission_summary_enforced_by_policy" msgid="4443598170942950519">"Påkrevd ifølge retningslinjene"</string>
    <string name="permission_summary_disabled_by_policy_background_only" msgid="221995005556362660">"Tilgang i bakgrunnen er slått av pga. retningslinjene"</string>
    <string name="permission_summary_enabled_by_policy_background_only" msgid="8287675974767104279">"Tilgang i bakgrunnen er slått på pga. retningslinjene"</string>
    <string name="permission_summary_enabled_by_policy_foreground_only" msgid="3844582916889767831">"Tilgang i forgrunnen er slått på pga. retningslinjene"</string>
    <string name="permission_summary_enforced_by_admin" msgid="822702574117248700">"Kontrollert av administratoren"</string>
    <string name="permission_summary_disabled_by_admin_background_only" msgid="3127091456731845646">"Administratoren har slått av tilgang i bakgrunnen"</string>
    <string name="permission_summary_enabled_by_admin_background_only" msgid="9132423838440275757">"Administratoren har slått på tilgang i bakgrunnen"</string>
    <string name="permission_summary_enabled_by_admin_foreground_only" msgid="1298432715610745358">"Administratoren har slått på tilgang i forgrunnen"</string>
    <string name="permission_summary_enabled_system_fixed" msgid="2438344700184127274">"Enheten krever denne tillatelsen for å fungere"</string>
    <!-- no translation found for background_access_chooser_dialog_choices:0 (1351721623256561996) -->
    <!-- no translation found for background_access_chooser_dialog_choices:1 (9127301153688725448) -->
    <!-- no translation found for background_access_chooser_dialog_choices:2 (4305536986042401191) -->
    <string name="permission_access_always" msgid="1474641821883823446">"Tillat hele tiden"</string>
    <string name="permission_access_only_foreground" msgid="7801170728159326195">"Bare tillat når appen brukes"</string>
    <string name="permission_access_never" msgid="4647014230217936900">"Ikke tillat"</string>
    <string name="loading" msgid="4789365003890741082">"Laster inn …"</string>
    <string name="all_permissions" msgid="6911125611996872522">"Alle tillatelser"</string>
    <string name="other_permissions" msgid="2901186127193849594">"Andre appfunksjoner"</string>
    <string name="permission_request_title" msgid="8790310151025020126">"Forespørsel om tillatelse"</string>
    <string name="screen_overlay_title" msgid="6977038513913222078">"Skjermoverlegg oppdaget"</string>
    <string name="screen_overlay_message" msgid="5622563069757142102">"For å endre denne tillatelsesinnstillingen må du først slå av skjermoverlegget fra Innstillinger &gt; Apper"</string>
    <string name="screen_overlay_button" msgid="4655005928054025250">"Åpne Innstillinger"</string>
    <string name="wear_not_allowed_dlg_title" msgid="1429467891296932713">"Android Wear"</string>
    <string name="wear_not_allowed_dlg_text" msgid="512340555334769098">"Handlinger for å installere og avinstallere støttes ikke på Wear."</string>
    <string name="permission_review_title_template_install" msgid="1284337937156289081">"Velg hva du vil gi <xliff:g id="APP_NAME">%1$s</xliff:g> tilgang til"</string>
    <string name="permission_review_title_template_update" msgid="3232333580548588657">"<xliff:g id="APP_NAME">%1$s</xliff:g> er oppdatert. Velg hva du vil gi denne appen tilgang til."</string>
    <string name="review_button_cancel" msgid="2191147944056548886">"Avbryt"</string>
    <string name="review_button_continue" msgid="2527918375047602199">"Fortsett"</string>
    <string name="new_permissions_category" msgid="552995090178417611">"Nye tillatelser"</string>
    <string name="current_permissions_category" msgid="4292990083585728880">"Gjeldende tillatelser"</string>
    <string name="message_staging" msgid="9110563899955511866">"Klargjør appen …"</string>
    <string name="app_name_unknown" msgid="1319665005754048952">"Ukjent"</string>
    <string name="permission_usage_title" msgid="1568233336351734538">"Personvernoversikt"</string>
    <string name="auto_permission_usage_summary" msgid="7335667266743337075">"Se hvilke apper som nylig har brukt tillatelser"</string>
    <string name="permission_group_usage_title" msgid="2595013198075285173">"Bruk av <xliff:g id="PERMGROUP">%1$s</xliff:g>"</string>
    <string name="perm_usage_adv_info_title" msgid="3357831829538873708">"Se andre tillatelser"</string>
    <string name="perm_usage_adv_info_summary_2_items" msgid="3702175198750127822">"<xliff:g id="PERMGROUP_0">%1$s</xliff:g>, <xliff:g id="PERMGROUP_1">%2$s</xliff:g>"</string>
    <string name="perm_usage_adv_info_summary_more_items" msgid="949055326299562218">"<xliff:g id="PERMGROUP_0">%1$s</xliff:g>, <xliff:g id="PERMGROUP_1">%2$s</xliff:g> og <xliff:g id="NUM">%3$s</xliff:g> til"</string>
    <string name="permission_group_usage_subtitle_24h" msgid="5120155996322114181">"Tidslinje over når apper har brukt <xliff:g id="PERMGROUP">%1$s</xliff:g> de siste 24 timene"</string>
    <string name="permission_group_usage_subtitle_7d" msgid="1465828402260324654">"Tidslinje over når apper har brukt <xliff:g id="PERMGROUP">%1$s</xliff:g> de siste 7 dagene"</string>
    <string name="permission_usage_access_dialog_subtitle" msgid="4171772805196955753">"Når denne appen har brukt <xliff:g id="PERMGROUP">%1$s</xliff:g>-tillatelsen"</string>
    <string name="permission_usage_access_dialog_learn_more" msgid="7121468469493184613">"Finn ut mer"</string>
    <string name="manage_permission_summary" msgid="4117555482684114317">"Kontroller apptilgangen til <xliff:g id="PERMGROUP">%1$s</xliff:g>"</string>
    <string name="auto_permission_usage_timeline_summary" msgid="2713135806453218703">"<xliff:g id="ACCESS_TIME">%1$s</xliff:g> • <xliff:g id="SUMMARY_TEXT">%2$s</xliff:g>"</string>
    <string name="history_preference_subtext_2" msgid="1521763591164293683">"<xliff:g id="APP_NAME">%1$s</xliff:g> • <xliff:g id="TRUNCATED_TIME">%2$s</xliff:g>"</string>
    <string name="history_preference_subtext_3" msgid="758761785983094351">"<xliff:g id="ATTRIBUTION_NAME">%1$s</xliff:g> • <xliff:g id="APP_NAME">%2$s</xliff:g> • <xliff:g id="TRUNCATED_TIME">%3$s</xliff:g>"</string>
    <string name="duration_used_days" msgid="8293010131040301793">"{count,plural, =1{1 dag}other{# dager}}"</string>
    <string name="duration_used_hours" msgid="1128716208752263576">"{count,plural, =1{1 time}other{# timer}}"</string>
    <string name="duration_used_minutes" msgid="5335824115042576567">"{count,plural, =1{1 min}other{# min}}"</string>
    <string name="duration_used_seconds" msgid="6543746449171675028">"{count,plural, =1{1 sek}other{# sek}}"</string>
    <string name="permission_usage_any_permission" msgid="6358023078298106997">"Hvilken som helst tillatelse"</string>
    <string name="permission_usage_any_time" msgid="3802087027301631827">"Når som helst"</string>
    <string name="permission_usage_last_7_days" msgid="7386221251886130065">"De siste 7 dagene"</string>
    <string name="permission_usage_last_day" msgid="1512880889737305115">"De siste 24 timene"</string>
    <string name="permission_usage_last_hour" msgid="3866005205535400264">"Den siste timen"</string>
    <string name="permission_usage_last_15_minutes" msgid="9077554653436200702">"De siste 15 minuttene"</string>
    <string name="permission_usage_last_minute" msgid="7297055967335176238">"Det siste minuttet"</string>
    <string name="no_permission_usages" msgid="9119517454177289331">"Ingen bruk av tillatelsen"</string>
    <string name="permission_usage_list_title_any_time" msgid="8718257027381592407">"Siste tilgang når som helst"</string>
    <string name="permission_usage_list_title_last_7_days" msgid="9048542342670890615">"Siste tilgang i løpet av de siste syv dagene"</string>
    <string name="permission_usage_list_title_last_day" msgid="8730907824567238461">"Siste tilgang i løpet av de siste 24 timene"</string>
    <string name="permission_usage_list_title_last_hour" msgid="6624161487623223716">"Siste tilgang i løpet av den siste timen"</string>
    <string name="permission_usage_list_title_last_15_minutes" msgid="8615062016024296833">"Siste tilgang i løpet av de siste 15 minuttene"</string>
    <string name="permission_usage_list_title_last_minute" msgid="3572792262919886849">"Siste tilgang i løpet av det siste minuttet"</string>
    <string name="permission_usage_bar_chart_title_any_time" msgid="2845251288192246754">"Bruk av tillatelser til enhver til"</string>
    <string name="permission_usage_bar_chart_title_last_7_days" msgid="5796577162176938349">"Bruk av tillatelser de siste syv dagene"</string>
    <string name="permission_usage_bar_chart_title_last_day" msgid="7950805735777472871">"Bruk av tillatelser de siste 24 timene"</string>
    <string name="permission_usage_bar_chart_title_last_hour" msgid="6571647509660009185">"Bruk av tillatelser den siste timen"</string>
    <string name="permission_usage_bar_chart_title_last_15_minutes" msgid="2743143675412824819">"Bruk av tillatelser de siste 15 minuttene"</string>
    <string name="permission_usage_bar_chart_title_last_minute" msgid="820450867183487607">"Bruk av tillatelser det siste minuttet"</string>
    <string name="permission_usage_preference_summary_not_used_24h" msgid="3087783232178611025">"Ikke brukt de siste 24 timene"</string>
    <string name="permission_usage_preference_summary_not_used_7d" msgid="4592301300810120096">"Ikke brukt i løpet av de siste 7 dagene"</string>
    <string name="permission_usage_preference_label" msgid="8343167938128676378">"{count,plural, =1{Brukt av 1 app}other{Brukt av # apper}}"</string>
    <string name="permission_usage_view_details" msgid="6675335735468752787">"Se alt i oversikten"</string>
    <string name="app_permission_usage_filter_label" msgid="7182861154638631550">"Filtrert etter: <xliff:g id="PERM">%1$s</xliff:g>"</string>
    <string name="app_permission_usage_remove_filter" msgid="2926157607436428207">"Fjern filteret"</string>
    <string name="filter_by_title" msgid="7300368602759958031">"Filtrér etter"</string>
    <string name="filter_by_permissions" msgid="7613462963111282568">"Filtrér etter tillatelser"</string>
    <string name="filter_by_time" msgid="6667864816999691642">"Filtrér etter tid"</string>
    <string name="sort_spinner_most_permissions" msgid="1704349738096822836">"Flest tillatelser"</string>
    <string name="sort_spinner_most_accesses" msgid="5283913004357220161">"Mest brukt"</string>
    <string name="sort_spinner_recent" msgid="7513845273076525203">"Nylig"</string>
    <string name="sort_by_app" msgid="4055799843051138087">"Sortér etter appbruk"</string>
    <string name="sort_by_time" msgid="5435045320002150456">"Sortér etter tid"</string>
    <string name="item_separator" msgid="4030255389809224513">", "</string>
    <string name="permission_usage_refresh" msgid="2264056346561305420">"Last inn på nytt"</string>
    <string name="permission_history_title" msgid="8340081285133025225">"Tillatelseslogg"</string>
    <string name="permission_history_category_today" msgid="7496389369158806620">"I dag"</string>
    <string name="permission_history_category_yesterday" msgid="7242517121222012521">"I går"</string>
    <string name="app_permission_usage_title" msgid="6676802437831981822">"Bruk av apptillatelser"</string>
    <string name="app_permission_usage_summary" msgid="390383661936709672">"Tilgang: <xliff:g id="NUM">%1$s</xliff:g> ganger. Total varighet: <xliff:g id="DURATION">%2$s</xliff:g>. Sist brukt for <xliff:g id="TIME">%3$s</xliff:g> siden."</string>
    <string name="app_permission_usage_summary_no_duration" msgid="3698475875179457400">"Tilgang: <xliff:g id="NUM">%1$s</xliff:g> ganger. Sist brukt for <xliff:g id="TIME">%2$s</xliff:g> siden."</string>
    <string name="app_permission_button_allow" msgid="5808039516494774647">"Tillat"</string>
    <string name="app_permission_button_allow_all_files" msgid="1792232272599018825">"Tillat administrering av alle filer"</string>
    <string name="app_permission_button_allow_media_only" msgid="2834282724426046154">"Har bare tilgang til medier"</string>
    <string name="app_permission_button_allow_always" msgid="4573292371734011171">"Tillat hele tiden"</string>
    <string name="app_permission_button_allow_foreground" msgid="1991570451498943207">"Bare tillat når appen brukes"</string>
    <string name="app_permission_button_ask" msgid="3342950658789427">"Spør hver gang"</string>
    <string name="app_permission_button_deny" msgid="6016454069832050300">"Ikke tillat"</string>
    <string name="precise_image_description" msgid="6349638632303619872">"Nøyaktig posisjon"</string>
    <string name="approximate_image_description" msgid="938803699637069884">"Omtrentlig posisjon"</string>
    <string name="app_permission_location_accuracy" msgid="7166912915040018669">"Bruk nøyaktig posisjon"</string>
    <string name="app_permission_location_accuracy_subtitle" msgid="2654077606404987210">"Når nøyaktig posisjon er av, har apper tilgang til den omtrentlige posisjonen din"</string>
    <string name="app_permission_title" msgid="2090897901051370711">"<xliff:g id="PERM">%1$s</xliff:g> – tillatelse"</string>
    <string name="app_permission_header" msgid="2951363137032603806">"Tilgang til <xliff:g id="PERM">%1$s</xliff:g> for denne appen"</string>
    <string name="app_permission_footer_app_permissions_link" msgid="4926890342636587393">"Se alle tillatelsene <xliff:g id="APP">%1$s</xliff:g> har"</string>
    <string name="app_permission_footer_permission_apps_link" msgid="3941988129992794327">"Se alle apper med denne tillatelsen"</string>
    <string name="assistant_mic_label" msgid="1011432357152323896">"Vis bruk av assistentmikrofonen"</string>
    <string name="unused_apps_category_title" msgid="2988455616845243901">"Innstillinger for ubrukte apper"</string>
    <string name="auto_revoke_label" msgid="5068393642936571656">"Fjern tillatelser hvis appen ikke brukes"</string>
    <string name="unused_apps_label" msgid="2595428768404901064">"Fjern tillatelser og frigjør plass"</string>
    <string name="unused_apps_label_v2" msgid="7058776770056517980">"Sett appaktivitet på pause hvis ubrukt"</string>
    <string name="unused_apps_summary" msgid="8839466950318403115">"Fjern tillatelser, slett midlertidige filer, og stopp varsler"</string>
    <string name="auto_revoke_summary" msgid="5867548789805911683">"For å beskytte dataene dine fjernes tillatelser for denne appen hvis appen ikke brukes på noen måneder."</string>
    <string name="auto_revoke_summary_with_permissions" msgid="389712086597285013">"Hvis appen ikke brukes på noen måneder, fjernes disse tillatelsene for å beskytte dataene dine: <xliff:g id="PERMS">%1$s</xliff:g>."</string>
    <string name="auto_revoked_apps_page_summary" msgid="6594753657893756536">"For å beskytte dataene dine har tillatelser blitt fjernet fra apper du ikke har brukt på noen måneder."</string>
    <string name="auto_revoke_open_app_message" msgid="8075556291711205039">"Åpne appen hvis du vil gi tillatelser igjen."</string>
    <string name="auto_revoke_disabled" msgid="8697684442991567188">"Automatisk fjerning er for øyeblikket slått av for denne appen."</string>
    <string name="auto_revocable_permissions_none" msgid="8334929619113991466">"Ingen tillatelser som kan gjenkalles automatisk, er gitt for øyeblikket"</string>
    <string name="auto_revocable_permissions_one" msgid="5299112369449458176">"Tillatelsen <xliff:g id="PERM">%1$s</xliff:g> blir fjernet."</string>
    <string name="auto_revocable_permissions_two" msgid="4874067408752041716">"Tillatelsene <xliff:g id="PERM_0">%1$s</xliff:g> og <xliff:g id="PERM_1">%2$s</xliff:g> blir fjernet."</string>
    <string name="auto_revocable_permissions_many" msgid="1521807896206032992">"Disse tillatelsene blir fjernet: <xliff:g id="PERMS">%1$s</xliff:g>."</string>
    <string name="auto_manage_title" msgid="7693181026874842935">"Administrer tillatelser automatisk"</string>
    <string name="off" msgid="1438489226422866263">"Av"</string>
    <string name="auto_revoked_app_summary_one" msgid="7093213590301252970">"Tillatelsen <xliff:g id="PERMISSION_NAME">%s</xliff:g> er fjernet"</string>
    <string name="auto_revoked_app_summary_two" msgid="1910545340763709389">"Tillatelsene <xliff:g id="PERMISSION_NAME_0">%1$s</xliff:g> og <xliff:g id="PERMISSION_NAME_1">%2$s</xliff:g> er fjernet"</string>
    <string name="auto_revoked_app_summary_many" msgid="5930976230827378798">"<xliff:g id="PERMISSION_NAME">%1$s</xliff:g> og <xliff:g id="NUMBER">%2$s</xliff:g> andre tillatelser er fjernet"</string>
    <string name="unused_apps_page_title" msgid="6986983535677572559">"Ubrukte apper"</string>
    <string name="unused_apps_page_summary" msgid="1867593913217272155">"Dette skjer hvis en app ikke brukes på noen måneder:\n\n• Tillatelser fjernes for å beskytte dataene dine.\n• Varsler stoppes for å spare batteri.\n• Midlertidige filer fjernes for å frigjøre plass.\n\nFor å gi tillatelser og tillate varsler igjen, åpne appen."</string>
    <string name="unused_apps_page_tv_summary" msgid="3685907153054355671">"Dette skjer hvis en app ikke brukes på noen måneder:\n\n• Tillatelser fjernes for å beskytte dataene dine.\n• Midlertidige filer fjernes for å frigjøre plass.\n\nÅpne appen for å gi tillatelser igjen."</string>
    <string name="last_opened_category_title" msgid="7871347400611202595">"Sist åpnet for mer enn <xliff:g id="NUMBER">%s</xliff:g> måneder siden"</string>
    <string name="last_opened_summary" msgid="5248984030024968808">"Appen ble sist åpnet <xliff:g id="DATE">%s</xliff:g>"</string>
    <string name="last_opened_summary_short" msgid="1646067226191176825">"Sist åpnet <xliff:g id="DATE">%s</xliff:g>"</string>
    <string name="app_permission_footer_special_file_access" msgid="1884202176147657788">"Hvis du tillater administrering av alle filer, kan denne appen åpne, endre og slette alle filer i felles lagringsplass på denne enheten eller tilkoblede lagringsenheter. Appen kan åpne filer uten å spørre deg."</string>
    <string name="special_file_access_dialog" msgid="583804114020740610">"Vil du gi denne appen tillatelse til å åpne, endre og slette filer på enheten eller tilkoblede lagringsenheter? Appen kan åpne filer uten å spørre deg."</string>
    <string name="permission_description_summary_generic" msgid="5401399408814903391">"Apper med denne tillatelsen kan <xliff:g id="DESCRIPTION">%1$s</xliff:g>"</string>
    <string name="permission_description_summary_activity_recognition" msgid="2652850576497070146">"Apper med denne tillatelsen har tilgang til den fysiske aktiviteten din, for eksempel gåturer, sykkelturer, kjøring, skritt med mer"</string>
    <string name="permission_description_summary_calendar" msgid="103329982944411010">"Apper med denne tillatelsen har tilgang til kalenderen din"</string>
    <string name="permission_description_summary_call_log" msgid="7321437186317577624">"Apper med denne tillatelsen kan lese og skrive samtaleloggen"</string>
    <string name="permission_description_summary_camera" msgid="108004375101882069">"Apper med denne tillatelsen kan ta bilder og spille inn video"</string>
    <string name="permission_description_summary_contacts" msgid="2337798886460408996">"Apper med denne tillatelsen har tilgang til kontaktene dine"</string>
    <string name="permission_description_summary_location" msgid="2817531799933480694">"Apper med denne tillatelsen har tilgang til denne enhetens posisjon"</string>
    <string name="permission_description_summary_nearby_devices" msgid="8269183818275073741">"Apper med denne tillatelsen kan finne, koble til og fastslå den relative posisjonen til enheter i nærheten"</string>
    <string name="permission_description_summary_microphone" msgid="630834800308329907">"Apper med denne tillatelsen kan ta opp lyd"</string>
    <string name="permission_description_summary_phone" msgid="4515277217435233619">"Apper med denne tillatelsen kan ringe og administrere anrop"</string>
    <string name="permission_description_summary_sensors" msgid="1836045815643119949">"Apper med denne tillatelsen har tilgang til sensordata om de vitale tegnene dine"</string>
    <string name="permission_description_summary_sms" msgid="725999468547768517">"Apper med denne tillatelsen kan sende og se SMS-meldinger"</string>
    <string name="permission_description_summary_storage" msgid="6575759089065303346">"Apper med denne tillatelsen har tilgang til bilder, medier og filer på enheten din"</string>
    <!-- no translation found for permission_description_summary_read_media_aural (2789020637856210454) -->
    <skip />
    <!-- no translation found for permission_description_summary_read_media_visual (4210569227927436735) -->
    <skip />
    <string name="app_permission_most_recent_summary" msgid="4292074449384040590">"Siste tilgang: <xliff:g id="TIME_DATE">%1$s</xliff:g>"</string>
    <string name="app_permission_most_recent_denied_summary" msgid="7659497197737708112">"For øyeblikket nektet / forrige tilgang: <xliff:g id="TIME_DATE">%1$s</xliff:g>"</string>
    <string name="app_permission_never_accessed_summary" msgid="401346181461975090">"Aldri brukt"</string>
    <string name="app_permission_never_accessed_denied_summary" msgid="6596000497490905146">"Nektet / aldri brukt"</string>
    <string name="allowed_header" msgid="7769277978004790414">"Tillatt"</string>
    <string name="allowed_always_header" msgid="6455903312589013545">"Tillatt hele tiden"</string>
    <string name="allowed_foreground_header" msgid="6845655788447833353">"Tillatt bare når appen brukes"</string>
    <string name="allowed_storage_scoped" msgid="5383645873719086975">"Har bare tilgang til medier"</string>
    <string name="allowed_storage_full" msgid="5356699280625693530">"Kan administrere alle filer"</string>
    <string name="ask_header" msgid="2633816846459944376">"Spør hver gang"</string>
    <string name="denied_header" msgid="903209608358177654">"Ikke tillatt"</string>
    <!-- no translation found for storage_footer_warning_text (2242258357752432337) -->
    <skip />
    <!-- no translation found for storage_footer_hyperlink_text (7759955324552930974) -->
    <skip />
    <string name="days" msgid="609563020985571393">"{count,plural, =1{1 dag}other{# dager}}"</string>
    <string name="hours" msgid="3447767892295843282">"{count,plural, =1{1 time}other{# timer}}"</string>
    <string name="minutes" msgid="4408293038068503157">"{count,plural, =1{1 minutt}other{# minutter}}"</string>
    <string name="seconds" msgid="5397771912131132690">"{count,plural, =1{1 sekund}other{# sekunder}}"</string>
    <string name="permission_reminders" msgid="6528257957664832636">"Påminnelser om tillatelser"</string>
    <string name="auto_revoke_permission_reminder_notification_title_one" msgid="6690347469376854137">"Én ubrukt app"</string>
    <string name="auto_revoke_permission_reminder_notification_title_many" msgid="6062217713645069960">"<xliff:g id="NUMBER_OF_APPS">%s</xliff:g> ubrukte apper"</string>
    <string name="auto_revoke_permission_reminder_notification_content" msgid="4492228990462107487">"Tillatelser er fjernet for å ivareta personvernet ditt. Trykk for å gjennomgå."</string>
    <string name="auto_revoke_permission_notification_title" msgid="2629844160853454657">"Tillatelser er fjernet for ubrukte apper"</string>
    <string name="auto_revoke_permission_notification_content" msgid="5125990886047799375">"Enkelte apper er ikke brukt på noen måneder. Trykk for å gjennomgå."</string>
    <string name="unused_apps_notification_title" msgid="4314832015894238019">"{count,plural, =1{# ubrukt app}other{# ubrukte apper}}"</string>
    <string name="unused_apps_notification_content" msgid="9195026773244581246">"Tillatelser og midlertidige filer er fjernet, og varsler er stoppet. Trykk for å gjennomgå."</string>
    <string name="post_drive_permission_decision_reminder_title" msgid="1290697371418139976">"Sjekk nylige tillatelser"</string>
    <string name="post_drive_permission_decision_reminder_summary_1_app_1_permission" msgid="670521503734140711">"Du ga <xliff:g id="APP">%1$s</xliff:g> tilgang til <xliff:g id="PERMISSION">%2$s</xliff:g> mens du kjørte"</string>
    <string name="post_drive_permission_decision_reminder_summary_1_app_2_permissions" msgid="671791184670801301">"Du ga <xliff:g id="APP">%1$s</xliff:g> tilgang til <xliff:g id="PERMISSION_1">%2$s</xliff:g> og <xliff:g id="PERMISSION_2">%3$s</xliff:g> mens du kjørte"</string>
    <string name="post_drive_permission_decision_reminder_summary_1_app_multi_permission" msgid="4080701771111456927">"Du ga <xliff:g id="APP">%2$s</xliff:g> <xliff:g id="COUNT">%1$d</xliff:g> tillatelser mens du kjørte"</string>
    <string name="post_drive_permission_decision_reminder_summary_multi_apps" msgid="5253882771252863902">"{count,plural, =1{Du ga <xliff:g id="APP_0">%1$s</xliff:g> og # annen app tilgang mens du kjørte}other{Du ga <xliff:g id="APP_1">%1$s</xliff:g> og # andre aper tilgang mens du kjørte}}"</string>
<<<<<<< HEAD
=======
    <string name="go_to_settings" msgid="1053735612211228335">"Gå til Innstillinger"</string>
>>>>>>> 248ceefa
    <string name="auto_revoke_setting_subtitle" msgid="8631720570723050460">"Enkelte apper er ikke brukt på noen måneder"</string>
    <string name="permissions_removed_category_title" msgid="1064754271178447643">"Fjernede tillatelser"</string>
    <string name="permission_removed_page_title" msgid="2627436155091001209">"Tillatelser er fjernet"</string>
    <string name="all_unused_apps_category_title" msgid="755663524704745414">"Alle ubrukte apper"</string>
    <string name="months_ago" msgid="1766026492610646354">"For <xliff:g id="COUNT">%1$d</xliff:g> måneder siden"</string>
    <string name="auto_revoke_preference_summary" msgid="5517958331781391481">"Tillatelser er fjernet for å ivareta personvernet ditt"</string>
    <string name="background_location_access_reminder_notification_title" msgid="1140797924301941262">"<xliff:g id="APP_NAME">%s</xliff:g> fikk posisjonen din i bakgrunnen"</string>
    <string name="background_location_access_reminder_notification_content" msgid="7787084707336546245">"Denne appen har alltid tilgang til posisjonen din. Trykk for å endre."</string>
    <string name="auto_revoke_after_notification_title" msgid="5417761027669887431">"Apptillatelser er fjernet for å ivareta personvern"</string>
    <string name="auto_revoke_after_notification_content_one" msgid="6804038707453662753">"<xliff:g id="APP_NAME">%s</xliff:g> har ikke blitt brukt på noen måneder. Trykk for å gjennomgå."</string>
    <string name="auto_revoke_after_notification_content_two" msgid="9108709764831425172">"<xliff:g id="APP_NAME">%s</xliff:g> og én annen app har ikke blitt brukt på noen måneder. Trykk for å gjennomgå."</string>
    <string name="auto_revoke_after_notification_content_many" msgid="4774106206289751220">"<xliff:g id="APP_NAME">%1$s</xliff:g> og <xliff:g id="NUMBER_OF_APPS">%2$s</xliff:g> andre apper har ikke blitt brukt på noen måneder. Trykk for å gjennomgå."</string>
    <string name="auto_revoke_before_notification_title_one" msgid="6758024954464359876">"1 app brukes ikke"</string>
    <string name="auto_revoke_before_notification_title_many" msgid="4415543943846385685">"<xliff:g id="NUMBER_OF_APPS">%s</xliff:g> apper brukes ikke"</string>
    <string name="auto_revoke_before_notification_content_one" msgid="1156635373417068822">"Tillatelser blir fjernet for å ivareta personvernet ditt. Trykk for å gjennomgå."</string>
    <string name="unused_apps_title" msgid="8589298917717872239">"Ubrukte apper"</string>
    <string name="unused_apps_subtitle_after" msgid="2034267519506357898">"Tillatelser er fjernet fra"</string>
    <string name="unused_apps_subtitle_before" msgid="5233302577076132427">"Tillatelser blir fjernet fra"</string>
    <string name="unused_permissions_subtitle_two" msgid="2207266295008423015">"<xliff:g id="PERM_NAME_0">%1$s</xliff:g> og <xliff:g id="PERM_NAME_1">%2$s</xliff:g>"</string>
    <string name="unused_permissions_subtitle_many" msgid="4387289202207450238">"<xliff:g id="PERM_NAME_0">%1$s</xliff:g>, <xliff:g id="PERM_NAME_1">%2$s</xliff:g> og <xliff:g id="NUMBER_OF_PERMISSIONS">%3$s</xliff:g> til"</string>
    <string name="unused_app_permissions_removed_summary" msgid="6779039455326071033">"For å beskytte dataene dine har tillatelser blitt fjernet fra apper du ikke har brukt på noen måneder"</string>
    <string name="unused_app_permissions_removed_summary_some" msgid="5080490037831563441">"For å beskytte dataene dine er tillatelser fjernet fra noen apper du ikke har brukt på noen måneder"</string>
    <string name="one_unused_app_summary" msgid="7831913934488881991">"1 app har ikke blitt brukt på noen måneder"</string>
    <string name="num_unused_apps_summary" msgid="1870719749940571227">"<xliff:g id="NUMBER_OF_APPS">%s</xliff:g> apper har ikke blitt brukt på noen måneder"</string>
    <string name="permission_subtitle_only_in_foreground" msgid="9068389431267377564">"Bare mens appen er i bruk"</string>
    <string name="permission_subtitle_media_only" msgid="8917869683764720717">"Medier"</string>
    <string name="permission_subtitle_all_files" msgid="4982613338298067862">"Alle filer"</string>
    <string name="permission_subtitle_background" msgid="8916750995309083180">"Tillatt hele tiden"</string>
    <string name="app_perms_24h_access" msgid="99069906850627181">"Sist brukt <xliff:g id="TIME_DATE">%1$s</xliff:g>"</string>
    <string name="app_perms_24h_access_yest" msgid="5411926024794555022">"Sist brukt i går klokken <xliff:g id="TIME_DATE">%1$s</xliff:g>"</string>
    <string name="app_perms_7d_access" msgid="4945055548894683751">"Sist brukt <xliff:g id="TIME_DATE_0">%1$s</xliff:g> kl. <xliff:g id="TIME_DATE_1">%2$s</xliff:g>"</string>
    <string name="app_perms_content_provider_24h" msgid="1055526027667508972">"Brukt i løpet av de siste 24 timene"</string>
    <string name="app_perms_content_provider_7d" msgid="3215454898257814868">"Brukt i løpet av de siste 7 dagene"</string>
    <string name="app_perms_24h_access_background" msgid="3413674718969576843">"Sist brukt <xliff:g id="TIME_DATE">%1$s</xliff:g> • Tillatt hele tiden"</string>
    <string name="app_perms_24h_access_yest_background" msgid="9174750810998076725">"Sist brukt i går klokken <xliff:g id="TIME_DATE">%1$s</xliff:g> • Tillatt hele tiden"</string>
    <string name="app_perms_7d_access_background" msgid="408099213372185627">"Sist brukt <xliff:g id="TIME_DATE_0">%1$s</xliff:g> kl. <xliff:g id="TIME_DATE_1">%2$s</xliff:g> • Tillatt hele tiden"</string>
    <string name="app_perms_content_provider_24h_background" msgid="3825902995186961496">"Brukt i løpet av de siste 24 timene • Tillatt hele tiden"</string>
    <string name="app_perms_content_provider_7d_background" msgid="4818839672116463542">"Brukt i løpet av de siste 7 dagene • Tillatt hele tiden"</string>
    <string name="app_perms_24h_access_media_only" msgid="6651699644199132054">"Sist brukt <xliff:g id="TIME_DATE">%1$s</xliff:g> • Medier"</string>
    <string name="app_perms_24h_access_yest_media_only" msgid="7213187706424998792">"Sist brukt i går klokken <xliff:g id="TIME_DATE">%1$s</xliff:g> • Medier"</string>
    <string name="app_perms_7d_access_media_only" msgid="1031096653668235200">"Sist brukt <xliff:g id="TIME_DATE_0">%1$s</xliff:g> kl. <xliff:g id="TIME_DATE_1">%2$s</xliff:g> • Medier"</string>
    <string name="app_perms_content_provider_24h_media_only" msgid="7797963000596179491">"Brukt i løpet av de siste 24 timene • Medier"</string>
    <string name="app_perms_content_provider_7d_media_only" msgid="8446239884570262243">"Brukt i løpet av de siste 7 dagene • Medier"</string>
    <string name="app_perms_24h_access_all_files" msgid="8902360456978159091">"Sist brukt <xliff:g id="TIME_DATE">%1$s</xliff:g> • Alle filer"</string>
    <string name="app_perms_24h_access_yest_all_files" msgid="5708424073126844909">"Sist brukt i går klokken <xliff:g id="TIME_DATE">%1$s</xliff:g> • Alle filer"</string>
    <string name="app_perms_7d_access_all_files" msgid="8246193786397635824">"Sist brukt <xliff:g id="TIME_DATE_0">%1$s</xliff:g> kl. <xliff:g id="TIME_DATE_1">%2$s</xliff:g> • Alle filer"</string>
    <string name="app_perms_content_provider_24h_all_files" msgid="573104317727770850">"Brukt i løpet av de siste 24 timene • Alle filer"</string>
    <string name="app_perms_content_provider_7d_all_files" msgid="7962416229708835558">"Brukt i løpet av de siste 7 dagene • Alle filer"</string>
    <string name="no_permissions_allowed" msgid="6081976856354669209">"Ingen tillatelser er gitt"</string>
    <string name="no_permissions_denied" msgid="8159923922804043282">"Ingen tillatelser er nektet"</string>
    <string name="no_apps_allowed" msgid="7718822655254468631">"Ingen apper har denne tillatelsen"</string>
    <string name="no_apps_allowed_full" msgid="8011716991498934104">"Ingen apper tillates for alle filer"</string>
    <string name="no_apps_allowed_scoped" msgid="4908850477787659501">"Ingen apper tillates for bare medier"</string>
    <string name="no_apps_denied" msgid="7663435886986784743">"Ingen apper er avvist"</string>
    <string name="car_permission_selected" msgid="180837028920791596">"Valgt"</string>
    <string name="settings" msgid="5409109923158713323">"Innstillinger"</string>
    <string name="accessibility_service_dialog_title_single" msgid="7956432823014102366">"<xliff:g id="SERVICE_NAME">%s</xliff:g> har full tilgang til enheten din"</string>
    <string name="accessibility_service_dialog_title_multiple" msgid="5527879210683548175">"<xliff:g id="NUM_SERVICES">%s</xliff:g> tilgjengelighetsapper har full tilgang til enheten din"</string>
    <string name="accessibility_service_dialog_bottom_text_single" msgid="1128666197822205958">"<xliff:g id="SERVICE_NAME">%s</xliff:g> kan se skjermen, handlinger og inndata, utføre handlinger og kontrollere skjermen."</string>
    <string name="accessibility_service_dialog_bottom_text_multiple" msgid="7009848932395519852">"Disse appene kan se skjermen, handlinger og inndata, utføre handlinger og kontrollere skjermen."</string>
    <string name="role_assistant_label" msgid="4727586018198208128">"Standard digital assistentapp"</string>
    <string name="role_assistant_short_label" msgid="3369003713187703399">"Digital assistent-app"</string>
    <string name="role_assistant_description" msgid="6622458130459922952">"Assistentapper kan hjelpe deg basert på informasjon fra skjermen du bruker. Noen apper støtter tjenester for både appoversikten og taleinndata for å gi deg integrert hjelp."</string>
    <string name="role_assistant_request_title" msgid="5964976301922776060">"Vil du angi <xliff:g id="APP_NAME">%1$s</xliff:g> som standard assistentapp?"</string>
    <string name="role_assistant_request_description" msgid="6836644847620178483">"Får tilgang til SMS, samtalelogg"</string>
    <string name="role_browser_label" msgid="2877796144554070207">"Standard nettleserapp"</string>
    <string name="role_browser_short_label" msgid="6745009127123292296">"Nettleserapp"</string>
    <string name="role_browser_description" msgid="3465253637499842671">"Apper som gir deg tilgang til internett og viser linker du trykker på"</string>
    <string name="role_browser_request_title" msgid="2895200507835937192">"Vil du angi <xliff:g id="APP_NAME">%1$s</xliff:g> som standard nettleserapp?"</string>
    <string name="role_browser_request_description" msgid="5888803407905985941">"Ingen tillatelser er nødvendige"</string>
    <string name="role_dialer_label" msgid="1100224146343237968">"Standard telefonapp"</string>
    <string name="role_dialer_short_label" msgid="7186888549465352489">"Telefonapp"</string>
    <string name="role_dialer_description" msgid="8768708633696539612">"Apper som lar deg ringe fra og motta anrop på enheten"</string>
    <string name="role_dialer_request_title" msgid="5959618560705912058">"Vil du angi <xliff:g id="APP_NAME">%1$s</xliff:g> som standard telefonapp?"</string>
    <string name="role_dialer_request_description" msgid="2264219375528345270">"Får tilgang til samtalelogg, sending av SMS"</string>
    <string name="role_dialer_search_keywords" msgid="3324448983559188087">"ringeapp"</string>
    <string name="role_sms_label" msgid="8456999857547686640">"Standard SMS-app"</string>
    <string name="role_sms_short_label" msgid="4371444488034692243">"SMS-app"</string>
    <string name="role_sms_description" msgid="3424020199148153513">"Apper som lar deg bruke telefonnummeret til å sende og motta korte tekstmeldinger, bilder, videoer med mer"</string>
    <string name="role_sms_request_title" msgid="7953552109601185602">"Vil du angi <xliff:g id="APP_NAME">%1$s</xliff:g> som standardapp for SMS?"</string>
    <string name="role_sms_request_description" msgid="983371022668134198">"Får tilgang til kontakter, SMS, telefon"</string>
    <string name="role_sms_search_keywords" msgid="8022048144395047352">"SMS, sende tekstmelding, meldinger, sende meldinger"</string>
    <string name="role_emergency_label" msgid="7028825857206842366">"Standardapp for nødssituasjoner"</string>
    <string name="role_emergency_short_label" msgid="2388431453335350348">"Nødapp"</string>
    <string name="role_emergency_description" msgid="5051840234887686630">"Apper som lar deg registrere den medisinske informasjonen din og gjøre den tilgjengelig til utrykningspersonell, motta varsler om ekstremvær og katastrofer, og varsle andre når du trenger hjelp"</string>
    <string name="role_emergency_request_title" msgid="8469579020654348567">"Vil du angi <xliff:g id="APP_NAME">%1$s</xliff:g> som standardapp for nødssituasjoner?"</string>
    <string name="role_emergency_request_description" msgid="131645948770262850">"Ingen tillatelser er nødvendige"</string>
    <string name="role_emergency_search_keywords" msgid="1920007722599213358">"i nødstilfeller"</string>
    <string name="role_home_label" msgid="3871847846649769412">"Standard startsideapp"</string>
    <string name="role_home_short_label" msgid="8544733747952272337">"Startsideapp"</string>
    <string name="role_home_description" msgid="7997371519626556675">"Apper – også kalt appoversikter – som erstatter startskjermene på Android-enheten og gir deg tilgang til innholdet og funksjonene på enheten"</string>
    <string name="role_home_request_title" msgid="738136983453341081">"Vil du angi <xliff:g id="APP_NAME">%1$s</xliff:g> som standard startsideapp?"</string>
    <string name="role_home_request_description" msgid="2658833966716057673">"Ingen tillatelser er nødvendige"</string>
    <string name="role_home_search_keywords" msgid="3830755001192666285">"appoversikt"</string>
    <string name="role_call_redirection_label" msgid="5785304207206147590">"Standardapp for viderekobling"</string>
    <string name="role_call_redirection_short_label" msgid="7568143419571217757">"App for viderekobling av anrop"</string>
    <string name="role_call_redirection_description" msgid="6091669882014664420">"Apper som lar deg videresende utgående anrop til et annet telefonnummer"</string>
    <string name="role_call_redirection_request_title" msgid="2816244455003562925">"Vil du angi <xliff:g id="APP_NAME">%1$s</xliff:g> som standardapp for omdirigering av anrop?"</string>
    <string name="role_call_redirection_request_description" msgid="3118895714178527164">"Ingen tillatelser er nødvendige"</string>
    <string name="role_call_screening_label" msgid="883935222060878724">"Standardapp for anrops-ID og useriøse anrop"</string>
    <string name="role_call_screening_short_label" msgid="2048465565063130834">"App for anrops-ID og useriøse anrop"</string>
    <string name="role_call_screening_description" msgid="2349431420497468981">"Apper som lar deg identifisere innkommende anrop og blokkere useriøse anrop, automatoppringing eller uønskede numre"</string>
    <string name="role_call_screening_request_title" msgid="7358309224566977290">"Vil du angi <xliff:g id="APP_NAME">%1$s</xliff:g> som standardapp for anrops-ID og håndtering av useriøse anrop?"</string>
    <string name="role_call_screening_request_description" msgid="7338511921032446006">"Ingen tillatelser er nødvendige"</string>
    <string name="role_automotive_navigation_label" msgid="2701890757955474751">"Standard navigeringsnapp"</string>
    <string name="role_automotive_navigation_short_label" msgid="5165823092506922457">"Navigeringsapp"</string>
    <string name="role_automotive_navigation_description" msgid="7834601873792870134">"Apper som kan levere søk etter interessepunkter og trinnvis navigering"</string>
    <string name="role_automotive_navigation_request_title" msgid="7525693151489384300">"Vil du angi <xliff:g id="APP_NAME">%1$s</xliff:g> som standardapp for navigering?"</string>
    <string name="role_automotive_navigation_request_description" msgid="7073023813249245540">"Ingen tillatelser er nødvendige"</string>
    <string name="role_watch_description" msgid="267003778693177779">"<xliff:g id="APP_NAME">%1$s</xliff:g> får tillatelse til å samhandle med varslene dine og får tilgang til Telefon, SMS, kontakter og Kalender."</string>
    <string name="role_app_streaming_description" msgid="7341638576226183992">"<xliff:g id="APP_NAME">%1$s</xliff:g> får tillatelse til å samhandle med varslene dine og strømme appene dine til den tilkoblede enheten."</string>
    <string name="role_companion_device_computer_description" msgid="416099879217066377">"Denne tjenesten deler bildene, mediene og varslene dine fra telefonen din til andre enheter."</string>
    <string name="request_role_current_default" msgid="738722892438247184">"Gjeldende standard"</string>
    <string name="request_role_dont_ask_again" msgid="3556017886029520306">"Ikke spør igjen"</string>
    <string name="request_role_set_as_default" msgid="4253949643984172880">"Angi som standard"</string>
    <string name="phone_call_uses_microphone" msgid="233569591461187177">"Mikrofonen brukes i &lt;b&gt;telefonanrop&lt;/b&gt;"</string>
    <string name="phone_call_uses_microphone_and_camera" msgid="6291898755681748189">"Kameraet og mikrofonen brukes i &lt;b&gt;videoanrop&lt;/b&gt;"</string>
    <string name="phone_call_uses_camera" msgid="2048417022147857418">"Kameraet brukes i &lt;b&gt;videoanrop&lt;/b&gt;"</string>
    <string name="system_uses_microphone" msgid="576672130318877143">"Mikrofonen brukes av en systemtjeneste"</string>
    <string name="system_uses_microphone_and_camera" msgid="5124478304275138804">"Kameraet og mikrofonen brukes av en systemtjeneste"</string>
    <string name="system_uses_camera" msgid="1911223105234441470">"Kameraet brukes av en systemtjeneste"</string>
    <string name="other_use" msgid="6564855051022776692">"Annen bruk:"</string>
    <string name="ongoing_usage_dialog_ok" msgid="103556809118460072">"Greit"</string>
    <string name="ongoing_usage_dialog_title" msgid="683836493556628569">"Nylig bruk av <xliff:g id="TYPES_LIST">%s</xliff:g>"</string>
    <string name="ongoing_usage_dialog_title_mic" msgid="5966714811125593992">"Nylig bruk av Mikrofon"</string>
    <string name="ongoing_usage_dialog_title_camera" msgid="7819329688650711470">"Nylig bruk av Kamera"</string>
    <string name="ongoing_usage_dialog_title_mic_camera" msgid="9079747867228772797">"Nylig bruk av Mikrofon og Kamera"</string>
    <string name="ongoing_usage_dialog_separator" msgid="1715181526581520068">", "</string>
    <string name="ongoing_usage_dialog_last_separator" msgid="4170995004748832163">" og "</string>
    <string name="default_app_search_keyword" msgid="8330125736889689743">"standardapper"</string>
    <string name="permgroup_list_microphone_and_camera" msgid="962768198001487969">"Mikrofon og Kamera"</string>
    <string name="settings_button" msgid="4414988414732479636">"Innstillinger"</string>
    <string name="default_apps" msgid="5119201969348748639">"Standardapper"</string>
    <string name="no_default_apps" msgid="2593466527182950231">"Ingen standardapper"</string>
    <string name="default_apps_more" msgid="4078194675848858093">"Flere standardapper"</string>
    <string name="default_apps_manage_domain_urls" msgid="6775566451561036069">"Åpning av linker"</string>
    <string name="default_apps_for_work" msgid="4970308943596201811">"Jobbstandard"</string>
    <string name="default_app_none" msgid="9084592086808194457">"Ingen"</string>
    <string name="default_app_system_default" msgid="6218386768175513760">"(Systemstandard)"</string>
    <string name="default_app_no_apps" msgid="115720991680586885">"Ingen apper"</string>
    <string name="car_default_app_selected" msgid="5416420830430644174">"Valgt"</string>
    <string name="car_default_app_selected_with_info" msgid="1932204186080593500">"Valgt – <xliff:g id="ADDITIONAL_INFO">%1$s</xliff:g>"</string>
    <string name="special_app_access_search_keyword" msgid="8032347212290774210">"spesiell apptilgang"</string>
    <string name="special_app_access" msgid="5019319067120213797">"Spesiell apptilgang"</string>
    <string name="no_special_app_access" msgid="6950277571805106247">"Ingen spesiell apptilgang"</string>
    <string name="special_app_access_no_apps" msgid="4102911722787886970">"Ingen apper"</string>
    <string name="home_missing_work_profile_support" msgid="1756855847669387977">"Støtter ikke jobbprofiler"</string>
    <string name="encryption_unaware_confirmation_message" msgid="8274491794636402484">"Merk: Hvis du starter enheten din på nytt og har en skjermlås angitt, kan ikke denne appen starte før du låser opp enheten."</string>
    <string name="assistant_confirmation_message" msgid="7476540402884416212">"Assistenten kan lese informasjon om appene du bruker i systemet ditt, inkludert informasjon som er synlig på skjermen eller tilgjengelig i appene."</string>
    <string name="incident_report_channel_name" msgid="3144954065936288440">"Del feilsøkingsdata"</string>
    <string name="incident_report_notification_title" msgid="4635984625656519773">"Vil du dele detaljerte feilsøkingsdata?"</string>
    <string name="incident_report_notification_text" msgid="3376480583513587923">"<xliff:g id="APP_NAME">%1$s</xliff:g> vil laste opp feilsøkingsinformasjon."</string>
    <string name="incident_report_dialog_title" msgid="669104389325204095">"Vil du dele feilsøkingsdata?"</string>
    <string name="incident_report_dialog_intro" msgid="5897733669850951832">"Systemet har oppdaget et problem."</string>
    <string name="incident_report_dialog_text" msgid="5675553296891757523">"<xliff:g id="APP_NAME_0">%1$s</xliff:g> ber om å laste opp en feilrapport fra denne enheten fra <xliff:g id="DATE">%2$s</xliff:g> klokken <xliff:g id="TIME">%3$s</xliff:g>. Feilrapporter inkluderer personopplysninger om enheten eller opplysninger som er loggført av apper, for eksempel brukernavn, posisjonsdata, enhetsidentifikatorer og nettverksinformasjon. Du bør bare dele feilrapporter med personer og apper du stoler på. Vil du gi <xliff:g id="APP_NAME_1">%4$s</xliff:g> tillatelse til å laste opp en feilrapport?"</string>
    <string name="incident_report_error_dialog_text" msgid="4189647113387092272">"Det oppsto en feil under behandling av feilrapporten for <xliff:g id="APP_NAME">%1$s</xliff:g>. Derfor har deling av de detaljerte feilsøkingsdataene blitt avvist. Vi beklager avbrytelsen."</string>
    <string name="incident_report_dialog_allow_label" msgid="2970242967721155239">"Tillat"</string>
    <string name="incident_report_dialog_deny_label" msgid="3535314290677579383">"Avvis"</string>
    <string name="adjust_user_sensitive_title" msgid="4196724451314280527">"Avanserte innstillinger"</string>
    <string name="menu_adjust_user_sensitive" msgid="6497923610654425780">"Avanserte innstillinger"</string>
    <string name="adjust_user_sensitive_globally_title" msgid="8649190949066029174">"Vis systemappenes bruk"</string>
    <string name="adjust_user_sensitive_globally_summary" msgid="129467818433773912">"Vis systemappenes bruk av tillatelser i statusfelt, oversikt og andre steder"</string>
    <string name="adjust_user_sensitive_per_app_header" msgid="4543506440989005648">"Fremhev bruk for følgende"</string>
    <string name="assistant_record_audio_user_sensitive_title" msgid="5532123360322362378">"Vis aktivering av assistenten"</string>
    <string name="assistant_record_audio_user_sensitive_summary" msgid="6482937591816401619">"Vis ikon i statusfeltet når mikrofonen brukes til å aktivere taleassistent"</string>
    <string name="permgrouprequest_storage_isolated" msgid="4892154224026852295">"Vil du gi &lt;b&gt;<xliff:g id="APP_NAME">%1$s</xliff:g>&lt;/b&gt; tilgang til bilder og medier på enheten din?"</string>
    <string name="permgrouprequest_contacts" msgid="8391550064551053695">"Vil du gi &lt;b&gt;<xliff:g id="APP_NAME">%1$s</xliff:g>&lt;/b&gt; tilgang til kontaktene dine?"</string>
    <string name="permgrouprequest_location" msgid="6990232580121067883">"Vil du gi &lt;b&gt;<xliff:g id="APP_NAME">%1$s</xliff:g>&lt;/b&gt; tilgang til denne enhetens posisjon?"</string>
    <string name="permgrouprequestdetail_location" msgid="2635935335778429894">"Appen får bare tilgang til posisjonen når du bruker appen"</string>
    <string name="permgroupbackgroundrequest_location" msgid="1085680897265734809">"Vil du gi &lt;b&gt;<xliff:g id="APP_NAME">%1$s</xliff:g>&lt;/b&gt; tilgang til denne enhetens posisjon?"</string>
    <string name="permgroupbackgroundrequestdetail_location" msgid="8021219324989662957">"Denne appen vil kanskje ha tilgang til posisjonen din hele tiden, selv når du ikke bruker appen. "<annotation id="link">"Gi tillatelse i innstillingene."</annotation></string>
    <string name="permgroupupgraderequest_location" msgid="8328408946822691636">"Vil du endre posisjonstilgang for &lt;b&gt;<xliff:g id="APP_NAME">%1$s</xliff:g>&lt;/b&gt;?"</string>
    <string name="permgroupupgraderequestdetail_location" msgid="1550899076845189165">"Denne appen vil ha tilgang til posisjonen din hele tiden, selv når du ikke bruker appen. "<annotation id="link">"Gi tillatelse i innstillingene."</annotation></string>
    <string name="permgrouprequest_nearby_devices" msgid="2272829282660436700">"Vil du gi &lt;b&gt;<xliff:g id="APP_NAME">%1$s</xliff:g>&lt;/b&gt; tillatelse til å finne, koble til og fastslå den relative posisjonen til enheter i nærheten?"</string>
    <string name="permgroupupgraderequestdetail_nearby_devices" msgid="6877531270654738614">"Vil du gi &lt;b&gt;<xliff:g id="APP_NAME">%1$s</xliff:g>&lt;/b&gt; tillatelse til å finne, koble til og fastslå den relative posisjonen til enheter i nærheten? "<annotation id="link">"Tillat i innstillingene."</annotation></string>
    <string name="permgrouprequest_fineupgrade" msgid="2334242928821697672">"Vil du endre posisjontilgangen til <xliff:g id="APP_NAME">&lt;b&gt;%1$s&lt;/b&gt;</xliff:g> fra omtrentlig til nøyaktig?"</string>
    <string name="permgrouprequest_coarselocation" msgid="7244605063736425232">"Vil du gi &lt;b&gt;<xliff:g id="APP_NAME">%1$s</xliff:g>&lt;/b&gt; tilgang til denne enhetens omtrentlige posisjon?"</string>
    <string name="permgrouprequest_finelocation_imagetext" msgid="1313062433398914334">"Nøyaktig"</string>
    <string name="permgrouprequest_coarselocation_imagetext" msgid="8650605041483025297">"Omtrentlig"</string>
    <string name="permgrouprequest_calendar" msgid="1493150855673603806">"Vil du gi &lt;b&gt;<xliff:g id="APP_NAME">%1$s</xliff:g>&lt;/b&gt; tilgang til kalenderen din?"</string>
    <string name="permgrouprequest_sms" msgid="5672063688745420991">"Vil du la &lt;b&gt;<xliff:g id="APP_NAME">%1$s</xliff:g>&lt;/b&gt; sende og se tekstmeldinger?"</string>
    <!-- no translation found for permgrouprequest_storage (7426990523173124539) -->
    <skip />
    <!-- no translation found for permgrouprequest_storage_q_to_s (3942779386983426698) -->
    <skip />
    <!-- no translation found for permgrouprequest_storage_pre_q (1681166745228672009) -->
    <skip />
    <!-- no translation found for permgrouprequest_read_media_aural (5948278590400297839) -->
    <skip />
    <!-- no translation found for permgrouprequest_read_media_visual (4188474766470776052) -->
    <skip />
    <string name="permgrouprequest_microphone" msgid="2825208549114811299">"Vil du la &lt;b&gt;<xliff:g id="APP_NAME">%1$s</xliff:g>&lt;/b&gt; ta opp lyd?"</string>
    <string name="permgrouprequestdetail_microphone" msgid="8510456971528228861">"Appen kan bare ta opp lyd mens du bruker den."</string>
    <string name="permgroupbackgroundrequest_microphone" msgid="8874462606796368183">"Vil du la &lt;b&gt;<xliff:g id="APP_NAME">%1$s</xliff:g>&lt;/b&gt; ta opp lyd?"</string>
    <string name="permgroupbackgroundrequestdetail_microphone" msgid="553702902263681838">"Denne appen vil kanskje ta opp lyd hele tiden, selv når du ikke bruker den. "<annotation id="link">"Gi tillatelse i innstillingene."</annotation></string>
    <string name="permgroupupgraderequest_microphone" msgid="1362781696161233341">"Vil du endre mikrofontilgang for &lt;b&gt;<xliff:g id="APP_NAME">%1$s</xliff:g>&lt;/b&gt;?"</string>
    <string name="permgroupupgraderequestdetail_microphone" msgid="2870497719571464239">"Denne appen vil ta opp lyd hele tiden, selv når du ikke bruker den. "<annotation id="link">"Gi tillatelse i innstillingene."</annotation></string>
    <string name="permgrouprequest_activityRecognition" msgid="5415121592794230330">"Vil du gi &lt;b&gt;<xliff:g id="APP_NAME">%1$s</xliff:g>&lt;/b&gt; tilgang til den fysiske aktiviteten din?"</string>
    <string name="permgrouprequest_camera" msgid="5123097035410002594">"Vil du la &lt;b&gt;<xliff:g id="APP_NAME">%1$s</xliff:g>&lt;/b&gt; ta bilder og spille inn video?"</string>
    <string name="permgrouprequestdetail_camera" msgid="9085323239764667883">"Appen kan bare ta bilder og spille inn videoer mens du bruker den"</string>
    <string name="permgroupbackgroundrequest_camera" msgid="1274286575704213875">"Vil du la &lt;b&gt;<xliff:g id="APP_NAME">%1$s</xliff:g>&lt;/b&gt; ta bilder og spille inn videoer?"</string>
    <string name="permgroupbackgroundrequestdetail_camera" msgid="4458783509089859078">"Denne appen vil kanskje ta bilder og spille inn videoer hele tiden, selv når du ikke bruker den. "<annotation id="link">"Gi tillatelse i innstillingene."</annotation></string>
    <string name="permgroupupgraderequest_camera" msgid="640758449200241582">"Vil du endre kameratilgang for &lt;b&gt;<xliff:g id="APP_NAME">%1$s</xliff:g>&lt;/b&gt;?"</string>
    <string name="permgroupupgraderequestdetail_camera" msgid="6642747548010962597">"Denne appen vil ta bilder og spille inn videoer hele tiden, selv når du ikke bruker den. "<annotation id="link">"Gi tillatelse i innstillingene."</annotation></string>
    <string name="permgrouprequest_calllog" msgid="2065327180175371397">"Vil du gi &lt;b&gt;<xliff:g id="APP_NAME">%1$s</xliff:g>&lt;/b&gt; tilgang til samtaleloggene dine?"</string>
    <string name="permgrouprequest_phone" msgid="1829234136997316752">"Vil du la &lt;b&gt;<xliff:g id="APP_NAME">%1$s</xliff:g>&lt;/b&gt; ringe og administrere telefonsamtaler?"</string>
    <string name="permgrouprequest_sensors" msgid="4397358316850652235">"Vil du gi &lt;b&gt;<xliff:g id="APP_NAME">%1$s</xliff:g>&lt;/b&gt; tilgang til sensordata om de vitale tegnene dine?"</string>
    <string name="permgroupupgraderequestdetail_sensors" msgid="6651914048792092835">"Denne appen vil ha tilgang til sensordata om de vitale tegnene dine hele tiden, selv når du ikke bruker den. For å gjøre denne endringen, "<annotation id="link">"gå til innstillingene."</annotation></string>
    <string name="permgroupbackgroundrequest_sensors" msgid="5661924322018503886">"Vil du gi &lt;b&gt;<xliff:g id="APP_NAME">%1$s</xliff:g>&lt;/b&gt; tilgang til sensordataene om de vitale tegnene dine?"</string>
    <string name="permgroupbackgroundrequestdetail_sensors" msgid="7726767635834043501">"For å gi denne appen tilgang til data fra kroppssensorer til enhver tid, selv når du ikke bruker den, "<annotation id="link">"gå til innstillingene."</annotation></string>
    <string name="permgroupupgraderequest_sensors" msgid="7576527638411370468">"Vil du fortsette å gi &lt;b&gt;<xliff:g id="APP_NAME">%1$s</xliff:g>&lt;/b&gt; tilgang til data fra kroppssensorer mens appen er i bruk?"</string>
    <string name="permgrouprequest_notifications" msgid="6396739062335106181">"Vil du la &lt;b&gt;<xliff:g id="APP_NAME">%1$s</xliff:g>&lt;/b&gt; sende deg varsler?"</string>
    <string name="permgrouprequestcontinue_notifications" msgid="3895098107355024027">"Vil du la &lt;b&gt;<xliff:g id="APP_NAME">%1$s</xliff:g>&lt;/b&gt; fortsette å sende deg varsler?"</string>
    <string name="auto_granted_permissions" msgid="6009452264824455892">"Kontrollerte tillatelser"</string>
    <string name="auto_granted_location_permission_notification_title" msgid="1438871159268985993">"Posisjonen er tilgjengelig"</string>
    <string name="auto_granted_permission_notification_body" msgid="6919835973190443695">"IT-administratoren din tillater at <xliff:g id="APP_NAME">%s</xliff:g> får tilgang til posisjonen din"</string>
    <string name="other_permissions_label" msgid="8986184335503271992">"Andre tillatelser"</string>
    <string name="not_used_permissions_label" msgid="3939839426115141264">"Tillatelser som brukes av systemet"</string>
    <string name="not_used_permissions_description" msgid="7595514824169388718">"Tillatelser som bare brukes av systemappene."</string>
    <string name="additional_permissions_label" msgid="7693557637462569046">"Flere tillatelser"</string>
    <string name="additional_permissions_description" msgid="2186611950890732112">"Tillatelser definert av apper."</string>
    <string name="privdash_label_camera" msgid="1426440033626198096">"Kamera"</string>
    <string name="privdash_label_microphone" msgid="8415035835803511693">"Mikrofon"</string>
    <string name="privdash_label_location" msgid="6882400763866489291">"Posisjon"</string>
    <string name="privdash_label_other" msgid="3710394147423236033">"Annet"</string>
    <string name="privdash_label_none" msgid="5991866260360484858">"Ingen"</string>
    <string name="privdash_label_24h" msgid="1512532123865375319">"De siste\n24 timene"</string>
    <string name="privdash_label_7d" msgid="5645301995348656931">"De siste\n7 dagene"</string>
    <string name="exempt_mic_camera_info_label" msgid="6273581737010902815">"<xliff:g id="APP_NAME">%1$s</xliff:g> beskyttes av Android. Siden dataene dine behandles på denne enheten, vises ikke bruken av tillatelser for denne appen i statusfeltet eller personvernoversikten."</string>
    <string name="exempt_info_label" msgid="6286190981253476699">"<xliff:g id="APP_NAME">%1$s</xliff:g> beskyttes av Android. Siden dataene dine behandles på denne enheten, vises ikke bruken av tillatelser for denne appen i personvernoversikten."</string>
    <string name="blocked_camera_title" msgid="1128510551791284384">"Enhetskameraet er blokkert"</string>
    <string name="blocked_microphone_title" msgid="1631517143648232585">"Enhetsmikrofonen er blokkert"</string>
    <string name="blocked_location_title" msgid="2005608279812892383">"Posisjonen til enheten er av"</string>
    <string name="blocked_sensor_summary" msgid="4443707628305027375">"For apper og tjenester"</string>
    <string name="blocked_mic_summary" msgid="8960466941528458347">"Mikrofondata kan fremdeles deles når du ringer et nødnummer."</string>
    <string name="blocked_sensor_button_label" msgid="6742092634984289658">"Endre"</string>
    <string name="safety_center_dashboard_page_title" msgid="7514620345152008005">"Sikkerhet og personvern"</string>
    <!-- no translation found for safety_center_rescan_button (8047036829052958144) -->
    <skip />
    <!-- no translation found for safety_center_issue_card_dismiss_button (5113965506144222402) -->
    <skip />
    <string name="security_settings" msgid="3808106921175271317">"Sikkerhetsinnstillinger"</string>
<<<<<<< HEAD
=======
    <string name="sensor_permissions_qs" msgid="4365989229426201877">"Sensortillatelser"</string>
    <string name="privacy_controls_qs" msgid="471793881466080745">"Personverninnstillinger"</string>
    <string name="permissions_removed_qs" msgid="8957319130625294572">"Tillatelsen er fjernet"</string>
    <string name="camera_usage_qs" msgid="7943349178368641820">"Se mer kamerabruk"</string>
    <string name="microphone_usage_qs" msgid="2393193350541830472">"Se mer mikrofonbruk"</string>
    <string name="remove_camera_qs" msgid="8209716677879809162">"Fjern kameratillatelse"</string>
    <string name="remove_microphone_qs" msgid="2893536836641560183">"Fjern mikrofontillatelse"</string>
    <string name="manage_service_qs" msgid="7862555549364153805">"Administrer tjeneste"</string>
    <string name="manage_permissions_qs" msgid="3780541819763475434">"Administrer tillatelser"</string>
    <string name="active_call_usage_qs" msgid="8559974395932523391">"Blir brukt av telefonanrop"</string>
    <string name="recent_call_usage_qs" msgid="743044899599410935">"Nylig brukt i telefonanrop"</string>
    <string name="active_app_usage_qs" msgid="4063912870936464727">"Blir brukt av <xliff:g id="APP_NAME">%1$s</xliff:g>"</string>
    <string name="recent_app_usage_qs" msgid="6650259601306212327">"Nylig brukt av <xliff:g id="APP_NAME">%1$s</xliff:g>"</string>
    <string name="active_app_usage_1_qs" msgid="4325136375823357052">"Blir brukt av <xliff:g id="APP_NAME">%1$s</xliff:g> (<xliff:g id="ATTRIBUTION_LABEL">%2$s</xliff:g>)"</string>
    <string name="recent_app_usage_1_qs" msgid="261450184773310741">"Nylig brukt av <xliff:g id="APP_NAME">%1$s</xliff:g> (<xliff:g id="ATTRIBUTION_LABEL">%2$s</xliff:g>)"</string>
    <string name="active_app_usage_2_qs" msgid="6107866785243565283">"Blir brukt av <xliff:g id="APP_NAME">%1$s</xliff:g> (<xliff:g id="ATTRIBUTION_LABEL">%2$s</xliff:g> • <xliff:g id="PROXY_LABEL">%3$s</xliff:g>)"</string>
    <string name="recent_app_usage_2_qs" msgid="3591205954235694403">"Nylig brukt av <xliff:g id="APP_NAME">%1$s</xliff:g> (<xliff:g id="ATTRIBUTION_LABEL">%2$s</xliff:g> • <xliff:g id="PROXY_LABEL">%3$s</xliff:g>)"</string>
>>>>>>> 248ceefa
    <string name="safety_privacy_qs_tile_title" msgid="5431148204168066203">"Sikkerhet og personvern"</string>
    <string name="safety_privacy_qs_tile_subtitle" msgid="3621544532041936749">"Sjekk statusen"</string>
</resources><|MERGE_RESOLUTION|>--- conflicted
+++ resolved
@@ -71,10 +71,8 @@
     <string name="app_permissions_info_button_label" msgid="7633312050729974623">"Åpne info om appen"</string>
     <string name="additional_permissions_more" msgid="5681220714755304407">"{count,plural, =1{# til}other{# til}}"</string>
     <string name="old_sdk_deny_warning" msgid="2382236998845153919">"Denne appen er laget for en eldre versjon av Android. Hvis du ikke gir tillatelse, kan det føre til at den ikke lenger fungerer som den skal."</string>
-    <!-- no translation found for storage_supergroup_warning_allow (103093462784523190) -->
-    <skip />
-    <!-- no translation found for storage_supergroup_warning_deny (6420765672683284347) -->
-    <skip />
+    <string name="storage_supergroup_warning_allow" msgid="103093462784523190">"Denne appen er laget for en eldre versjon av Android. Hvis du gir denne tillatelsen, gir du appen tilgang til all lagring (inkludert bilder, videoer, musikk, lyd og andre filer)."</string>
+    <string name="storage_supergroup_warning_deny" msgid="6420765672683284347">"Denne appen er laget for en eldre versjon av Android. Hvis du nekter denne tillatelsen, nekter du appen tilgang til all lagring (inkludert bilder, videoer, musikk, lyd og andre filer)."</string>
     <string name="default_permission_description" msgid="4624464917726285203">"utføre en ukjent handling"</string>
     <string name="app_permissions_group_summary" msgid="8788419008958284002">"<xliff:g id="COUNT_0">%1$d</xliff:g> av <xliff:g id="COUNT_1">%2$d</xliff:g> apper har denne tillatelsen"</string>
     <string name="app_permissions_group_summary2" msgid="4329922444840521150">"<xliff:g id="COUNT_0">%1$d</xliff:g>/<xliff:g id="COUNT_1">%2$d</xliff:g> apper er tillatt"</string>
@@ -87,10 +85,8 @@
     <string name="location_settings" msgid="3624412509133422562">"Posisjonsinnstillinger"</string>
     <string name="location_warning" msgid="2381649060929040962">"<xliff:g id="APP_NAME">%1$s</xliff:g> er en leverandør av posisjonstjenester for denne enheten. Tilgang til posisjon kan endres fra posisjonsinnstillingene."</string>
     <string name="system_warning" msgid="1173400963234358816">"Hvis du ikke gir denne tillatelsen, kan grunnleggende funksjoner på enheten slutte å fungere som de skal."</string>
-    <!-- no translation found for deny_read_media_visual_warning (3982586279917232827) -->
-    <skip />
-    <!-- no translation found for deny_read_media_aural_warning (8928699919508646732) -->
-    <skip />
+    <string name="deny_read_media_visual_warning" msgid="3982586279917232827">"Denne appen er laget for en eldre versjon av Android. Hvis du nekter den tilgang til bilder og videoer, får den heller ikke tilgang til musikk og annen lyd."</string>
+    <string name="deny_read_media_aural_warning" msgid="8928699919508646732">"Denne appen er laget for en eldre versjon av Android. Hvis du nekter den tilgang til musikk og annen lyd, får den heller ikke tilgang til bilder og videoer."</string>
     <string name="cdm_profile_revoke_warning" msgid="4443893270719106700">"Hvis du ikke gir denne tillatelsen, kan noen funksjoner på enheten som administreres av denne appen, slutte å fungere som de skal."</string>
     <string name="permission_summary_enforced_by_policy" msgid="4443598170942950519">"Påkrevd ifølge retningslinjene"</string>
     <string name="permission_summary_disabled_by_policy_background_only" msgid="221995005556362660">"Tilgang i bakgrunnen er slått av pga. retningslinjene"</string>
@@ -240,10 +236,8 @@
     <string name="permission_description_summary_sensors" msgid="1836045815643119949">"Apper med denne tillatelsen har tilgang til sensordata om de vitale tegnene dine"</string>
     <string name="permission_description_summary_sms" msgid="725999468547768517">"Apper med denne tillatelsen kan sende og se SMS-meldinger"</string>
     <string name="permission_description_summary_storage" msgid="6575759089065303346">"Apper med denne tillatelsen har tilgang til bilder, medier og filer på enheten din"</string>
-    <!-- no translation found for permission_description_summary_read_media_aural (2789020637856210454) -->
-    <skip />
-    <!-- no translation found for permission_description_summary_read_media_visual (4210569227927436735) -->
-    <skip />
+    <string name="permission_description_summary_read_media_aural" msgid="2789020637856210454">"Apper med denne tillatelsen har tilgang til musikk og andre lydfiler på enheten"</string>
+    <string name="permission_description_summary_read_media_visual" msgid="4210569227927436735">"Apper med denne tillatelsen har tilgang til bilder og videoer på enheten"</string>
     <string name="app_permission_most_recent_summary" msgid="4292074449384040590">"Siste tilgang: <xliff:g id="TIME_DATE">%1$s</xliff:g>"</string>
     <string name="app_permission_most_recent_denied_summary" msgid="7659497197737708112">"For øyeblikket nektet / forrige tilgang: <xliff:g id="TIME_DATE">%1$s</xliff:g>"</string>
     <string name="app_permission_never_accessed_summary" msgid="401346181461975090">"Aldri brukt"</string>
@@ -255,10 +249,8 @@
     <string name="allowed_storage_full" msgid="5356699280625693530">"Kan administrere alle filer"</string>
     <string name="ask_header" msgid="2633816846459944376">"Spør hver gang"</string>
     <string name="denied_header" msgid="903209608358177654">"Ikke tillatt"</string>
-    <!-- no translation found for storage_footer_warning_text (2242258357752432337) -->
-    <skip />
-    <!-- no translation found for storage_footer_hyperlink_text (7759955324552930974) -->
-    <skip />
+    <string name="storage_footer_warning_text" msgid="2242258357752432337">"Noen apper som gir enheten nødvendig funksjonalitet, kan ha spesiell tilgang til alle filene dine"</string>
+    <string name="storage_footer_hyperlink_text" msgid="7759955324552930974">"Se apper med tilgang til alle filer"</string>
     <string name="days" msgid="609563020985571393">"{count,plural, =1{1 dag}other{# dager}}"</string>
     <string name="hours" msgid="3447767892295843282">"{count,plural, =1{1 time}other{# timer}}"</string>
     <string name="minutes" msgid="4408293038068503157">"{count,plural, =1{1 minutt}other{# minutter}}"</string>
@@ -276,10 +268,7 @@
     <string name="post_drive_permission_decision_reminder_summary_1_app_2_permissions" msgid="671791184670801301">"Du ga <xliff:g id="APP">%1$s</xliff:g> tilgang til <xliff:g id="PERMISSION_1">%2$s</xliff:g> og <xliff:g id="PERMISSION_2">%3$s</xliff:g> mens du kjørte"</string>
     <string name="post_drive_permission_decision_reminder_summary_1_app_multi_permission" msgid="4080701771111456927">"Du ga <xliff:g id="APP">%2$s</xliff:g> <xliff:g id="COUNT">%1$d</xliff:g> tillatelser mens du kjørte"</string>
     <string name="post_drive_permission_decision_reminder_summary_multi_apps" msgid="5253882771252863902">"{count,plural, =1{Du ga <xliff:g id="APP_0">%1$s</xliff:g> og # annen app tilgang mens du kjørte}other{Du ga <xliff:g id="APP_1">%1$s</xliff:g> og # andre aper tilgang mens du kjørte}}"</string>
-<<<<<<< HEAD
-=======
     <string name="go_to_settings" msgid="1053735612211228335">"Gå til Innstillinger"</string>
->>>>>>> 248ceefa
     <string name="auto_revoke_setting_subtitle" msgid="8631720570723050460">"Enkelte apper er ikke brukt på noen måneder"</string>
     <string name="permissions_removed_category_title" msgid="1064754271178447643">"Fjernede tillatelser"</string>
     <string name="permission_removed_page_title" msgid="2627436155091001209">"Tillatelser er fjernet"</string>
@@ -461,16 +450,11 @@
     <string name="permgrouprequest_coarselocation_imagetext" msgid="8650605041483025297">"Omtrentlig"</string>
     <string name="permgrouprequest_calendar" msgid="1493150855673603806">"Vil du gi &lt;b&gt;<xliff:g id="APP_NAME">%1$s</xliff:g>&lt;/b&gt; tilgang til kalenderen din?"</string>
     <string name="permgrouprequest_sms" msgid="5672063688745420991">"Vil du la &lt;b&gt;<xliff:g id="APP_NAME">%1$s</xliff:g>&lt;/b&gt; sende og se tekstmeldinger?"</string>
-    <!-- no translation found for permgrouprequest_storage (7426990523173124539) -->
-    <skip />
-    <!-- no translation found for permgrouprequest_storage_q_to_s (3942779386983426698) -->
-    <skip />
-    <!-- no translation found for permgrouprequest_storage_pre_q (1681166745228672009) -->
-    <skip />
-    <!-- no translation found for permgrouprequest_read_media_aural (5948278590400297839) -->
-    <skip />
-    <!-- no translation found for permgrouprequest_read_media_visual (4188474766470776052) -->
-    <skip />
+    <string name="permgrouprequest_storage" msgid="7426990523173124539">"Vil du gi &lt;b&gt;<xliff:g id="APP_NAME">%1$s</xliff:g>&lt;/b&gt; tilgang til &lt;b&gt;filer og dokumenter&lt;/b&gt; på enheten?"</string>
+    <string name="permgrouprequest_storage_q_to_s" msgid="3942779386983426698">"Vil du gi &lt;b&gt;<xliff:g id="APP_NAME">%1$s</xliff:g>&lt;/b&gt; tilgang til &lt;b&gt;bilder, videoer, musikk og lyd&lt;/b&gt; på enheten?"</string>
+    <string name="permgrouprequest_storage_pre_q" msgid="1681166745228672009">"Vil du gi &lt;b&gt;<xliff:g id="APP_NAME">%1$s</xliff:g>&lt;/b&gt; tilgang til &lt;b&gt;bilder, videoer, musikk, lyd og andre filer&lt;/b&gt; på enheten?"</string>
+    <string name="permgrouprequest_read_media_aural" msgid="5948278590400297839">"Vil du gi &lt;b&gt;<xliff:g id="APP_NAME">%1$s</xliff:g>&lt;/b&gt; tilgang til musikk og andre lydfiler på denne enheten?"</string>
+    <string name="permgrouprequest_read_media_visual" msgid="4188474766470776052">"Vil du gi &lt;b&gt;<xliff:g id="APP_NAME">%1$s</xliff:g>&lt;/b&gt; tilgang til bildene og videoene på denne enheten?"</string>
     <string name="permgrouprequest_microphone" msgid="2825208549114811299">"Vil du la &lt;b&gt;<xliff:g id="APP_NAME">%1$s</xliff:g>&lt;/b&gt; ta opp lyd?"</string>
     <string name="permgrouprequestdetail_microphone" msgid="8510456971528228861">"Appen kan bare ta opp lyd mens du bruker den."</string>
     <string name="permgroupbackgroundrequest_microphone" msgid="8874462606796368183">"Vil du la &lt;b&gt;<xliff:g id="APP_NAME">%1$s</xliff:g>&lt;/b&gt; ta opp lyd?"</string>
@@ -517,13 +501,9 @@
     <string name="blocked_mic_summary" msgid="8960466941528458347">"Mikrofondata kan fremdeles deles når du ringer et nødnummer."</string>
     <string name="blocked_sensor_button_label" msgid="6742092634984289658">"Endre"</string>
     <string name="safety_center_dashboard_page_title" msgid="7514620345152008005">"Sikkerhet og personvern"</string>
-    <!-- no translation found for safety_center_rescan_button (8047036829052958144) -->
-    <skip />
-    <!-- no translation found for safety_center_issue_card_dismiss_button (5113965506144222402) -->
-    <skip />
+    <string name="safety_center_rescan_button" msgid="8047036829052958144">"Skann"</string>
+    <string name="safety_center_issue_card_dismiss_button" msgid="5113965506144222402">"Lukk"</string>
     <string name="security_settings" msgid="3808106921175271317">"Sikkerhetsinnstillinger"</string>
-<<<<<<< HEAD
-=======
     <string name="sensor_permissions_qs" msgid="4365989229426201877">"Sensortillatelser"</string>
     <string name="privacy_controls_qs" msgid="471793881466080745">"Personverninnstillinger"</string>
     <string name="permissions_removed_qs" msgid="8957319130625294572">"Tillatelsen er fjernet"</string>
@@ -541,7 +521,6 @@
     <string name="recent_app_usage_1_qs" msgid="261450184773310741">"Nylig brukt av <xliff:g id="APP_NAME">%1$s</xliff:g> (<xliff:g id="ATTRIBUTION_LABEL">%2$s</xliff:g>)"</string>
     <string name="active_app_usage_2_qs" msgid="6107866785243565283">"Blir brukt av <xliff:g id="APP_NAME">%1$s</xliff:g> (<xliff:g id="ATTRIBUTION_LABEL">%2$s</xliff:g> • <xliff:g id="PROXY_LABEL">%3$s</xliff:g>)"</string>
     <string name="recent_app_usage_2_qs" msgid="3591205954235694403">"Nylig brukt av <xliff:g id="APP_NAME">%1$s</xliff:g> (<xliff:g id="ATTRIBUTION_LABEL">%2$s</xliff:g> • <xliff:g id="PROXY_LABEL">%3$s</xliff:g>)"</string>
->>>>>>> 248ceefa
     <string name="safety_privacy_qs_tile_title" msgid="5431148204168066203">"Sikkerhet og personvern"</string>
     <string name="safety_privacy_qs_tile_subtitle" msgid="3621544532041936749">"Sjekk statusen"</string>
 </resources>