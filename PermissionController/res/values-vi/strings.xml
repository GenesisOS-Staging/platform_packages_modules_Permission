<?xml version="1.0" encoding="UTF-8"?>
<!--  Copyright (C) 2007 The Android Open Source Project

     Licensed under the Apache License, Version 2.0 (the "License");
     you may not use this file except in compliance with the License.
     You may obtain a copy of the License at

          http://www.apache.org/licenses/LICENSE-2.0

     Unless required by applicable law or agreed to in writing, software
     distributed under the License is distributed on an "AS IS" BASIS,
     WITHOUT WARRANTIES OR CONDITIONS OF ANY KIND, either express or implied.
     See the License for the specific language governing permissions and
     limitations under the License.
 -->

<resources xmlns:android="http://schemas.android.com/apk/res/android"
    xmlns:xliff="urn:oasis:names:tc:xliff:document:1.2">
    <string name="app_name" msgid="6098036489833144040">"Trình điều khiển quyền"</string>
    <string name="ok" msgid="1936281769725676272">"OK"</string>
    <string name="permission_search_keyword" msgid="1214451577494730543">"quyền"</string>
    <string name="cancel" msgid="8943320028373963831">"Hủy"</string>
    <string name="back" msgid="6249950659061523680">"Quay lại"</string>
    <string name="available" msgid="6007778121920339498">"Được phép"</string>
    <string name="blocked" msgid="9195547604866033708">"Bị chặn"</string>
    <string name="uninstall_or_disable" msgid="4496612999740858933">"Gỡ cài đặt hoặc vô hiệu hóa"</string>
    <string name="app_not_found_dlg_title" msgid="6029482906093859756">"Không tìm thấy ứng dụng"</string>
    <string name="grant_dialog_button_deny" msgid="88262611492697192">"Không cho phép"</string>
    <string name="grant_dialog_button_deny_and_dont_ask_again" msgid="1748925431574312595">"Không cho phép và không hỏi lại"</string>
    <string name="grant_dialog_button_no_upgrade" msgid="8344732743633736625">"Duy trì tùy chọn “Khi đang dùng ứng dụng”"</string>
    <string name="grant_dialog_button_no_upgrade_one_time" msgid="5125892775684968694">"Duy trì tùy chọn “Chỉ lần này”"</string>
    <string name="grant_dialog_button_more_info" msgid="213350268561945193">"Thông tin khác"</string>
    <string name="grant_dialog_button_deny_anyway" msgid="7225905870668915151">"Vẫn không cho phép"</string>
    <string name="grant_dialog_button_dismiss" msgid="1930399742250226393">"Đóng"</string>
    <string name="current_permission_template" msgid="7452035392573329375">"<xliff:g id="CURRENT_PERMISSION_INDEX">%1$s</xliff:g>/<xliff:g id="PERMISSION_COUNT">%2$s</xliff:g>"</string>
    <string name="permission_warning_template" msgid="2247087781222679458">"Bạn có muốn cho phép &lt;b&gt;<xliff:g id="APP_NAME">%1$s</xliff:g>&lt;/b&gt; <xliff:g id="ACTION">%2$s</xliff:g> không?"</string>
    <string name="permission_add_background_warning_template" msgid="1812914855915092273">"Bạn có muốn luôn cho phép &lt;b&gt;<xliff:g id="APP_NAME">%1$s</xliff:g>&lt;/b&gt; <xliff:g id="ACTION">%2$s</xliff:g> không?"</string>
    <string name="allow_permission_foreground_only" msgid="116465816039675404">"Chỉ khi dùng ứng dụng"</string>
    <string name="allow_permission_always" msgid="5194342531206054051">"Luôn luôn"</string>
    <string name="deny_permission_deny_and_dont_ask_again" msgid="6106035221490102341">"Không cho phép và không hỏi lại"</string>
    <string name="permission_revoked_count" msgid="4785082705441547086">"Đã tắt <xliff:g id="COUNT">%1$d</xliff:g> quyền"</string>
    <string name="permission_revoked_all" msgid="3397649017727222283">"đã tắt tất cả các quyền"</string>
    <string name="permission_revoked_none" msgid="9213345075484381180">"chưa tắt quyền nào"</string>
    <string name="grant_dialog_button_allow" msgid="5314677880021102550">"Cho phép"</string>
    <string name="grant_dialog_button_allow_always" msgid="4485552579273565981">"Luôn cho phép"</string>
    <string name="grant_dialog_button_allow_foreground" msgid="501896824973636533">"Trong khi dùng ứng dụng"</string>
    <string name="grant_dialog_button_change_to_precise_location" msgid="3273115879467236033">"Thay đổi thành vị trí chính xác"</string>
    <string name="grant_dialog_button_keey_approximate_location" msgid="438025182769080011">"Giữ nguyên vị trí gần đúng"</string>
    <string name="grant_dialog_button_allow_one_time" msgid="2618088516449706391">"Chỉ lần này"</string>
    <string name="grant_dialog_button_allow_background" msgid="8236044729434367833">"Luôn cho phép"</string>
    <string name="grant_dialog_button_allow_all_files" msgid="4955436994954829894">"Cho phép quản lý tất cả các tệp"</string>
    <string name="grant_dialog_button_allow_media_only" msgid="4832877658422573832">"Cho phép truy cập vào tệp nội dung nghe nhìn"</string>
    <string name="app_permissions_breadcrumb" msgid="5136969550489411650">"Ứng dụng"</string>
    <string name="app_permissions" msgid="3369917736607944781">"Quyền ứng dụng"</string>
    <string name="unused_apps" msgid="2058057455175955094">"Ứng dụng không dùng đến"</string>
    <string name="no_unused_apps" msgid="12809387670415295">"Không có ứng dụng không dùng đến"</string>
    <string name="zero_unused_apps" msgid="9024448554157499748">"0 ứng dụng không dùng đến"</string>
    <string name="review_permission_decisions" msgid="309559429150613632">"Quyết định cấp quyền gần đây"</string>
    <string name="review_permission_decisions_view_all" msgid="90391040431566130">"Xem tất cả các quyết định cấp quyền gần đây"</string>
    <string name="review_permission_decisions_empty" msgid="8120775336417279806">"Không có quyết định cấp quyền nào gần đây"</string>
    <string name="auto_permission_manager_summary" msgid="9157438376234301354">"Quản lý quyền truy cập vào dữ liệu trên lịch, nhật ký cuộc gọi, v.v."</string>
    <string name="granted_permission_decision" msgid="7824827491551861365">"Bạn đã cấp cho <xliff:g id="APP_NAME">%1$s</xliff:g> quyền truy cập vào <xliff:g id="PERMISSION_NAME">%2$s</xliff:g>"</string>
    <string name="denied_permission_decision" msgid="5308961501779563781">"Bạn đã từ chối cấp cho <xliff:g id="APP_NAME">%1$s</xliff:g> quyền truy cập vào <xliff:g id="PERMISSION_NAME">%2$s</xliff:g>"</string>
    <string name="days_ago" msgid="6650359081551335629">"{count,plural, =0{Hôm nay}=1{1 ngày trước}other{# ngày trước}}"</string>
    <string name="app_disable_dlg_positive" msgid="7418444149981904940">"Vô hiệu hóa ứng dụng"</string>
    <string name="app_disable_dlg_text" msgid="3126943217146120240">"Nếu bạn vô hiệu hóa ứng dụng này, thì Android và các ứng dụng khác có thể không hoạt động như dự kiến nữa. Lưu ý rằng bạn không thể xóa ứng dụng này vì đây là ứng dụng cài sẵn trên thiết bị. Khi bạn vô hiệu hóa, ứng dụng sẽ bị tắt và ẩn trên thiết bị."</string>
    <string name="app_permission_manager" msgid="3903811137630909550">"Trình quản lý quyền"</string>
    <string name="never_ask_again" msgid="4728762438198560329">"Không hỏi lại"</string>
    <string name="no_permissions" msgid="3881676756371148563">"Không có quyền"</string>
    <string name="additional_permissions" msgid="5801285469338873430">"Quyền bổ sung"</string>
    <string name="app_permissions_info_button_label" msgid="7633312050729974623">"Mở thông tin về ứng dụng"</string>
    <string name="additional_permissions_more" msgid="5681220714755304407">"{count,plural, =1{# quyền}other{# quyền}}"</string>
    <string name="old_sdk_deny_warning" msgid="2382236998845153919">"Ứng dụng này được thiết kế cho các phiên bản Android cũ hơn. Nếu bạn từ chối quyền, thì ứng dụng này có thể không còn hoạt động như dự kiến."</string>
    <!-- no translation found for storage_supergroup_warning_allow (103093462784523190) -->
    <skip />
    <!-- no translation found for storage_supergroup_warning_deny (6420765672683284347) -->
    <skip />
    <string name="default_permission_description" msgid="4624464917726285203">"thực hiện hành động không xác định"</string>
    <string name="app_permissions_group_summary" msgid="8788419008958284002">"Đã cho phép <xliff:g id="COUNT_0">%1$d</xliff:g>/<xliff:g id="COUNT_1">%2$d</xliff:g> ứng dụng"</string>
    <string name="app_permissions_group_summary2" msgid="4329922444840521150">"Đã cho phép <xliff:g id="COUNT_0">%1$d</xliff:g>/<xliff:g id="COUNT_1">%2$d</xliff:g> ứng dụng"</string>
    <string name="menu_show_system" msgid="4254021607027872504">"Hiển thị hệ thống"</string>
    <string name="menu_hide_system" msgid="3855390843744028465">"Ẩn hệ thống"</string>
    <string name="menu_show_7_days_data" msgid="8979611198508523706">"Hiện dữ liệu trong 7 ngày qua"</string>
    <string name="menu_show_24_hours_data" msgid="8228054833323380780">"Hiện dữ liệu trong 24 giờ qua"</string>
    <string name="manage_permission" msgid="2895385393037061964">"Quản lý quyền"</string>
    <string name="no_apps" msgid="2412612731628386816">"Không có ứng dụng"</string>
    <string name="location_settings" msgid="3624412509133422562">"Cài đặt vị trí"</string>
    <string name="location_warning" msgid="2381649060929040962">"<xliff:g id="APP_NAME">%1$s</xliff:g> là nhà cung cấp dịch vụ vị trí cho thiết bị này. Bạn có thể sửa đổi quyền truy cập vào vị trí trong mục cài đặt vị trí."</string>
    <string name="system_warning" msgid="1173400963234358816">"Nếu bạn từ chối quyền này thì các tính năng cơ bản của thiết bị có thể không còn hoạt động như dự kiến."</string>
    <!-- no translation found for deny_read_media_visual_warning (3982586279917232827) -->
    <skip />
    <!-- no translation found for deny_read_media_aural_warning (8928699919508646732) -->
    <skip />
    <string name="cdm_profile_revoke_warning" msgid="4443893270719106700">"Nếu bạn từ chối cấp quyền này, một số tính năng trên thiết bị của bạn do ứng dụng này quản lý có thể không còn hoạt động như dự kiến."</string>
    <string name="permission_summary_enforced_by_policy" msgid="4443598170942950519">"Thực thi theo chính sách"</string>
    <string name="permission_summary_disabled_by_policy_background_only" msgid="221995005556362660">"Quyền truy cập khi ở nền sau đã tắt theo chính sách"</string>
    <string name="permission_summary_enabled_by_policy_background_only" msgid="8287675974767104279">"Quyền truy cập khi ở nền sau đã bật theo chính sách"</string>
    <string name="permission_summary_enabled_by_policy_foreground_only" msgid="3844582916889767831">"Quyền truy cập khi ở nền trước đã bật theo chính sách"</string>
    <string name="permission_summary_enforced_by_admin" msgid="822702574117248700">"Do quản trị viên kiểm soát"</string>
    <string name="permission_summary_disabled_by_admin_background_only" msgid="3127091456731845646">"Quản trị viên đã tắt quyền truy cập khi ở nền sau"</string>
    <string name="permission_summary_enabled_by_admin_background_only" msgid="9132423838440275757">"Quản trị viên đã bật quyền truy cập khi ở nền sau"</string>
    <string name="permission_summary_enabled_by_admin_foreground_only" msgid="1298432715610745358">"Quản trị viên đã bật quyền truy cập khi ở nền trước"</string>
    <string name="permission_summary_enabled_system_fixed" msgid="2438344700184127274">"Thiết bị cần có quyền này để hoạt động"</string>
    <!-- no translation found for background_access_chooser_dialog_choices:0 (1351721623256561996) -->
    <!-- no translation found for background_access_chooser_dialog_choices:1 (9127301153688725448) -->
    <!-- no translation found for background_access_chooser_dialog_choices:2 (4305536986042401191) -->
    <string name="permission_access_always" msgid="1474641821883823446">"Luôn cho phép"</string>
    <string name="permission_access_only_foreground" msgid="7801170728159326195">"Chỉ cho phép khi dùng ứng dụng"</string>
    <string name="permission_access_never" msgid="4647014230217936900">"Không cho phép"</string>
    <string name="loading" msgid="4789365003890741082">"Đang tải…"</string>
    <string name="all_permissions" msgid="6911125611996872522">"Tất cả các quyền"</string>
    <string name="other_permissions" msgid="2901186127193849594">"Các khả năng khác của ứng dụng"</string>
    <string name="permission_request_title" msgid="8790310151025020126">"Yêu cầu quyền"</string>
    <string name="screen_overlay_title" msgid="6977038513913222078">"Đã phát hiện lớp phủ màn hình"</string>
    <string name="screen_overlay_message" msgid="5622563069757142102">"Để thay đổi tùy chọn cài đặt quyền này, trước tiên, bạn phải tắt lớp phủ màn hình trong phần Cài đặt &gt; Ứng dụng"</string>
    <string name="screen_overlay_button" msgid="4655005928054025250">"Mở cài đặt"</string>
    <string name="wear_not_allowed_dlg_title" msgid="1429467891296932713">"Android Wear"</string>
    <string name="wear_not_allowed_dlg_text" msgid="512340555334769098">"Các hành động Cài đặt/Gỡ cài đặt không được hỗ trợ trên Wear."</string>
    <string name="permission_review_title_template_install" msgid="1284337937156289081">"Chọn nội dung &lt;b&gt;<xliff:g id="APP_NAME">%1$s</xliff:g>&lt;/b&gt; được phép truy cập vào"</string>
    <string name="permission_review_title_template_update" msgid="3232333580548588657">"Đã cập nhật &lt;b&gt;<xliff:g id="APP_NAME">%1$s</xliff:g>&lt;/b&gt;. Chọn nội dung ứng dụng này được phép truy cập vào."</string>
    <string name="review_button_cancel" msgid="2191147944056548886">"Hủy"</string>
    <string name="review_button_continue" msgid="2527918375047602199">"Tiếp tục"</string>
    <string name="new_permissions_category" msgid="552995090178417611">"Các quyền mới"</string>
    <string name="current_permissions_category" msgid="4292990083585728880">"Các quyền hiện tại"</string>
    <string name="message_staging" msgid="9110563899955511866">"Đang thử nghiệm ứng dụng…"</string>
    <string name="app_name_unknown" msgid="1319665005754048952">"Không xác định"</string>
    <string name="permission_usage_title" msgid="1568233336351734538">"Bảng tổng quan về quyền riêng tư"</string>
    <string name="auto_permission_usage_summary" msgid="7335667266743337075">"Xem những ứng dụng nào gần đây đã sử dụng các quyền"</string>
    <string name="permission_group_usage_title" msgid="2595013198075285173">"Hoạt động sử dụng <xliff:g id="PERMGROUP">%1$s</xliff:g>"</string>
    <string name="perm_usage_adv_info_title" msgid="3357831829538873708">"Xem các quyền khác"</string>
    <string name="perm_usage_adv_info_summary_2_items" msgid="3702175198750127822">"<xliff:g id="PERMGROUP_0">%1$s</xliff:g>, <xliff:g id="PERMGROUP_1">%2$s</xliff:g>"</string>
    <string name="perm_usage_adv_info_summary_more_items" msgid="949055326299562218">"<xliff:g id="PERMGROUP_0">%1$s</xliff:g>, <xliff:g id="PERMGROUP_1">%2$s</xliff:g> và <xliff:g id="NUM">%3$s</xliff:g> mục khác"</string>
    <string name="permission_group_usage_subtitle_24h" msgid="5120155996322114181">"Lịch trình các ứng dụng dùng <xliff:g id="PERMGROUP">%1$s</xliff:g> của bạn trong 24 giờ qua"</string>
    <string name="permission_group_usage_subtitle_7d" msgid="1465828402260324654">"Lịch trình các ứng dụng dùng <xliff:g id="PERMGROUP">%1$s</xliff:g> của bạn trong 7 ngày qua"</string>
    <string name="permission_usage_access_dialog_subtitle" msgid="4171772805196955753">"Thời điểm ứng dụng này sử dụng quyền <xliff:g id="PERMGROUP">%1$s</xliff:g> của bạn"</string>
    <string name="permission_usage_access_dialog_learn_more" msgid="7121468469493184613">"Tìm hiểu thêm"</string>
    <string name="manage_permission_summary" msgid="4117555482684114317">"Kiểm soát quyền truy cập của ứng dụng vào <xliff:g id="PERMGROUP">%1$s</xliff:g> của bạn"</string>
    <string name="auto_permission_usage_timeline_summary" msgid="2713135806453218703">"<xliff:g id="ACCESS_TIME">%1$s</xliff:g> • <xliff:g id="SUMMARY_TEXT">%2$s</xliff:g>"</string>
    <string name="history_preference_subtext_2" msgid="1521763591164293683">"<xliff:g id="APP_NAME">%1$s</xliff:g> • <xliff:g id="TRUNCATED_TIME">%2$s</xliff:g>"</string>
    <string name="history_preference_subtext_3" msgid="758761785983094351">"<xliff:g id="ATTRIBUTION_NAME">%1$s</xliff:g> • <xliff:g id="APP_NAME">%2$s</xliff:g> • <xliff:g id="TRUNCATED_TIME">%3$s</xliff:g>"</string>
    <string name="duration_used_days" msgid="8293010131040301793">"{count,plural, =1{1 ngày}other{# ngày}}"</string>
    <string name="duration_used_hours" msgid="1128716208752263576">"{count,plural, =1{1 giờ}other{# giờ}}"</string>
    <string name="duration_used_minutes" msgid="5335824115042576567">"{count,plural, =1{1 phút}other{# phút}}"</string>
    <string name="duration_used_seconds" msgid="6543746449171675028">"{count,plural, =1{1 giây}other{# giây}}"</string>
    <string name="permission_usage_any_permission" msgid="6358023078298106997">"Mọi quyền"</string>
    <string name="permission_usage_any_time" msgid="3802087027301631827">"Mọi lúc"</string>
    <string name="permission_usage_last_7_days" msgid="7386221251886130065">"7 ngày qua"</string>
    <string name="permission_usage_last_day" msgid="1512880889737305115">"24 giờ qua"</string>
    <string name="permission_usage_last_hour" msgid="3866005205535400264">"1 giờ qua"</string>
    <string name="permission_usage_last_15_minutes" msgid="9077554653436200702">"15 phút qua"</string>
    <string name="permission_usage_last_minute" msgid="7297055967335176238">"1 phút qua"</string>
    <string name="no_permission_usages" msgid="9119517454177289331">"Không sử dụng quyền"</string>
    <string name="permission_usage_list_title_any_time" msgid="8718257027381592407">"Lần truy cập gần đây nhất vào bất kỳ thời gian nào"</string>
    <string name="permission_usage_list_title_last_7_days" msgid="9048542342670890615">"Lần truy cập gần đây nhất trong 7 ngày qua"</string>
    <string name="permission_usage_list_title_last_day" msgid="8730907824567238461">"Lần truy cập gần đây nhất trong 24 giờ qua"</string>
    <string name="permission_usage_list_title_last_hour" msgid="6624161487623223716">"Lần truy cập gần đây nhất trong 1 giờ qua"</string>
    <string name="permission_usage_list_title_last_15_minutes" msgid="8615062016024296833">"Lần truy cập gần đây nhất trong 15 phút trước"</string>
    <string name="permission_usage_list_title_last_minute" msgid="3572792262919886849">"Lần truy cập gần đây nhất trong 1 phút trước"</string>
    <string name="permission_usage_bar_chart_title_any_time" msgid="2845251288192246754">"Tần suất sử dụng quyền ở mọi thời gian"</string>
    <string name="permission_usage_bar_chart_title_last_7_days" msgid="5796577162176938349">"Tần suất sử dụng quyền trong 7 ngày trước"</string>
    <string name="permission_usage_bar_chart_title_last_day" msgid="7950805735777472871">"Mức sử dụng quyền truy cập trong 24 giờ qua"</string>
    <string name="permission_usage_bar_chart_title_last_hour" msgid="6571647509660009185">"Tần suất sử dụng quyền trong 1 giờ trước"</string>
    <string name="permission_usage_bar_chart_title_last_15_minutes" msgid="2743143675412824819">"Tần suất sử dụng quyền trong 15 phút trước"</string>
    <string name="permission_usage_bar_chart_title_last_minute" msgid="820450867183487607">"Tần suất sử dụng quyền trong 1 phút trước"</string>
    <string name="permission_usage_preference_summary_not_used_24h" msgid="3087783232178611025">"Không sử dụng trong 24 giờ qua"</string>
    <string name="permission_usage_preference_summary_not_used_7d" msgid="4592301300810120096">"Không sử dụng trong 7 ngày qua"</string>
    <string name="permission_usage_preference_label" msgid="8343167938128676378">"{count,plural, =1{1 ứng dụng đã dùng}other{# ứng dụng đã dùng}}"</string>
    <string name="permission_usage_view_details" msgid="6675335735468752787">"Xem tất cả trong Trang tổng quan"</string>
    <string name="app_permission_usage_filter_label" msgid="7182861154638631550">"Lọc theo: <xliff:g id="PERM">%1$s</xliff:g>"</string>
    <string name="app_permission_usage_remove_filter" msgid="2926157607436428207">"Xóa bộ lọc"</string>
    <string name="filter_by_title" msgid="7300368602759958031">"Lọc theo"</string>
    <string name="filter_by_permissions" msgid="7613462963111282568">"Lọc theo quyền"</string>
    <string name="filter_by_time" msgid="6667864816999691642">"Lọc theo thời gian"</string>
    <string name="sort_spinner_most_permissions" msgid="1704349738096822836">"Nhiều quyền nhất"</string>
    <string name="sort_spinner_most_accesses" msgid="5283913004357220161">"Nhiều lần truy cập nhất"</string>
    <string name="sort_spinner_recent" msgid="7513845273076525203">"Gần đây"</string>
    <string name="sort_by_app" msgid="4055799843051138087">"Sắp xếp theo mức sử dụng"</string>
    <string name="sort_by_time" msgid="5435045320002150456">"Sắp xếp theo thời gian"</string>
    <string name="item_separator" msgid="4030255389809224513">", "</string>
    <string name="permission_usage_refresh" msgid="2264056346561305420">"Làm mới"</string>
    <string name="permission_history_title" msgid="8340081285133025225">"Nhật ký quyền"</string>
    <string name="permission_history_category_today" msgid="7496389369158806620">"Hôm nay"</string>
    <string name="permission_history_category_yesterday" msgid="7242517121222012521">"Hôm qua"</string>
    <string name="app_permission_usage_title" msgid="6676802437831981822">"Sử dụng quyền ứng dụng"</string>
    <string name="app_permission_usage_summary" msgid="390383661936709672">"Truy cập: <xliff:g id="NUM">%1$s</xliff:g> lần. Tổng thời gian: <xliff:g id="DURATION">%2$s</xliff:g>. Sử dụng lần gần đây nhất vào <xliff:g id="TIME">%3$s</xliff:g> trước."</string>
    <string name="app_permission_usage_summary_no_duration" msgid="3698475875179457400">"Truy cập: <xliff:g id="NUM">%1$s</xliff:g> lần. Sử dụng lần gần đây nhất vào <xliff:g id="TIME">%2$s</xliff:g> trước."</string>
    <string name="app_permission_button_allow" msgid="5808039516494774647">"Cho phép"</string>
    <string name="app_permission_button_allow_all_files" msgid="1792232272599018825">"Cho phép quản lý tất cả các tệp"</string>
    <string name="app_permission_button_allow_media_only" msgid="2834282724426046154">"Chỉ cho phép truy cập vào nội dung nghe nhìn"</string>
    <string name="app_permission_button_allow_always" msgid="4573292371734011171">"Luôn cho phép"</string>
    <string name="app_permission_button_allow_foreground" msgid="1991570451498943207">"Chỉ cho phép khi dùng ứng dụng"</string>
    <string name="app_permission_button_ask" msgid="3342950658789427">"Luôn hỏi"</string>
    <string name="app_permission_button_deny" msgid="6016454069832050300">"Không cho phép"</string>
    <string name="precise_image_description" msgid="6349638632303619872">"Vị trí chính xác"</string>
    <string name="approximate_image_description" msgid="938803699637069884">"Vị trí gần đúng"</string>
    <string name="app_permission_location_accuracy" msgid="7166912915040018669">"Sử dụng vị trí chính xác"</string>
    <string name="app_permission_location_accuracy_subtitle" msgid="2654077606404987210">"Khi chế độ vị trí chính xác đang tắt, các ứng dụng có thể truy cập vào thông tin vị trí gần đúng của bạn"</string>
    <string name="app_permission_title" msgid="2090897901051370711">"Quyền <xliff:g id="PERM">%1$s</xliff:g>"</string>
    <string name="app_permission_header" msgid="2951363137032603806">"Quyền truy cập <xliff:g id="PERM">%1$s</xliff:g> cho ứng dụng này"</string>
    <string name="app_permission_footer_app_permissions_link" msgid="4926890342636587393">"Xem tất cả các quyền của <xliff:g id="APP">%1$s</xliff:g>"</string>
    <string name="app_permission_footer_permission_apps_link" msgid="3941988129992794327">"Xem tất cả ứng dụng có quyền này"</string>
    <string name="assistant_mic_label" msgid="1011432357152323896">"Hiển thị việc sử dụng micrô của Trợ lý"</string>
    <string name="unused_apps_category_title" msgid="2988455616845243901">"Các chế độ cài đặt ứng dụng chưa dùng"</string>
    <string name="auto_revoke_label" msgid="5068393642936571656">"Thu hồi quyền nếu không dùng ứng dụng"</string>
    <string name="unused_apps_label" msgid="2595428768404901064">"Thu hồi quyền và giải phóng dung lượng"</string>
    <string name="unused_apps_label_v2" msgid="7058776770056517980">"Tạm dừng hoạt động trong ứng dụng nếu không dùng"</string>
    <string name="unused_apps_summary" msgid="8839466950318403115">"Loại bỏ quyền, xoá tệp tạm thời và dừng thông báo"</string>
    <string name="auto_revoke_summary" msgid="5867548789805911683">"Để bảo vệ dữ liệu của bạn, các quyền cấp cho ứng dụng này sẽ bị thu hồi nếu bạn không dùng ứng dụng trong vài tháng."</string>
    <string name="auto_revoke_summary_with_permissions" msgid="389712086597285013">"Để bảo vệ dữ liệu của bạn, nếu bạn không dùng ứng dụng này trong vài tháng thì các quyền sau đây sẽ bị thu hồi: <xliff:g id="PERMS">%1$s</xliff:g>"</string>
    <string name="auto_revoked_apps_page_summary" msgid="6594753657893756536">"Để bảo vệ dữ liệu của bạn, quản trị viên CNTT đã thu hồi các quyền đối với những ứng dụng bạn không dùng trong vài tháng."</string>
    <string name="auto_revoke_open_app_message" msgid="8075556291711205039">"Hãy mở ứng dụng nếu bạn muốn cấp quyền một lần nữa."</string>
    <string name="auto_revoke_disabled" msgid="8697684442991567188">"Tính năng tự động thu hồi quyền hiện đã bị tắt đối với ứng dụng này."</string>
    <string name="auto_revocable_permissions_none" msgid="8334929619113991466">"Không có quyền có thể tự động thu hồi nào đang được cấp"</string>
    <string name="auto_revocable_permissions_one" msgid="5299112369449458176">"Quyền <xliff:g id="PERM">%1$s</xliff:g> sẽ bị xóa."</string>
    <string name="auto_revocable_permissions_two" msgid="4874067408752041716">"Các quyền <xliff:g id="PERM_0">%1$s</xliff:g> và <xliff:g id="PERM_1">%2$s</xliff:g> sẽ bị xóa."</string>
    <string name="auto_revocable_permissions_many" msgid="1521807896206032992">"Các quyền sau sẽ bị xóa: <xliff:g id="PERMS">%1$s</xliff:g>."</string>
    <string name="auto_manage_title" msgid="7693181026874842935">"Tự động quản lý các quyền"</string>
    <string name="off" msgid="1438489226422866263">"Tắt"</string>
    <string name="auto_revoked_app_summary_one" msgid="7093213590301252970">"Đã thu hồi quyền sử dụng <xliff:g id="PERMISSION_NAME">%s</xliff:g>"</string>
    <string name="auto_revoked_app_summary_two" msgid="1910545340763709389">"Đã thu hồi quyền đối với <xliff:g id="PERMISSION_NAME_0">%1$s</xliff:g> và <xliff:g id="PERMISSION_NAME_1">%2$s</xliff:g>"</string>
    <string name="auto_revoked_app_summary_many" msgid="5930976230827378798">"Đã thu hồi quyền sử dụng <xliff:g id="PERMISSION_NAME">%1$s</xliff:g> và <xliff:g id="NUMBER">%2$s</xliff:g> quyền khác"</string>
    <string name="unused_apps_page_title" msgid="6986983535677572559">"Ứng dụng không dùng đến"</string>
    <string name="unused_apps_page_summary" msgid="1867593913217272155">"Nếu một ứng dụng không được dùng đến trong vài tháng, hệ thống sẽ:\n\n• Thu hồi các quyền để bảo vệ dữ liệu của bạn\n• Chặn các thông báo để tiết kiệm pin\n• Xóa các tệp tạm thời để giải phóng bộ nhớ\n\nĐể cho phép lại các quyền và thông báo, hãy mở ứng dụng đó."</string>
    <string name="unused_apps_page_tv_summary" msgid="3685907153054355671">"Nếu bạn không dùng một ứng dụng trong vài tháng, thì hệ thống sẽ:\n\n• Xoá các quyền để bảo vệ dữ liệu của bạn\n• Xoá các tệp tạm thời để giải phóng dung lượng\n\nĐể cấp lại các quyền, hãy mở ứng dụng đó."</string>
    <string name="last_opened_category_title" msgid="7871347400611202595">"Mở lần cuối cách đây hơn <xliff:g id="NUMBER">%s</xliff:g> tháng trước"</string>
    <string name="last_opened_summary" msgid="5248984030024968808">"Lần gần đây nhất bạn mở ứng dụng này là vào <xliff:g id="DATE">%s</xliff:g>"</string>
    <string name="last_opened_summary_short" msgid="1646067226191176825">"Lần mở gần đây nhất là vào <xliff:g id="DATE">%s</xliff:g>"</string>
    <string name="app_permission_footer_special_file_access" msgid="1884202176147657788">"Nếu bạn cho phép quản lý tất cả các tệp, thì ứng dụng này có thể truy cập, sửa đổi và xóa bất kỳ tệp nào trong bộ nhớ chung trên thiết bị này hoặc các thiết bị lưu trữ được kết nối. Ứng dụng có thể truy cập vào tệp mà không cần hỏi bạn."</string>
    <string name="special_file_access_dialog" msgid="583804114020740610">"Cho phép ứng dụng này truy cập, sửa đổi và xóa tệp trên thiết bị này hoặc bất kỳ thiết bị lưu trữ nào được kết nối? Ứng dụng này có thể truy cập vào tệp mà không cần hỏi bạn."</string>
    <string name="permission_description_summary_generic" msgid="5401399408814903391">"Các ứng dụng có quyền này có thể <xliff:g id="DESCRIPTION">%1$s</xliff:g>"</string>
    <string name="permission_description_summary_activity_recognition" msgid="2652850576497070146">"Các ứng dụng có quyền này có thể truy cập vào thông tin về hoạt động thể chất của bạn, như đi bộ, đạp xe, lái xe, số bước và nhiều thông tin khác"</string>
    <string name="permission_description_summary_calendar" msgid="103329982944411010">"Các ứng dụng có quyền này có thể truy cập vào lịch của bạn"</string>
    <string name="permission_description_summary_call_log" msgid="7321437186317577624">"Các ứng dụng có quyền này có thể đọc và ghi nhật ký cuộc gọi điện thoại"</string>
    <string name="permission_description_summary_camera" msgid="108004375101882069">"Các ứng dụng có quyền này có thể chụp ảnh và quay video"</string>
    <string name="permission_description_summary_contacts" msgid="2337798886460408996">"Các ứng dụng có quyền này có thể truy cập vào danh bạ của bạn"</string>
    <string name="permission_description_summary_location" msgid="2817531799933480694">"Các ứng dụng có quyền này có thể truy cập vào thông tin vị trí của thiết bị này"</string>
    <string name="permission_description_summary_nearby_devices" msgid="8269183818275073741">"Các ứng dụng có quyền này có thể tìm, kết nối và xác định vị trí tương đối của các thiết bị ở gần"</string>
    <string name="permission_description_summary_microphone" msgid="630834800308329907">"Các ứng dụng có quyền này có thể ghi âm"</string>
    <string name="permission_description_summary_phone" msgid="4515277217435233619">"Các ứng dụng có quyền này có thể thực hiện và quản lý cuộc gọi điện thoại"</string>
    <string name="permission_description_summary_sensors" msgid="1836045815643119949">"Các ứng dụng có quyền này có thể truy cập vào dữ liệu cảm biến về những dấu hiệu sinh tồn của bạn"</string>
    <string name="permission_description_summary_sms" msgid="725999468547768517">"Các ứng dụng có quyền này có thể gửi và xem tin nhắn SMS"</string>
    <string name="permission_description_summary_storage" msgid="6575759089065303346">"Các ứng dụng có quyền này có thể truy cập vào ảnh, nội dung nghe nhìn và tệp trên thiết bị của bạn"</string>
    <!-- no translation found for permission_description_summary_read_media_aural (2789020637856210454) -->
    <skip />
    <!-- no translation found for permission_description_summary_read_media_visual (4210569227927436735) -->
    <skip />
    <string name="app_permission_most_recent_summary" msgid="4292074449384040590">"Lần truy cập gần đây nhất: <xliff:g id="TIME_DATE">%1$s</xliff:g>"</string>
    <string name="app_permission_most_recent_denied_summary" msgid="7659497197737708112">"Hiện đã từ chối/Lần truy cập gần đây nhất: <xliff:g id="TIME_DATE">%1$s</xliff:g>"</string>
    <string name="app_permission_never_accessed_summary" msgid="401346181461975090">"Chưa bao giờ truy cập"</string>
    <string name="app_permission_never_accessed_denied_summary" msgid="6596000497490905146">"Đã từ chối/chưa bao giờ truy cập"</string>
    <string name="allowed_header" msgid="7769277978004790414">"Được phép"</string>
    <string name="allowed_always_header" msgid="6455903312589013545">"Luôn được phép"</string>
    <string name="allowed_foreground_header" msgid="6845655788447833353">"Chỉ cho phép khi đang sử dụng"</string>
    <string name="allowed_storage_scoped" msgid="5383645873719086975">"Chỉ được phép truy cập vào nội dung nghe nhìn"</string>
    <string name="allowed_storage_full" msgid="5356699280625693530">"Được phép quản lý tất cả các tệp"</string>
    <string name="ask_header" msgid="2633816846459944376">"Luôn hỏi"</string>
    <string name="denied_header" msgid="903209608358177654">"Không được phép"</string>
    <!-- no translation found for storage_footer_warning_text (2242258357752432337) -->
    <skip />
    <!-- no translation found for storage_footer_hyperlink_text (7759955324552930974) -->
    <skip />
    <string name="days" msgid="609563020985571393">"{count,plural, =1{1 ngày}other{# ngày}}"</string>
    <string name="hours" msgid="3447767892295843282">"{count,plural, =1{1 giờ}other{# giờ}}"</string>
    <string name="minutes" msgid="4408293038068503157">"{count,plural, =1{1 phút}other{# phút}}"</string>
    <string name="seconds" msgid="5397771912131132690">"{count,plural, =1{1 giây}other{# giây}}"</string>
    <string name="permission_reminders" msgid="6528257957664832636">"Lời nhắc về quyền"</string>
    <string name="auto_revoke_permission_reminder_notification_title_one" msgid="6690347469376854137">"1 ứng dụng không dùng đến"</string>
    <string name="auto_revoke_permission_reminder_notification_title_many" msgid="6062217713645069960">"<xliff:g id="NUMBER_OF_APPS">%s</xliff:g> ứng dụng không dùng đến"</string>
    <string name="auto_revoke_permission_reminder_notification_content" msgid="4492228990462107487">"Đã thu hồi các quyền để bảo vệ quyền riêng tư của bạn. Nhấn để xem lại"</string>
    <string name="auto_revoke_permission_notification_title" msgid="2629844160853454657">"Đã thu hồi quyền của các ứng dụng không dùng đến"</string>
    <string name="auto_revoke_permission_notification_content" msgid="5125990886047799375">"Bạn không dùng một số ứng dụng trong vài tháng qua. Nhấn để xem."</string>
    <string name="unused_apps_notification_title" msgid="4314832015894238019">"{count,plural, =1{# ứng dụng không dùng đến}other{# ứng dụng không dùng đến}}"</string>
    <string name="unused_apps_notification_content" msgid="9195026773244581246">"Các quyền và tệp tạm thời đã bị xóa. Thông báo đã bị chặn. Hãy nhấn để xem lại."</string>
    <string name="post_drive_permission_decision_reminder_title" msgid="1290697371418139976">"Kiểm tra các quyền đã cấp gần đây"</string>
    <string name="post_drive_permission_decision_reminder_summary_1_app_1_permission" msgid="670521503734140711">"Trong khi lái xe, bạn đã cấp cho <xliff:g id="APP">%1$s</xliff:g> quyền truy cập vào <xliff:g id="PERMISSION">%2$s</xliff:g>"</string>
    <string name="post_drive_permission_decision_reminder_summary_1_app_2_permissions" msgid="671791184670801301">"Trong khi lái xe, bạn đã cấp cho <xliff:g id="APP">%1$s</xliff:g> quyền truy cập vào <xliff:g id="PERMISSION_1">%2$s</xliff:g> và <xliff:g id="PERMISSION_2">%3$s</xliff:g>"</string>
    <string name="post_drive_permission_decision_reminder_summary_1_app_multi_permission" msgid="4080701771111456927">"Trong khi lái xe, bạn đã cấp <xliff:g id="COUNT">%1$d</xliff:g> quyền cho <xliff:g id="APP">%2$s</xliff:g>"</string>
    <string name="post_drive_permission_decision_reminder_summary_multi_apps" msgid="5253882771252863902">"{count,plural, =1{Trong khi lái xe, bạn đã cấp quyền truy cập cho <xliff:g id="APP_0">%1$s</xliff:g> và # ứng dụng khác}other{Trong khi lái xe, bạn đã cấp quyền truy cập cho <xliff:g id="APP_1">%1$s</xliff:g> và # ứng dụng khác}}"</string>
<<<<<<< HEAD
=======
    <string name="go_to_settings" msgid="1053735612211228335">"Chuyển đến phần Cài đặt"</string>
>>>>>>> 248ceefa
    <string name="auto_revoke_setting_subtitle" msgid="8631720570723050460">"Bạn không dùng một số ứng dụng trong vài tháng qua"</string>
    <string name="permissions_removed_category_title" msgid="1064754271178447643">"Các quyền bị xóa"</string>
    <string name="permission_removed_page_title" msgid="2627436155091001209">"Các quyền đã thu hồi"</string>
    <string name="all_unused_apps_category_title" msgid="755663524704745414">"Tất cả ứng dụng không dùng đến"</string>
    <string name="months_ago" msgid="1766026492610646354">"<xliff:g id="COUNT">%1$d</xliff:g> tháng trước"</string>
    <string name="auto_revoke_preference_summary" msgid="5517958331781391481">"Đã thu hồi các quyền để bảo vệ quyền riêng tư của bạn"</string>
    <string name="background_location_access_reminder_notification_title" msgid="1140797924301941262">"<xliff:g id="APP_NAME">%s</xliff:g> đã truy cập thông tin vị trí của bạn trong nền"</string>
    <string name="background_location_access_reminder_notification_content" msgid="7787084707336546245">"Ứng dụng này luôn có thể truy cập vào thông tin vị trí của bạn. Hãy nhấn để thay đổi."</string>
    <string name="auto_revoke_after_notification_title" msgid="5417761027669887431">"Đã thu hồi các quyền ứng dụng nhằm bảo vệ quyền riêng tư"</string>
    <string name="auto_revoke_after_notification_content_one" msgid="6804038707453662753">"Bạn chưa dùng <xliff:g id="APP_NAME">%s</xliff:g> trong vài tháng. Nhấn để xem lại."</string>
    <string name="auto_revoke_after_notification_content_two" msgid="9108709764831425172">"Bạn chưa dùng <xliff:g id="APP_NAME">%s</xliff:g> và 1 ứng dụng khác trong vài tháng. Nhấn để xem lại."</string>
    <string name="auto_revoke_after_notification_content_many" msgid="4774106206289751220">"Bạn chưa dùng <xliff:g id="APP_NAME">%1$s</xliff:g> và <xliff:g id="NUMBER_OF_APPS">%2$s</xliff:g> ứng dụng khác trong vài tháng. Nhấn để xem lại."</string>
    <string name="auto_revoke_before_notification_title_one" msgid="6758024954464359876">"1 ứng dụng chưa dùng đến"</string>
    <string name="auto_revoke_before_notification_title_many" msgid="4415543943846385685">"6 <xliff:g id="NUMBER_OF_APPS">%s</xliff:g> ứng dụng chưa dùng đến"</string>
    <string name="auto_revoke_before_notification_content_one" msgid="1156635373417068822">"Các quyền sẽ bị thu hồi nhằm bảo vệ quyền riêng tư của bạn. Nhấn để xem lại."</string>
    <string name="unused_apps_title" msgid="8589298917717872239">"Những ứng dụng chưa dùng đến"</string>
    <string name="unused_apps_subtitle_after" msgid="2034267519506357898">"Đã thu hồi các quyền đối với"</string>
    <string name="unused_apps_subtitle_before" msgid="5233302577076132427">"Sẽ thu hồi các quyền đối với"</string>
    <string name="unused_permissions_subtitle_two" msgid="2207266295008423015">"<xliff:g id="PERM_NAME_0">%1$s</xliff:g> và <xliff:g id="PERM_NAME_1">%2$s</xliff:g>"</string>
    <string name="unused_permissions_subtitle_many" msgid="4387289202207450238">"<xliff:g id="PERM_NAME_0">%1$s</xliff:g>, <xliff:g id="PERM_NAME_1">%2$s</xliff:g> và <xliff:g id="NUMBER_OF_PERMISSIONS">%3$s</xliff:g> quyền khác"</string>
    <string name="unused_app_permissions_removed_summary" msgid="6779039455326071033">"Để bảo vệ dữ liệu của bạn, quản trị viên CNTT đã thu hồi các quyền đối với những ứng dụng bạn chưa dùng đến trong vài tháng"</string>
    <string name="unused_app_permissions_removed_summary_some" msgid="5080490037831563441">"Để bảo vệ dữ liệu của bạn, quản trị viên CNTT đã thu hồi các quyền đối với những ứng dụng bạn không dùng trong vài tháng"</string>
    <string name="one_unused_app_summary" msgid="7831913934488881991">"Bạn không dùng 1 ứng dụng trong vài tháng"</string>
    <string name="num_unused_apps_summary" msgid="1870719749940571227">"Bạn không dùng <xliff:g id="NUMBER_OF_APPS">%s</xliff:g> ứng dụng trong vài tháng"</string>
    <string name="permission_subtitle_only_in_foreground" msgid="9068389431267377564">"Chỉ khi đang sử dụng ứng dụng"</string>
    <string name="permission_subtitle_media_only" msgid="8917869683764720717">"Nội dung nghe nhìn"</string>
    <string name="permission_subtitle_all_files" msgid="4982613338298067862">"Tất cả các tệp"</string>
    <string name="permission_subtitle_background" msgid="8916750995309083180">"Luôn được phép"</string>
    <string name="app_perms_24h_access" msgid="99069906850627181">"Lần truy cập gần đây nhất: <xliff:g id="TIME_DATE">%1$s</xliff:g>"</string>
    <string name="app_perms_24h_access_yest" msgid="5411926024794555022">"Lần truy cập gần đây nhất: hôm qua lúc <xliff:g id="TIME_DATE">%1$s</xliff:g>"</string>
    <string name="app_perms_7d_access" msgid="4945055548894683751">"Lần truy cập gần đây nhất: <xliff:g id="TIME_DATE_0">%1$s</xliff:g> lúc <xliff:g id="TIME_DATE_1">%2$s</xliff:g>"</string>
    <string name="app_perms_content_provider_24h" msgid="1055526027667508972">"Đã truy cập trong 24 giờ qua"</string>
    <string name="app_perms_content_provider_7d" msgid="3215454898257814868">"Đã truy cập trong 7 ngày qua"</string>
    <string name="app_perms_24h_access_background" msgid="3413674718969576843">"Lần truy cập gần đây nhất: <xliff:g id="TIME_DATE">%1$s</xliff:g> • Luôn được phép"</string>
    <string name="app_perms_24h_access_yest_background" msgid="9174750810998076725">"Lần truy cập gần đây nhất: hôm qua, lúc <xliff:g id="TIME_DATE">%1$s</xliff:g> • Luôn được phép"</string>
    <string name="app_perms_7d_access_background" msgid="408099213372185627">"Lần truy cập gần đây nhất: <xliff:g id="TIME_DATE_0">%1$s</xliff:g> lúc <xliff:g id="TIME_DATE_1">%2$s</xliff:g> • Luôn được phép"</string>
    <string name="app_perms_content_provider_24h_background" msgid="3825902995186961496">"Đã truy cập trong 24 giờ qua • Luôn được phép"</string>
    <string name="app_perms_content_provider_7d_background" msgid="4818839672116463542">"Đã truy cập trong 7 ngày qua • Luôn được phép"</string>
    <string name="app_perms_24h_access_media_only" msgid="6651699644199132054">"Lần truy cập gần đây nhất: <xliff:g id="TIME_DATE">%1$s</xliff:g> • Nội dung nghe nhìn"</string>
    <string name="app_perms_24h_access_yest_media_only" msgid="7213187706424998792">"Lần truy cập gần đây nhất: hôm qua lúc <xliff:g id="TIME_DATE">%1$s</xliff:g> • Nội dung nghe nhìn"</string>
    <string name="app_perms_7d_access_media_only" msgid="1031096653668235200">"Lần truy cập gần đây nhất: <xliff:g id="TIME_DATE_0">%1$s</xliff:g> lúc <xliff:g id="TIME_DATE_1">%2$s</xliff:g> • Nội dung nghe nhìn"</string>
    <string name="app_perms_content_provider_24h_media_only" msgid="7797963000596179491">"Đã truy cập trong 24 giờ qua • Nội dung nghe nhìn"</string>
    <string name="app_perms_content_provider_7d_media_only" msgid="8446239884570262243">"Đã truy cập trong 7 ngày qua • Nội dung nghe nhìn"</string>
    <string name="app_perms_24h_access_all_files" msgid="8902360456978159091">"Lần truy cập gần đây nhất: <xliff:g id="TIME_DATE">%1$s</xliff:g> • Tất cả các tệp"</string>
    <string name="app_perms_24h_access_yest_all_files" msgid="5708424073126844909">"Lần truy cập gần đây nhất: hôm qua lúc <xliff:g id="TIME_DATE">%1$s</xliff:g> • Tất cả các tệp"</string>
    <string name="app_perms_7d_access_all_files" msgid="8246193786397635824">"Lần truy cập gần đây nhất: <xliff:g id="TIME_DATE_0">%1$s</xliff:g> lúc <xliff:g id="TIME_DATE_1">%2$s</xliff:g> • Tất cả các tệp"</string>
    <string name="app_perms_content_provider_24h_all_files" msgid="573104317727770850">"Đã truy cập trong 24 giờ qua • Tất cả các tệp"</string>
    <string name="app_perms_content_provider_7d_all_files" msgid="7962416229708835558">"Đã truy cập trong 7 ngày qua • Tất cả các tệp"</string>
    <string name="no_permissions_allowed" msgid="6081976856354669209">"Chưa cấp quyền nào"</string>
    <string name="no_permissions_denied" msgid="8159923922804043282">"Chưa từ chối quyền nào"</string>
    <string name="no_apps_allowed" msgid="7718822655254468631">"Chưa cho phép ứng dụng nào"</string>
    <string name="no_apps_allowed_full" msgid="8011716991498934104">"Không cho phép ứng dụng nào đối với tất cả các tệp"</string>
    <string name="no_apps_allowed_scoped" msgid="4908850477787659501">"Chỉ không cho phép ứng dụng nào đối với nội dung nghe nhìn"</string>
    <string name="no_apps_denied" msgid="7663435886986784743">"Chưa từ chối ứng dụng nào"</string>
    <string name="car_permission_selected" msgid="180837028920791596">"Đã chọn"</string>
    <string name="settings" msgid="5409109923158713323">"Cài đặt"</string>
    <string name="accessibility_service_dialog_title_single" msgid="7956432823014102366">"<xliff:g id="SERVICE_NAME">%s</xliff:g> có quyền truy cập đầy đủ vào thiết bị của bạn"</string>
    <string name="accessibility_service_dialog_title_multiple" msgid="5527879210683548175">"<xliff:g id="NUM_SERVICES">%s</xliff:g> ứng dụng hỗ trợ tiếp cận có toàn quyền truy cập vào thiết bị của bạn"</string>
    <string name="accessibility_service_dialog_bottom_text_single" msgid="1128666197822205958">"<xliff:g id="SERVICE_NAME">%s</xliff:g> có thể xem màn hình, hành động và dữ liệu nhập của bạn cũng như thực hiện hành động và điều khiển màn hình."</string>
    <string name="accessibility_service_dialog_bottom_text_multiple" msgid="7009848932395519852">"Những ứng dụng này có thể xem màn hình, hành động và dữ liệu nhập của bạn cũng như thực hiện hành động và điều khiển màn hình."</string>
    <string name="role_assistant_label" msgid="4727586018198208128">"Ứng dụng trợ lý kỹ thuật số mặc định"</string>
    <string name="role_assistant_short_label" msgid="3369003713187703399">"Ứng dụng trợ lý kỹ thuật số"</string>
    <string name="role_assistant_description" msgid="6622458130459922952">"Các ứng dụng trợ lý có thể giúp bạn dựa trên thông tin từ màn hình bạn đang xem. Một số ứng dụng hỗ trợ cả dịch vụ nhập bằng giọng nói và trình chạy để hỗ trợ bạn toàn diện hơn."</string>
    <string name="role_assistant_request_title" msgid="5964976301922776060">"Bạn muốn đặt <xliff:g id="APP_NAME">%1$s</xliff:g> làm ứng dụng trợ lý mặc định?"</string>
    <string name="role_assistant_request_description" msgid="6836644847620178483">"Có quyền truy cập vào SMS, nhật ký cuộc gọi"</string>
    <string name="role_browser_label" msgid="2877796144554070207">"Ứng dụng trình duyệt mặc định"</string>
    <string name="role_browser_short_label" msgid="6745009127123292296">"Ứng dụng trình duyệt"</string>
    <string name="role_browser_description" msgid="3465253637499842671">"Các ứng dụng giúp bạn truy cập vào Internet và hiển thị đường liên kết để bạn nhấn vào"</string>
    <string name="role_browser_request_title" msgid="2895200507835937192">"Bạn muốn đặt <xliff:g id="APP_NAME">%1$s</xliff:g> làm ứng dụng trình duyệt mặc định?"</string>
    <string name="role_browser_request_description" msgid="5888803407905985941">"Không cần quyền"</string>
    <string name="role_dialer_label" msgid="1100224146343237968">"Ứng dụng điện thoại mặc định"</string>
    <string name="role_dialer_short_label" msgid="7186888549465352489">"Ứng dụng điện thoại"</string>
    <string name="role_dialer_description" msgid="8768708633696539612">"Các ứng dụng cho phép bạn thực hiện và nhận cuộc gọi điện thoại trên thiết bị của mình"</string>
    <string name="role_dialer_request_title" msgid="5959618560705912058">"Bạn muốn đặt <xliff:g id="APP_NAME">%1$s</xliff:g> làm ứng dụng điện thoại mặc định?"</string>
    <string name="role_dialer_request_description" msgid="2264219375528345270">"Có quyền truy cập vào nhật ký cuộc gọi, gửi SMS"</string>
    <string name="role_dialer_search_keywords" msgid="3324448983559188087">"trình quay số"</string>
    <string name="role_sms_label" msgid="8456999857547686640">"Ứng dụng SMS mặc định"</string>
    <string name="role_sms_short_label" msgid="4371444488034692243">"Ứng dụng SMS"</string>
    <string name="role_sms_description" msgid="3424020199148153513">"Các ứng dụng cho phép bạn sử dụng số điện thoại để gửi và nhận tin nhắn văn bản ngắn, ảnh, video, v.v."</string>
    <string name="role_sms_request_title" msgid="7953552109601185602">"Bạn muốn đặt <xliff:g id="APP_NAME">%1$s</xliff:g> làm ứng dụng SMS mặc định?"</string>
    <string name="role_sms_request_description" msgid="983371022668134198">"Có quyền truy cập vào danh bạ, SMS, điện thoại"</string>
    <string name="role_sms_search_keywords" msgid="8022048144395047352">"tin nhắn văn bản, nhắn tin, tin nhắn, nhắn"</string>
    <string name="role_emergency_label" msgid="7028825857206842366">"Ứng dụng khẩn cấp mặc định"</string>
    <string name="role_emergency_short_label" msgid="2388431453335350348">"Ứng dụng khẩn cấp"</string>
    <string name="role_emergency_description" msgid="5051840234887686630">"Các ứng dụng cho phép bạn ghi lại thông tin y tế và cung cấp thông tin đó cho người ứng cứu khẩn cấp, nhận cảnh báo về thảm họa và tình hình thời tiết khắc nghiệt, thông báo với người khác khi cần sự giúp đỡ"</string>
    <string name="role_emergency_request_title" msgid="8469579020654348567">"Bạn muốn đặt <xliff:g id="APP_NAME">%1$s</xliff:g> làm ứng dụng khẩn cấp mặc định?"</string>
    <string name="role_emergency_request_description" msgid="131645948770262850">"Không cần quyền"</string>
    <string name="role_emergency_search_keywords" msgid="1920007722599213358">"ICE, Trong trường hợp khẩn cấp"</string>
    <string name="role_home_label" msgid="3871847846649769412">"Ứng dụng mặc định trên màn hình chính"</string>
    <string name="role_home_short_label" msgid="8544733747952272337">"Ứng dụng trên màn hình chính"</string>
    <string name="role_home_description" msgid="7997371519626556675">"Các ứng dụng, thường gọi là trình chạy, thay thế Màn hình chính trên thiết bị Android và giúp bạn truy cập vào các nội dung cũng như tính năng của thiết bị"</string>
    <string name="role_home_request_title" msgid="738136983453341081">"Bạn muốn đặt <xliff:g id="APP_NAME">%1$s</xliff:g> làm ứng dụng mặc định trên màn hình chính?"</string>
    <string name="role_home_request_description" msgid="2658833966716057673">"Không cần quyền"</string>
    <string name="role_home_search_keywords" msgid="3830755001192666285">"trình chạy"</string>
    <string name="role_call_redirection_label" msgid="5785304207206147590">"Ứng dụng chuyển hướng cuộc gọi mặc định"</string>
    <string name="role_call_redirection_short_label" msgid="7568143419571217757">"Ứng dụng chuyển hướng cuộc gọi"</string>
    <string name="role_call_redirection_description" msgid="6091669882014664420">"Các ứng dụng cho phép bạn chuyển tiếp cuộc gọi đi tới một số điện thoại khác"</string>
    <string name="role_call_redirection_request_title" msgid="2816244455003562925">"Bạn muốn đặt <xliff:g id="APP_NAME">%1$s</xliff:g> làm ứng dụng chuyển hướng cuộc gọi mặc định?"</string>
    <string name="role_call_redirection_request_description" msgid="3118895714178527164">"Không cần quyền"</string>
    <string name="role_call_screening_label" msgid="883935222060878724">"Ứng dụng nhận dạng người gọi và chặn cuộc gọi làm phiền mặc định"</string>
    <string name="role_call_screening_short_label" msgid="2048465565063130834">"Ứng dụng nhận dạng người gọi và chặn cuộc gọi làm phiền"</string>
    <string name="role_call_screening_description" msgid="2349431420497468981">"Các ứng dụng cho phép bạn xác định cuộc gọi và chặn cuộc gọi làm phiền, cuộc gọi tự động hoặc số điện thoại không mong muốn"</string>
    <string name="role_call_screening_request_title" msgid="7358309224566977290">"Bạn muốn đặt <xliff:g id="APP_NAME">%1$s</xliff:g> làm ứng dụng nhận dạng người gọi và chặn cuộc gọi làm phiền mặc định?"</string>
    <string name="role_call_screening_request_description" msgid="7338511921032446006">"Không cần quyền"</string>
    <string name="role_automotive_navigation_label" msgid="2701890757955474751">"Ứng dụng đi theo chỉ dẫn mặc định"</string>
    <string name="role_automotive_navigation_short_label" msgid="5165823092506922457">"Ứng dụng đi theo chỉ dẫn"</string>
    <string name="role_automotive_navigation_description" msgid="7834601873792870134">"Các ứng dụng có thể giúp tìm kiếm địa điểm yêu thích và cung cấp thông tin đi theo chỉ dẫn từng chặng"</string>
    <string name="role_automotive_navigation_request_title" msgid="7525693151489384300">"Đặt <xliff:g id="APP_NAME">%1$s</xliff:g> làm ứng dụng đi theo chỉ dẫn mặc định?"</string>
    <string name="role_automotive_navigation_request_description" msgid="7073023813249245540">"Không cần quyền"</string>
    <string name="role_watch_description" msgid="267003778693177779">"<xliff:g id="APP_NAME">%1$s</xliff:g> sẽ được phép tương tác với thông báo cũng như truy cập vào Điện thoại, SMS, Danh bạ và Lịch."</string>
    <string name="role_app_streaming_description" msgid="7341638576226183992">"<xliff:g id="APP_NAME">%1$s</xliff:g> sẽ được phép tương tác với thông báo cũng như truyền trực tuyến các ứng dụng đến thiết bị đã kết nối."</string>
    <string name="role_companion_device_computer_description" msgid="416099879217066377">"Dịch vụ này sẽ chia sẻ ảnh, nội dung nghe nhìn và thông báo trên điện thoại của bạn với các thiết bị khác."</string>
    <string name="request_role_current_default" msgid="738722892438247184">"Ứng dụng mặc định hiện tại"</string>
    <string name="request_role_dont_ask_again" msgid="3556017886029520306">"Không hỏi lại"</string>
    <string name="request_role_set_as_default" msgid="4253949643984172880">"Đặt làm mặc định"</string>
    <string name="phone_call_uses_microphone" msgid="233569591461187177">"Micrô được dùng trong &lt;b&gt;cuộc gọi điện thoại&lt;/b&gt;"</string>
    <string name="phone_call_uses_microphone_and_camera" msgid="6291898755681748189">"Máy ảnh và micrô được dùng trong &lt;b&gt;cuộc gọi video&lt;/b&gt;"</string>
    <string name="phone_call_uses_camera" msgid="2048417022147857418">"Máy ảnh được dùng trong &lt;b&gt;cuộc gọi video&lt;/b&gt;"</string>
    <string name="system_uses_microphone" msgid="576672130318877143">"Dịch vụ hệ thống đang sử dụng micrô"</string>
    <string name="system_uses_microphone_and_camera" msgid="5124478304275138804">"Dịch vụ hệ thống đang sử dụng máy ảnh và micrô"</string>
    <string name="system_uses_camera" msgid="1911223105234441470">"Dịch vụ hệ thống đang sử dụng máy ảnh"</string>
    <string name="other_use" msgid="6564855051022776692">"Hoạt động sử dụng khác:"</string>
    <string name="ongoing_usage_dialog_ok" msgid="103556809118460072">"Đã hiểu"</string>
    <string name="ongoing_usage_dialog_title" msgid="683836493556628569">"Lần sử dụng <xliff:g id="TYPES_LIST">%s</xliff:g> gần đây"</string>
    <string name="ongoing_usage_dialog_title_mic" msgid="5966714811125593992">"Lần sử dụng Micrô gần đây"</string>
    <string name="ongoing_usage_dialog_title_camera" msgid="7819329688650711470">"Lần sử dụng Máy ảnh gần đây"</string>
    <string name="ongoing_usage_dialog_title_mic_camera" msgid="9079747867228772797">"Lần sử dụng Micrô và Máy ảnh gần đây"</string>
    <string name="ongoing_usage_dialog_separator" msgid="1715181526581520068">", "</string>
    <string name="ongoing_usage_dialog_last_separator" msgid="4170995004748832163">" và "</string>
    <string name="default_app_search_keyword" msgid="8330125736889689743">"ứng dụng mặc định"</string>
    <string name="permgroup_list_microphone_and_camera" msgid="962768198001487969">"Micrô và máy ảnh"</string>
    <string name="settings_button" msgid="4414988414732479636">"Cài đặt"</string>
    <string name="default_apps" msgid="5119201969348748639">"Ứng dụng mặc định"</string>
    <string name="no_default_apps" msgid="2593466527182950231">"Không có ứng dụng mặc định"</string>
    <string name="default_apps_more" msgid="4078194675848858093">"Ứng dụng mặc định khác"</string>
    <string name="default_apps_manage_domain_urls" msgid="6775566451561036069">"Mở đường liên kết"</string>
    <string name="default_apps_for_work" msgid="4970308943596201811">"Ứng dụng mặc định cho công việc"</string>
    <string name="default_app_none" msgid="9084592086808194457">"Không có"</string>
    <string name="default_app_system_default" msgid="6218386768175513760">"(Ứng dụng mặc định của hệ thống)"</string>
    <string name="default_app_no_apps" msgid="115720991680586885">"Không có ứng dụng nào"</string>
    <string name="car_default_app_selected" msgid="5416420830430644174">"Đã chọn"</string>
    <string name="car_default_app_selected_with_info" msgid="1932204186080593500">"Đã chọn – <xliff:g id="ADDITIONAL_INFO">%1$s</xliff:g>"</string>
    <string name="special_app_access_search_keyword" msgid="8032347212290774210">"quyền truy cập ứng dụng đặc biệt"</string>
    <string name="special_app_access" msgid="5019319067120213797">"Quyền truy cập đặc biệt"</string>
    <string name="no_special_app_access" msgid="6950277571805106247">"Không có quyền truy cập đặc biệt"</string>
    <string name="special_app_access_no_apps" msgid="4102911722787886970">"Không có ứng dụng"</string>
    <string name="home_missing_work_profile_support" msgid="1756855847669387977">"Không hỗ trợ hồ sơ công việc"</string>
    <string name="encryption_unaware_confirmation_message" msgid="8274491794636402484">"Lưu ý: Nếu bạn khởi động lại thiết bị và đặt khóa màn hình, thì ứng dụng này sẽ không thể khởi động cho đến khi bạn mở khóa thiết bị."</string>
    <string name="assistant_confirmation_message" msgid="7476540402884416212">"Trợ lý sẽ có thể đọc thông tin về ứng dụng mà bạn đang dùng trên hệ thống, bao gồm cả thông tin hiển thị trên màn hình hoặc thông tin có thể truy cập trong ứng dụng."</string>
    <string name="incident_report_channel_name" msgid="3144954065936288440">"Chia sẻ dữ liệu gỡ lỗi"</string>
    <string name="incident_report_notification_title" msgid="4635984625656519773">"Bạn muốn chia sẻ dữ liệu gỡ lỗi chi tiết?"</string>
    <string name="incident_report_notification_text" msgid="3376480583513587923">"<xliff:g id="APP_NAME">%1$s</xliff:g> muốn tải thông tin gỡ lỗi lên."</string>
    <string name="incident_report_dialog_title" msgid="669104389325204095">"Chia sẻ dữ liệu gỡ lỗi?"</string>
    <string name="incident_report_dialog_intro" msgid="5897733669850951832">"Hệ thống đã phát hiện thấy một vấn đề."</string>
    <string name="incident_report_dialog_text" msgid="5675553296891757523">"<xliff:g id="APP_NAME_0">%1$s</xliff:g> đang yêu cầu tải lên một báo cáo lỗi trên thiết bị này được thực hiện vào <xliff:g id="DATE">%2$s</xliff:g> lúc <xliff:g id="TIME">%3$s</xliff:g>. Báo cáo lỗi bao gồm thông tin cá nhân về thiết bị của bạn hoặc do ứng dụng ghi nhật ký, ví dụ như tên người dùng, dữ liệu vị trí, mã nhận dạng thiết bị và thông tin mạng. Chỉ chia sẻ báo cáo lỗi với người và ứng dụng bạn tin cậy để truy cập thông tin này. Bạn muốn cho phép <xliff:g id="APP_NAME_1">%4$s</xliff:g> tải báo cáo lỗi lên?"</string>
    <string name="incident_report_error_dialog_text" msgid="4189647113387092272">"Đã xảy ra lỗi khi xử lý báo cáo lỗi cho <xliff:g id="APP_NAME">%1$s</xliff:g>. Vì vậy, yêu cầu chia sẻ dữ liệu gỡ lỗi chi tiết đã bị từ chối. Rất tiếc vì sự gián đoạn này."</string>
    <string name="incident_report_dialog_allow_label" msgid="2970242967721155239">"Cho phép"</string>
    <string name="incident_report_dialog_deny_label" msgid="3535314290677579383">"Từ chối"</string>
    <string name="adjust_user_sensitive_title" msgid="4196724451314280527">"Cài đặt nâng cao"</string>
    <string name="menu_adjust_user_sensitive" msgid="6497923610654425780">"Cài đặt nâng cao"</string>
    <string name="adjust_user_sensitive_globally_title" msgid="8649190949066029174">"Hiển thị mức sử dụng của ứng dụng hệ thống"</string>
    <string name="adjust_user_sensitive_globally_summary" msgid="129467818433773912">"Hiển thị mức sử dụng các quyền của ứng dụng hệ thống trong thanh trạng thái, trang tổng quan và vị trí khác"</string>
    <string name="adjust_user_sensitive_per_app_header" msgid="4543506440989005648">"Hiển thị mức sử dụng của"</string>
    <string name="assistant_record_audio_user_sensitive_title" msgid="5532123360322362378">"Hiển thị tính năng phát hiện trình kích hoạt Trợ lý"</string>
    <string name="assistant_record_audio_user_sensitive_summary" msgid="6482937591816401619">"Hiển thị biểu tượng trong thanh trạng thái khi sử dụng micrô để kích hoạt trợ lý thoại"</string>
    <string name="permgrouprequest_storage_isolated" msgid="4892154224026852295">"Cho phép &lt;b&gt;<xliff:g id="APP_NAME">%1$s</xliff:g>&lt;/b&gt; truy cập vào ảnh và nội dung nghe nhìn trên thiết bị?"</string>
    <string name="permgrouprequest_contacts" msgid="8391550064551053695">"Cho phép &lt;b&gt;<xliff:g id="APP_NAME">%1$s</xliff:g>&lt;/b&gt; truy cập vào danh bạ của bạn?"</string>
    <string name="permgrouprequest_location" msgid="6990232580121067883">"Cho phép &lt;b&gt;<xliff:g id="APP_NAME">%1$s</xliff:g>&lt;/b&gt; truy cập vào thông tin vị trí của thiết bị này?"</string>
    <string name="permgrouprequestdetail_location" msgid="2635935335778429894">"Ứng dụng này sẽ chỉ có quyền truy cập vào vị trí khi bạn đang sử dụng ứng dụng này"</string>
    <string name="permgroupbackgroundrequest_location" msgid="1085680897265734809">"Cho phép &lt;b&gt;<xliff:g id="APP_NAME">%1$s</xliff:g>&lt;/b&gt; truy cập vào thông tin vị trí của thiết bị này?"</string>
    <string name="permgroupbackgroundrequestdetail_location" msgid="8021219324989662957">"Ứng dụng này có thể muốn truy cập vào thông tin vị trí của bạn mọi lúc, ngay cả khi bạn không dùng ứng dụng. "<annotation id="link">"Hãy cho phép trong phần cài đặt."</annotation></string>
    <string name="permgroupupgraderequest_location" msgid="8328408946822691636">"Thay đổi quyền truy cập vào thông tin vị trí đối với &lt;b&gt;<xliff:g id="APP_NAME">%1$s</xliff:g>&lt;/b&gt;?"</string>
    <string name="permgroupupgraderequestdetail_location" msgid="1550899076845189165">"Ứng dụng này muốn truy cập vào thông tin vị trí của bạn mọi lúc, ngay cả khi bạn không dùng ứng dụng. "<annotation id="link">"Hãy cho phép trong phần cài đặt."</annotation></string>
    <string name="permgrouprequest_nearby_devices" msgid="2272829282660436700">"Cho phép &lt;b&gt;<xliff:g id="APP_NAME">%1$s</xliff:g>&lt;/b&gt; tìm, kết nối và xác định vị trí tương đối của các thiết bị ở gần?"</string>
    <string name="permgroupupgraderequestdetail_nearby_devices" msgid="6877531270654738614">"Cho phép &lt;b&gt;<xliff:g id="APP_NAME">%1$s</xliff:g>&lt;/b&gt; tìm, kết nối và xác định vị trí tương đối của các thiết bị ở gần? "<annotation id="link">"Bạn có thể cho phép việc này trong phần cài đặt."</annotation></string>
    <string name="permgrouprequest_fineupgrade" msgid="2334242928821697672">"Thay đổi quyền truy cập thông tin vị trí của <xliff:g id="APP_NAME">&lt;b&gt;%1$s&lt;/b&gt;</xliff:g> từ vị trí gần đúng thành vị trí chính xác?"</string>
    <string name="permgrouprequest_coarselocation" msgid="7244605063736425232">"Cho phép &lt;b&gt;<xliff:g id="APP_NAME">%1$s</xliff:g>&lt;/b&gt; truy cập vào thông tin vị trí gần đúng của thiết bị này?"</string>
    <string name="permgrouprequest_finelocation_imagetext" msgid="1313062433398914334">"Chính xác"</string>
    <string name="permgrouprequest_coarselocation_imagetext" msgid="8650605041483025297">"Gần đúng"</string>
    <string name="permgrouprequest_calendar" msgid="1493150855673603806">"Cho phép &lt;b&gt;<xliff:g id="APP_NAME">%1$s</xliff:g>&lt;/b&gt; truy cập vào lịch của bạn?"</string>
    <string name="permgrouprequest_sms" msgid="5672063688745420991">"Cho phép &lt;b&gt;<xliff:g id="APP_NAME">%1$s</xliff:g>&lt;/b&gt; gửi và xem tin nhắn SMS?"</string>
    <!-- no translation found for permgrouprequest_storage (7426990523173124539) -->
    <skip />
    <!-- no translation found for permgrouprequest_storage_q_to_s (3942779386983426698) -->
    <skip />
    <!-- no translation found for permgrouprequest_storage_pre_q (1681166745228672009) -->
    <skip />
    <!-- no translation found for permgrouprequest_read_media_aural (5948278590400297839) -->
    <skip />
    <!-- no translation found for permgrouprequest_read_media_visual (4188474766470776052) -->
    <skip />
    <string name="permgrouprequest_microphone" msgid="2825208549114811299">"Cho phép &lt;b&gt;<xliff:g id="APP_NAME">%1$s</xliff:g>&lt;/b&gt; ghi âm?"</string>
    <string name="permgrouprequestdetail_microphone" msgid="8510456971528228861">"Ứng dụng này chỉ có thể ghi âm khi bạn đang dùng ứng dụng"</string>
    <string name="permgroupbackgroundrequest_microphone" msgid="8874462606796368183">"Cho phép &lt;b&gt;<xliff:g id="APP_NAME">%1$s</xliff:g>&lt;/b&gt; ghi âm?"</string>
    <string name="permgroupbackgroundrequestdetail_microphone" msgid="553702902263681838">"Ứng dụng này có thể muốn ghi âm mọi lúc, ngay cả khi bạn không dùng ứng dụng. "<annotation id="link">"Cho phép trong phần cài đặt."</annotation></string>
    <string name="permgroupupgraderequest_microphone" msgid="1362781696161233341">"Thay đổi quyền sử dụng micrô của &lt;b&gt;<xliff:g id="APP_NAME">%1$s</xliff:g>&lt;/b&gt;?"</string>
    <string name="permgroupupgraderequestdetail_microphone" msgid="2870497719571464239">"Ứng dụng này muốn ghi âm mọi lúc, ngay cả khi bạn không dùng ứng dụng. "<annotation id="link">"Cho phép trong phần cài đặt."</annotation></string>
    <string name="permgrouprequest_activityRecognition" msgid="5415121592794230330">"Bạn cho phép &lt;b&gt;<xliff:g id="APP_NAME">%1$s</xliff:g>&lt;/b&gt; truy cập vào hoạt động thể chất?"</string>
    <string name="permgrouprequest_camera" msgid="5123097035410002594">"Cho phép &lt;b&gt;<xliff:g id="APP_NAME">%1$s</xliff:g>&lt;/b&gt; chụp ảnh và quay video?"</string>
    <string name="permgrouprequestdetail_camera" msgid="9085323239764667883">"Ứng dụng này chỉ có thể chụp ảnh và quay video khi bạn đang dùng ứng dụng"</string>
    <string name="permgroupbackgroundrequest_camera" msgid="1274286575704213875">"Cho phép &lt;b&gt;<xliff:g id="APP_NAME">%1$s</xliff:g>&lt;/b&gt; chụp ảnh và quay video?"</string>
    <string name="permgroupbackgroundrequestdetail_camera" msgid="4458783509089859078">"Ứng dụng này có thể muốn chụp ảnh và quay video mọi lúc, ngay cả khi bạn không dùng ứng dụng. "<annotation id="link">"Cho phép trong phần cài đặt."</annotation></string>
    <string name="permgroupupgraderequest_camera" msgid="640758449200241582">"Thay đổi quyền sử dụng máy ảnh của &lt;b&gt;<xliff:g id="APP_NAME">%1$s</xliff:g>&lt;/b&gt;?"</string>
    <string name="permgroupupgraderequestdetail_camera" msgid="6642747548010962597">"Ứng dụng này muốn chụp ảnh và quay video mọi lúc, ngay cả khi bạn không dùng ứng dụng. "<annotation id="link">"Cho phép trong phần cài đặt."</annotation></string>
    <string name="permgrouprequest_calllog" msgid="2065327180175371397">"Cho phép &lt;b&gt;<xliff:g id="APP_NAME">%1$s</xliff:g>&lt;/b&gt; truy cập vào nhật ký cuộc gọi điện thoại của bạn?"</string>
    <string name="permgrouprequest_phone" msgid="1829234136997316752">"Cho phép &lt;b&gt;<xliff:g id="APP_NAME">%1$s</xliff:g>&lt;/b&gt; thực hiện và quản lý cuộc gọi điện thoại?"</string>
    <string name="permgrouprequest_sensors" msgid="4397358316850652235">"Cho phép &lt;b&gt;<xliff:g id="APP_NAME">%1$s</xliff:g>&lt;/b&gt; truy cập vào dữ liệu cảm biến về các dấu hiệu sinh tồn của bạn?"</string>
    <string name="permgroupupgraderequestdetail_sensors" msgid="6651914048792092835">"Ứng dụng này muốn truy cập vào dữ liệu cảm biến về các dấu hiệu sinh tồn của bạn bất cứ lúc nào, ngay cả khi bạn không dùng ứng dụng. Để thay đổi, hãy "<annotation id="link">"chuyển đến phần cài đặt."</annotation></string>
    <string name="permgroupbackgroundrequest_sensors" msgid="5661924322018503886">"Cho phép &lt;b&gt;<xliff:g id="APP_NAME">%1$s</xliff:g>&lt;/b&gt; truy cập vào dữ liệu cảm biến về các dấu hiệu sinh tồn của bạn?"</string>
    <string name="permgroupbackgroundrequestdetail_sensors" msgid="7726767635834043501">"Để cho phép ứng dụng này truy cập vào dữ liệu cảm biến cơ thể bất cứ lúc nào, ngay cả khi bạn đang không dùng ứng dụng, "<annotation id="link">"chuyển đến phần cài đặt."</annotation></string>
    <string name="permgroupupgraderequest_sensors" msgid="7576527638411370468">"Luôn cho phép &lt;b&gt;<xliff:g id="APP_NAME">%1$s</xliff:g>&lt;/b&gt; truy cập vào dữ liệu cảm biến cơ thể trong khi đang dùng ứng dụng?"</string>
    <string name="permgrouprequest_notifications" msgid="6396739062335106181">"Cho phép &lt;b&gt;<xliff:g id="APP_NAME">%1$s</xliff:g>&lt;/b&gt; gửi thông báo cho bạn?"</string>
    <string name="permgrouprequestcontinue_notifications" msgid="3895098107355024027">"Cho phép &lt;b&gt;<xliff:g id="APP_NAME">%1$s</xliff:g>&lt;/b&gt; tiếp tục gửi thông báo cho bạn?"</string>
    <string name="auto_granted_permissions" msgid="6009452264824455892">"Các quyền bị kiểm soát"</string>
    <string name="auto_granted_location_permission_notification_title" msgid="1438871159268985993">"Ứng dụng có thể truy cập thông tin vị trí"</string>
    <string name="auto_granted_permission_notification_body" msgid="6919835973190443695">"Quản trị viên CNTT đang cho phép ứng dụng <xliff:g id="APP_NAME">%s</xliff:g> truy cập vào thông tin vị trí của bạn"</string>
    <string name="other_permissions_label" msgid="8986184335503271992">"Quyền khác"</string>
    <string name="not_used_permissions_label" msgid="3939839426115141264">"Quyền mà hệ thống sử dụng"</string>
    <string name="not_used_permissions_description" msgid="7595514824169388718">"Quyền mà chỉ có ứng dụng hệ thống sử dụng."</string>
    <string name="additional_permissions_label" msgid="7693557637462569046">"Quyền bổ sung"</string>
    <string name="additional_permissions_description" msgid="2186611950890732112">"Quyền do ứng dụng xác định."</string>
    <string name="privdash_label_camera" msgid="1426440033626198096">"Máy ảnh"</string>
    <string name="privdash_label_microphone" msgid="8415035835803511693">"Micrô"</string>
    <string name="privdash_label_location" msgid="6882400763866489291">"Vị trí"</string>
    <string name="privdash_label_other" msgid="3710394147423236033">"Khác"</string>
    <string name="privdash_label_none" msgid="5991866260360484858">"Không có"</string>
    <string name="privdash_label_24h" msgid="1512532123865375319">"24 giờ\nqua"</string>
    <string name="privdash_label_7d" msgid="5645301995348656931">"7 ngày\nqua"</string>
    <string name="exempt_mic_camera_info_label" msgid="6273581737010902815">"<xliff:g id="APP_NAME">%1$s</xliff:g> được Android bảo vệ. Vì dữ liệu của bạn được xử lý trên thiết bị này nên hoạt động sử dụng quyền của ứng dụng này không hiện trên thanh trạng thái hoặc bảng tổng quan về quyền riêng tư."</string>
    <string name="exempt_info_label" msgid="6286190981253476699">"<xliff:g id="APP_NAME">%1$s</xliff:g> được Android bảo vệ. Vì dữ liệu của bạn được xử lý trên thiết bị này nên hoạt động sử dụng quyền của ứng dụng này không hiện trên bảng tổng quan về quyền riêng tư."</string>
    <string name="blocked_camera_title" msgid="1128510551791284384">"Quyền truy cập vào máy ảnh của thiết bị đã bị chặn"</string>
    <string name="blocked_microphone_title" msgid="1631517143648232585">"Quyền truy cập vào micrô của thiết bị đã bị chặn"</string>
    <string name="blocked_location_title" msgid="2005608279812892383">"Tuỳ chọn vị trí thiết bị đang tắt"</string>
    <string name="blocked_sensor_summary" msgid="4443707628305027375">"Đối với các ứng dụng và dịch vụ"</string>
    <string name="blocked_mic_summary" msgid="8960466941528458347">"Dữ liệu thu được qua micrô vẫn có thể được chia sẻ khi bạn gọi đến số khẩn cấp."</string>
    <string name="blocked_sensor_button_label" msgid="6742092634984289658">"Thay đổi"</string>
<<<<<<< HEAD
    <string name="safety_center_dashboard_page_title" msgid="7514620345152008005">"Tính bảo mật và quyền riêng tư"</string>
    <!-- no translation found for safety_center_rescan_button (8047036829052958144) -->
    <skip />
    <!-- no translation found for safety_center_issue_card_dismiss_button (5113965506144222402) -->
    <skip />
    <string name="security_settings" msgid="3808106921175271317">"Cài đặt bảo mật"</string>
    <string name="safety_privacy_qs_tile_title" msgid="5431148204168066203">"Tính bảo mật và quyền riêng tư"</string>
=======
    <string name="safety_center_dashboard_page_title" msgid="7514620345152008005">"Bảo mật và quyền riêng tư"</string>
    <string name="safety_center_rescan_button" msgid="8047036829052958144">"Quét"</string>
    <string name="safety_center_issue_card_dismiss_button" msgid="5113965506144222402">"Đóng"</string>
    <string name="security_settings" msgid="3808106921175271317">"Cài đặt bảo mật"</string>
    <string name="sensor_permissions_qs" msgid="4365989229426201877">"Quyền sử dụng cảm biến"</string>
    <string name="privacy_controls_qs" msgid="471793881466080745">"Chế độ kiểm soát quyền riêng tư"</string>
    <string name="permissions_removed_qs" msgid="8957319130625294572">"Đã thu hồi quyền sử dụng"</string>
    <string name="camera_usage_qs" msgid="7943349178368641820">"Xem thêm về hoạt động sử dụng máy ảnh"</string>
    <string name="microphone_usage_qs" msgid="2393193350541830472">"Xem thêm về hoạt động sử dụng micrô"</string>
    <string name="remove_camera_qs" msgid="8209716677879809162">"Thu hồi quyền sử dụng máy ảnh"</string>
    <string name="remove_microphone_qs" msgid="2893536836641560183">"Thu hồi quyền sử dụng micrô"</string>
    <string name="manage_service_qs" msgid="7862555549364153805">"Quản lý dịch vụ"</string>
    <string name="manage_permissions_qs" msgid="3780541819763475434">"Quản lý quyền"</string>
    <string name="active_call_usage_qs" msgid="8559974395932523391">"Đang được dùng cho một cuộc gọi điện thoại"</string>
    <string name="recent_call_usage_qs" msgid="743044899599410935">"Đã dùng gần đây trong một cuộc gọi điện thoại"</string>
    <string name="active_app_usage_qs" msgid="4063912870936464727">"<xliff:g id="APP_NAME">%1$s</xliff:g> đang dùng"</string>
    <string name="recent_app_usage_qs" msgid="6650259601306212327">"<xliff:g id="APP_NAME">%1$s</xliff:g> đã dùng gần đây"</string>
    <string name="active_app_usage_1_qs" msgid="4325136375823357052">"<xliff:g id="APP_NAME">%1$s</xliff:g> (<xliff:g id="ATTRIBUTION_LABEL">%2$s</xliff:g>) đang dùng"</string>
    <string name="recent_app_usage_1_qs" msgid="261450184773310741">"<xliff:g id="APP_NAME">%1$s</xliff:g> (<xliff:g id="ATTRIBUTION_LABEL">%2$s</xliff:g>) đã dùng gần đây"</string>
    <string name="active_app_usage_2_qs" msgid="6107866785243565283">"<xliff:g id="APP_NAME">%1$s</xliff:g> (<xliff:g id="ATTRIBUTION_LABEL">%2$s</xliff:g> • <xliff:g id="PROXY_LABEL">%3$s</xliff:g>) đang dùng"</string>
    <string name="recent_app_usage_2_qs" msgid="3591205954235694403">"<xliff:g id="APP_NAME">%1$s</xliff:g> (<xliff:g id="ATTRIBUTION_LABEL">%2$s</xliff:g> • <xliff:g id="PROXY_LABEL">%3$s</xliff:g>) đã dùng gần đây"</string>
    <string name="safety_privacy_qs_tile_title" msgid="5431148204168066203">"Bảo mật và quyền riêng tư"</string>
>>>>>>> 248ceefa
    <string name="safety_privacy_qs_tile_subtitle" msgid="3621544532041936749">"Kiểm tra trạng thái"</string>
</resources><|MERGE_RESOLUTION|>--- conflicted
+++ resolved
@@ -71,10 +71,8 @@
     <string name="app_permissions_info_button_label" msgid="7633312050729974623">"Mở thông tin về ứng dụng"</string>
     <string name="additional_permissions_more" msgid="5681220714755304407">"{count,plural, =1{# quyền}other{# quyền}}"</string>
     <string name="old_sdk_deny_warning" msgid="2382236998845153919">"Ứng dụng này được thiết kế cho các phiên bản Android cũ hơn. Nếu bạn từ chối quyền, thì ứng dụng này có thể không còn hoạt động như dự kiến."</string>
-    <!-- no translation found for storage_supergroup_warning_allow (103093462784523190) -->
-    <skip />
-    <!-- no translation found for storage_supergroup_warning_deny (6420765672683284347) -->
-    <skip />
+    <string name="storage_supergroup_warning_allow" msgid="103093462784523190">"Ứng dụng này được thiết kế cho một phiên bản Android cũ. Nếu bạn cấp quyền này, thì quyền truy cập vào toàn bộ bộ nhớ (bao gồm cả ảnh, video, nhạc, âm thanh và các tệp khác) cũng sẽ được cấp."</string>
+    <string name="storage_supergroup_warning_deny" msgid="6420765672683284347">"Ứng dụng này được thiết kế cho một phiên bản Android cũ. Nếu bạn từ chối cấp quyền này, thì quyền truy cập vào toàn bộ bộ nhớ (bao gồm cả ảnh, video, nhạc, âm thanh và các tệp khác) cũng sẽ bị từ chối."</string>
     <string name="default_permission_description" msgid="4624464917726285203">"thực hiện hành động không xác định"</string>
     <string name="app_permissions_group_summary" msgid="8788419008958284002">"Đã cho phép <xliff:g id="COUNT_0">%1$d</xliff:g>/<xliff:g id="COUNT_1">%2$d</xliff:g> ứng dụng"</string>
     <string name="app_permissions_group_summary2" msgid="4329922444840521150">"Đã cho phép <xliff:g id="COUNT_0">%1$d</xliff:g>/<xliff:g id="COUNT_1">%2$d</xliff:g> ứng dụng"</string>
@@ -87,10 +85,8 @@
     <string name="location_settings" msgid="3624412509133422562">"Cài đặt vị trí"</string>
     <string name="location_warning" msgid="2381649060929040962">"<xliff:g id="APP_NAME">%1$s</xliff:g> là nhà cung cấp dịch vụ vị trí cho thiết bị này. Bạn có thể sửa đổi quyền truy cập vào vị trí trong mục cài đặt vị trí."</string>
     <string name="system_warning" msgid="1173400963234358816">"Nếu bạn từ chối quyền này thì các tính năng cơ bản của thiết bị có thể không còn hoạt động như dự kiến."</string>
-    <!-- no translation found for deny_read_media_visual_warning (3982586279917232827) -->
-    <skip />
-    <!-- no translation found for deny_read_media_aural_warning (8928699919508646732) -->
-    <skip />
+    <string name="deny_read_media_visual_warning" msgid="3982586279917232827">"Ứng dụng này được thiết kế cho một phiên bản Android cũ. Nếu bạn từ chối cấp cho ứng dụng này quyền truy cập vào ảnh và video, thì quyền truy cập vào nhạc và âm thanh khác cũng sẽ bị từ chối."</string>
+    <string name="deny_read_media_aural_warning" msgid="8928699919508646732">"Ứng dụng này được thiết kế cho một phiên bản Android cũ. Nếu bạn từ chối cấp cho ứng dụng này quyền truy cập vào nhạc và âm thanh khác, thì quyền truy cập vào ảnh và video cũng sẽ bị từ chối."</string>
     <string name="cdm_profile_revoke_warning" msgid="4443893270719106700">"Nếu bạn từ chối cấp quyền này, một số tính năng trên thiết bị của bạn do ứng dụng này quản lý có thể không còn hoạt động như dự kiến."</string>
     <string name="permission_summary_enforced_by_policy" msgid="4443598170942950519">"Thực thi theo chính sách"</string>
     <string name="permission_summary_disabled_by_policy_background_only" msgid="221995005556362660">"Quyền truy cập khi ở nền sau đã tắt theo chính sách"</string>
@@ -240,10 +236,8 @@
     <string name="permission_description_summary_sensors" msgid="1836045815643119949">"Các ứng dụng có quyền này có thể truy cập vào dữ liệu cảm biến về những dấu hiệu sinh tồn của bạn"</string>
     <string name="permission_description_summary_sms" msgid="725999468547768517">"Các ứng dụng có quyền này có thể gửi và xem tin nhắn SMS"</string>
     <string name="permission_description_summary_storage" msgid="6575759089065303346">"Các ứng dụng có quyền này có thể truy cập vào ảnh, nội dung nghe nhìn và tệp trên thiết bị của bạn"</string>
-    <!-- no translation found for permission_description_summary_read_media_aural (2789020637856210454) -->
-    <skip />
-    <!-- no translation found for permission_description_summary_read_media_visual (4210569227927436735) -->
-    <skip />
+    <string name="permission_description_summary_read_media_aural" msgid="2789020637856210454">"Các ứng dụng được cấp quyền này có thể truy cập vào nhạc và các tệp âm thanh khác trên thiết bị của bạn"</string>
+    <string name="permission_description_summary_read_media_visual" msgid="4210569227927436735">"Các ứng dụng được cấp quyền này có thể truy cập vào ảnh và video trên thiết bị của bạn"</string>
     <string name="app_permission_most_recent_summary" msgid="4292074449384040590">"Lần truy cập gần đây nhất: <xliff:g id="TIME_DATE">%1$s</xliff:g>"</string>
     <string name="app_permission_most_recent_denied_summary" msgid="7659497197737708112">"Hiện đã từ chối/Lần truy cập gần đây nhất: <xliff:g id="TIME_DATE">%1$s</xliff:g>"</string>
     <string name="app_permission_never_accessed_summary" msgid="401346181461975090">"Chưa bao giờ truy cập"</string>
@@ -255,10 +249,8 @@
     <string name="allowed_storage_full" msgid="5356699280625693530">"Được phép quản lý tất cả các tệp"</string>
     <string name="ask_header" msgid="2633816846459944376">"Luôn hỏi"</string>
     <string name="denied_header" msgid="903209608358177654">"Không được phép"</string>
-    <!-- no translation found for storage_footer_warning_text (2242258357752432337) -->
-    <skip />
-    <!-- no translation found for storage_footer_hyperlink_text (7759955324552930974) -->
-    <skip />
+    <string name="storage_footer_warning_text" msgid="2242258357752432337">"Một số ứng dụng cung cấp chức năng cần thiết cho thiết bị của bạn có thể có quyền truy cập đặc biệt vào tất cả các tệp"</string>
+    <string name="storage_footer_hyperlink_text" msgid="7759955324552930974">"Xem các ứng dụng có quyền truy cập vào mọi tệp"</string>
     <string name="days" msgid="609563020985571393">"{count,plural, =1{1 ngày}other{# ngày}}"</string>
     <string name="hours" msgid="3447767892295843282">"{count,plural, =1{1 giờ}other{# giờ}}"</string>
     <string name="minutes" msgid="4408293038068503157">"{count,plural, =1{1 phút}other{# phút}}"</string>
@@ -276,10 +268,7 @@
     <string name="post_drive_permission_decision_reminder_summary_1_app_2_permissions" msgid="671791184670801301">"Trong khi lái xe, bạn đã cấp cho <xliff:g id="APP">%1$s</xliff:g> quyền truy cập vào <xliff:g id="PERMISSION_1">%2$s</xliff:g> và <xliff:g id="PERMISSION_2">%3$s</xliff:g>"</string>
     <string name="post_drive_permission_decision_reminder_summary_1_app_multi_permission" msgid="4080701771111456927">"Trong khi lái xe, bạn đã cấp <xliff:g id="COUNT">%1$d</xliff:g> quyền cho <xliff:g id="APP">%2$s</xliff:g>"</string>
     <string name="post_drive_permission_decision_reminder_summary_multi_apps" msgid="5253882771252863902">"{count,plural, =1{Trong khi lái xe, bạn đã cấp quyền truy cập cho <xliff:g id="APP_0">%1$s</xliff:g> và # ứng dụng khác}other{Trong khi lái xe, bạn đã cấp quyền truy cập cho <xliff:g id="APP_1">%1$s</xliff:g> và # ứng dụng khác}}"</string>
-<<<<<<< HEAD
-=======
     <string name="go_to_settings" msgid="1053735612211228335">"Chuyển đến phần Cài đặt"</string>
->>>>>>> 248ceefa
     <string name="auto_revoke_setting_subtitle" msgid="8631720570723050460">"Bạn không dùng một số ứng dụng trong vài tháng qua"</string>
     <string name="permissions_removed_category_title" msgid="1064754271178447643">"Các quyền bị xóa"</string>
     <string name="permission_removed_page_title" msgid="2627436155091001209">"Các quyền đã thu hồi"</string>
@@ -461,16 +450,11 @@
     <string name="permgrouprequest_coarselocation_imagetext" msgid="8650605041483025297">"Gần đúng"</string>
     <string name="permgrouprequest_calendar" msgid="1493150855673603806">"Cho phép &lt;b&gt;<xliff:g id="APP_NAME">%1$s</xliff:g>&lt;/b&gt; truy cập vào lịch của bạn?"</string>
     <string name="permgrouprequest_sms" msgid="5672063688745420991">"Cho phép &lt;b&gt;<xliff:g id="APP_NAME">%1$s</xliff:g>&lt;/b&gt; gửi và xem tin nhắn SMS?"</string>
-    <!-- no translation found for permgrouprequest_storage (7426990523173124539) -->
-    <skip />
-    <!-- no translation found for permgrouprequest_storage_q_to_s (3942779386983426698) -->
-    <skip />
-    <!-- no translation found for permgrouprequest_storage_pre_q (1681166745228672009) -->
-    <skip />
-    <!-- no translation found for permgrouprequest_read_media_aural (5948278590400297839) -->
-    <skip />
-    <!-- no translation found for permgrouprequest_read_media_visual (4188474766470776052) -->
-    <skip />
+    <string name="permgrouprequest_storage" msgid="7426990523173124539">"Cho phép &lt;b&gt;<xliff:g id="APP_NAME">%1$s</xliff:g>&lt;/b&gt; truy cập vào &lt;b&gt;tệp và tài liệu&lt;/b&gt; trên thiết bị của bạn?"</string>
+    <string name="permgrouprequest_storage_q_to_s" msgid="3942779386983426698">"Cho phép &lt;b&gt;<xliff:g id="APP_NAME">%1$s</xliff:g>&lt;/b&gt; truy cập vào &lt;b&gt;ảnh, video, nhạc và âm thanh&lt;/b&gt; trên thiết bị của bạn?"</string>
+    <string name="permgrouprequest_storage_pre_q" msgid="1681166745228672009">"Cho phép &lt;b&gt;<xliff:g id="APP_NAME">%1$s</xliff:g>&lt;/b&gt; truy cập vào &lt;b&gt;ảnh, video, nhạc, âm thanh và các tệp khác&lt;/b&gt; trên thiết bị của bạn?"</string>
+    <string name="permgrouprequest_read_media_aural" msgid="5948278590400297839">"Cho phép &lt;b&gt;<xliff:g id="APP_NAME">%1$s</xliff:g>&lt;/b&gt; truy cập vào nhạc và các tệp âm thanh khác trên thiết bị này?"</string>
+    <string name="permgrouprequest_read_media_visual" msgid="4188474766470776052">"Cho phép &lt;b&gt;<xliff:g id="APP_NAME">%1$s</xliff:g>&lt;/b&gt; truy cập vào ảnh và video trên thiết bị này?"</string>
     <string name="permgrouprequest_microphone" msgid="2825208549114811299">"Cho phép &lt;b&gt;<xliff:g id="APP_NAME">%1$s</xliff:g>&lt;/b&gt; ghi âm?"</string>
     <string name="permgrouprequestdetail_microphone" msgid="8510456971528228861">"Ứng dụng này chỉ có thể ghi âm khi bạn đang dùng ứng dụng"</string>
     <string name="permgroupbackgroundrequest_microphone" msgid="8874462606796368183">"Cho phép &lt;b&gt;<xliff:g id="APP_NAME">%1$s</xliff:g>&lt;/b&gt; ghi âm?"</string>
@@ -516,15 +500,6 @@
     <string name="blocked_sensor_summary" msgid="4443707628305027375">"Đối với các ứng dụng và dịch vụ"</string>
     <string name="blocked_mic_summary" msgid="8960466941528458347">"Dữ liệu thu được qua micrô vẫn có thể được chia sẻ khi bạn gọi đến số khẩn cấp."</string>
     <string name="blocked_sensor_button_label" msgid="6742092634984289658">"Thay đổi"</string>
-<<<<<<< HEAD
-    <string name="safety_center_dashboard_page_title" msgid="7514620345152008005">"Tính bảo mật và quyền riêng tư"</string>
-    <!-- no translation found for safety_center_rescan_button (8047036829052958144) -->
-    <skip />
-    <!-- no translation found for safety_center_issue_card_dismiss_button (5113965506144222402) -->
-    <skip />
-    <string name="security_settings" msgid="3808106921175271317">"Cài đặt bảo mật"</string>
-    <string name="safety_privacy_qs_tile_title" msgid="5431148204168066203">"Tính bảo mật và quyền riêng tư"</string>
-=======
     <string name="safety_center_dashboard_page_title" msgid="7514620345152008005">"Bảo mật và quyền riêng tư"</string>
     <string name="safety_center_rescan_button" msgid="8047036829052958144">"Quét"</string>
     <string name="safety_center_issue_card_dismiss_button" msgid="5113965506144222402">"Đóng"</string>
@@ -547,6 +522,5 @@
     <string name="active_app_usage_2_qs" msgid="6107866785243565283">"<xliff:g id="APP_NAME">%1$s</xliff:g> (<xliff:g id="ATTRIBUTION_LABEL">%2$s</xliff:g> • <xliff:g id="PROXY_LABEL">%3$s</xliff:g>) đang dùng"</string>
     <string name="recent_app_usage_2_qs" msgid="3591205954235694403">"<xliff:g id="APP_NAME">%1$s</xliff:g> (<xliff:g id="ATTRIBUTION_LABEL">%2$s</xliff:g> • <xliff:g id="PROXY_LABEL">%3$s</xliff:g>) đã dùng gần đây"</string>
     <string name="safety_privacy_qs_tile_title" msgid="5431148204168066203">"Bảo mật và quyền riêng tư"</string>
->>>>>>> 248ceefa
     <string name="safety_privacy_qs_tile_subtitle" msgid="3621544532041936749">"Kiểm tra trạng thái"</string>
 </resources>