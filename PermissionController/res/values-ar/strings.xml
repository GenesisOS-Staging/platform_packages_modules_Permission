--- conflicted
+++ resolved
@@ -71,10 +71,8 @@
     <string name="app_permissions_info_button_label" msgid="7633312050729974623">"فتح معلومات التطبيق"</string>
     <string name="additional_permissions_more" msgid="5681220714755304407">"{count,plural, =1{إذن واحد آخر}zero{# إذن آخر}two{إذنان آخران}few{# أذونات أخرى}many{# إذنًا آخر}other{# إذن آخر}}"</string>
     <string name="old_sdk_deny_warning" msgid="2382236998845153919">"‏تمّ تصميم هذا التطبيق لإصدار قديم من Android. وقد يؤدي رفض الإذن إلى عدم العمل على النحو المطلوب مرة أخرى."</string>
-    <!-- no translation found for storage_supergroup_warning_allow (103093462784523190) -->
-    <skip />
-    <!-- no translation found for storage_supergroup_warning_deny (6420765672683284347) -->
-    <skip />
+    <string name="storage_supergroup_warning_allow" msgid="103093462784523190">"‏تمّ تصميم هذا التطبيق لإصدار قديم من Android. إذا منحته هذا الإذن، سيتم السماح بوصوله إلى كل مساحة التخزين (بما في ذلك الصور والفيديوهات والموسيقى والصوت والملفات الأخرى)."</string>
+    <string name="storage_supergroup_warning_deny" msgid="6420765672683284347">"‏تمّ تصميم هذا التطبيق لإصدار قديم من Android. إذا رفضت منحه هذا الإذن، سيتم رفض وصوله إلى كل مساحة التخزين (بما في ذلك الصور والفيديوهات والموسيقى والصوت والملفات الأخرى)."</string>
     <string name="default_permission_description" msgid="4624464917726285203">"تنفيذ إجراء غير معروف"</string>
     <string name="app_permissions_group_summary" msgid="8788419008958284002">"تمّ السماح لـ <xliff:g id="COUNT_0">%1$d</xliff:g> من أصل <xliff:g id="COUNT_1">%2$d</xliff:g> تطبيق."</string>
     <string name="app_permissions_group_summary2" msgid="4329922444840521150">"التطبيقات التي تم منحها الإذن: <xliff:g id="COUNT_0">%1$d</xliff:g>/<xliff:g id="COUNT_1">%2$d</xliff:g>"</string>
@@ -87,10 +85,8 @@
     <string name="location_settings" msgid="3624412509133422562">"إعدادات الموقع الجغرافي"</string>
     <string name="location_warning" msgid="2381649060929040962">"يعد <xliff:g id="APP_NAME">%1$s</xliff:g> أحد مقدِّمي خدمات الموقع الجغرافي لهذا الجهاز. ويمكن تعديل إمكانية الوصول إلى الموقع الجغرافي من إعدادات الموقع الجغرافي."</string>
     <string name="system_warning" msgid="1173400963234358816">"في حال رفض هذا الإذن، قد لا تعمل ميزات أساسية في جهازك على النحو المطلوب."</string>
-    <!-- no translation found for deny_read_media_visual_warning (3982586279917232827) -->
-    <skip />
-    <!-- no translation found for deny_read_media_aural_warning (8928699919508646732) -->
-    <skip />
+    <string name="deny_read_media_visual_warning" msgid="3982586279917232827">"‏تمّ تصميم هذا التطبيق لإصدار قديم من Android. وإذا رفضت وصول هذا التطبيق إلى الصور والفيديوهات، سيتم أيضًا رفض الوصول إلى الموسيقى والملفات الصوتية الأخرى."</string>
+    <string name="deny_read_media_aural_warning" msgid="8928699919508646732">"‏تمّ تصميم هذا التطبيق لإصدار قديم من Android. وإذا رفضت وصول هذا التطبيق إلى الموسيقى والملفات الصوتية الأخرى، سيتم أيضًا رفض الوصول إلى الصور والفيديوهات."</string>
     <string name="cdm_profile_revoke_warning" msgid="4443893270719106700">"بعض ميزات جهازك الذي يديره هذا التطبيق، قد لا تعمل على النحو المطلوب إذا رفضت هذا الإذن."</string>
     <string name="permission_summary_enforced_by_policy" msgid="4443598170942950519">"فرضته إحدى السياسات"</string>
     <string name="permission_summary_disabled_by_policy_background_only" msgid="221995005556362660">"تمّ إيقاف الوصول إلى الخلفية بواسطة السياسة."</string>
@@ -240,10 +236,8 @@
     <string name="permission_description_summary_sensors" msgid="1836045815643119949">"يمكن للتطبيقات التي لديها هذا الإذن أن تصل إلى بيانات جهاز الاستشعار عن علاماتك الحيوية."</string>
     <string name="permission_description_summary_sms" msgid="725999468547768517">"‏يمكن للتطبيقات التي لديها هذا الإذن إرسال رسائل قصيرة SMS وعرضها."</string>
     <string name="permission_description_summary_storage" msgid="6575759089065303346">"يمكن للتطبيقات التي لديها هذا الإذن الوصول إلى الصور والوسائط والملفات على جهازك."</string>
-    <!-- no translation found for permission_description_summary_read_media_aural (2789020637856210454) -->
-    <skip />
-    <!-- no translation found for permission_description_summary_read_media_visual (4210569227927436735) -->
-    <skip />
+    <string name="permission_description_summary_read_media_aural" msgid="2789020637856210454">"يمكن للتطبيقات التي لديها هذا الإذن الوصول إلى الموسيقى والملفات الصوتية الأخرى على جهازك."</string>
+    <string name="permission_description_summary_read_media_visual" msgid="4210569227927436735">"يمكن للتطبيقات التي لديها هذا الإذن الوصول إلى الصور والفيديوهات على جهازك."</string>
     <string name="app_permission_most_recent_summary" msgid="4292074449384040590">"آخر استخدام للإذن: <xliff:g id="TIME_DATE">%1$s</xliff:g>"</string>
     <string name="app_permission_most_recent_denied_summary" msgid="7659497197737708112">"مرفوض حاليًا / تاريخ آخر وصول: <xliff:g id="TIME_DATE">%1$s</xliff:g>"</string>
     <string name="app_permission_never_accessed_summary" msgid="401346181461975090">"لم يستخدم الإذن مطلقًا"</string>
@@ -254,17 +248,9 @@
     <string name="allowed_storage_scoped" msgid="5383645873719086975">"التطبيقات المسموح لها بالوصول إلى الوسائط فقط"</string>
     <string name="allowed_storage_full" msgid="5356699280625693530">"التطبيقات المسموح لها بإدارة كل الملفات"</string>
     <string name="ask_header" msgid="2633816846459944376">"الطلب في كل مرة"</string>
-<<<<<<< HEAD
-    <string name="denied_header" msgid="903209608358177654">"التطبيقات غير المسموح لها بالوصول"</string>
-    <!-- no translation found for storage_footer_warning_text (2242258357752432337) -->
-    <skip />
-    <!-- no translation found for storage_footer_hyperlink_text (7759955324552930974) -->
-    <skip />
-=======
     <string name="denied_header" msgid="903209608358177654">"الأذونات غير المسموح بها"</string>
     <string name="storage_footer_warning_text" msgid="2242258357752432337">"بعض التطبيقات التي تقدّم وظائف أساسية لجهازك يمكن أن يكون لديها إذن خاص بالوصول إلى جميع الملفات."</string>
     <string name="storage_footer_hyperlink_text" msgid="7759955324552930974">"عرض التطبيقات التي يمكنها الوصول إلى كل الملفات"</string>
->>>>>>> 248ceefa
     <string name="days" msgid="609563020985571393">"{count,plural, =1{يوم واحد}zero{# يوم}two{يومان}few{# أيام}many{# يومًا}other{# يوم}}"</string>
     <string name="hours" msgid="3447767892295843282">"{count,plural, =1{ساعة واحدة}zero{# ساعة}two{ساعتان}few{# ساعات}many{# ساعةً}other{# ساعة}}"</string>
     <string name="minutes" msgid="4408293038068503157">"{count,plural, =1{دقيقة واحدة}zero{# دقيقة}two{دقيقتان}few{# دقائق}many{# دقيقةً}other{# دقيقة}}"</string>
@@ -282,10 +268,7 @@
     <string name="post_drive_permission_decision_reminder_summary_1_app_2_permissions" msgid="671791184670801301">"أثناء القيادة، منحت <xliff:g id="APP">%1$s</xliff:g> الإذن بالوصول إلى <xliff:g id="PERMISSION_1">%2$s</xliff:g> و<xliff:g id="PERMISSION_2">%3$s</xliff:g>."</string>
     <string name="post_drive_permission_decision_reminder_summary_1_app_multi_permission" msgid="4080701771111456927">"أثناء القيادة، منحت <xliff:g id="COUNT">%1$d</xliff:g> إذن لتطبيق <xliff:g id="APP">%2$s</xliff:g>."</string>
     <string name="post_drive_permission_decision_reminder_summary_multi_apps" msgid="5253882771252863902">"{count,plural, =1{أثناء القيادة، منحت <xliff:g id="APP_0">%1$s</xliff:g> وتطبيق واحد آخر الإذن بالوصول.}zero{أثناء القيادة، منحت <xliff:g id="APP_1">%1$s</xliff:g> و# تطبيق آخر الإذن بالوصول.}two{أثناء القيادة، منحت <xliff:g id="APP_1">%1$s</xliff:g> وتطبيقين آخرين الإذن بالوصول.}few{أثناء القيادة، منحت <xliff:g id="APP_1">%1$s</xliff:g> و# تطبيقات أخرى الإذن بالوصول.}many{أثناء القيادة، منحت <xliff:g id="APP_1">%1$s</xliff:g> و# تطبيقًا آخر الإذن بالوصول.}other{أثناء القيادة، منحت <xliff:g id="APP_1">%1$s</xliff:g> و# تطبيق آخر الإذن بالوصول.}}"</string>
-<<<<<<< HEAD
-=======
     <string name="go_to_settings" msgid="1053735612211228335">"الانتقال إلى الإعدادات"</string>
->>>>>>> 248ceefa
     <string name="auto_revoke_setting_subtitle" msgid="8631720570723050460">"لم يتم استخدام بعض التطبيقات منذ عدة أشهر"</string>
     <string name="permissions_removed_category_title" msgid="1064754271178447643">"الأذونات التي تمت إزالتها"</string>
     <string name="permission_removed_page_title" msgid="2627436155091001209">"تمت إزالة الأذونات"</string>
@@ -467,24 +450,11 @@
     <string name="permgrouprequest_coarselocation_imagetext" msgid="8650605041483025297">"تقريبي"</string>
     <string name="permgrouprequest_calendar" msgid="1493150855673603806">"‏هل تريد السماح لتطبيق &lt;b&gt;<xliff:g id="APP_NAME">%1$s</xliff:g>&lt;/b&gt; بالدخول إلى التقويم؟"</string>
     <string name="permgrouprequest_sms" msgid="5672063688745420991">"‏هل تريد السماح لتطبيق &lt;b&gt;<xliff:g id="APP_NAME">%1$s</xliff:g>&lt;/b&gt; بإرسال رسائل SMS وعرضها؟"</string>
-<<<<<<< HEAD
-    <!-- no translation found for permgrouprequest_storage (7426990523173124539) -->
-    <skip />
-    <!-- no translation found for permgrouprequest_storage_q_to_s (3942779386983426698) -->
-    <skip />
-    <!-- no translation found for permgrouprequest_storage_pre_q (1681166745228672009) -->
-    <skip />
-    <!-- no translation found for permgrouprequest_read_media_aural (5948278590400297839) -->
-    <skip />
-    <!-- no translation found for permgrouprequest_read_media_visual (4188474766470776052) -->
-    <skip />
-=======
     <string name="permgrouprequest_storage" msgid="7426990523173124539">"‏هل تريد السماح للتطبيق &lt;b&gt;<xliff:g id="APP_NAME">%1$s</xliff:g>&lt;/b&gt; بالوصول إلى &lt;b&gt;الملفات والمستندات&lt;/b&gt; على هذا الجهاز؟"</string>
     <string name="permgrouprequest_storage_q_to_s" msgid="3942779386983426698">"‏هل تريد السماح لتطبيق &lt;b&gt;<xliff:g id="APP_NAME">%1$s</xliff:g>&lt;/b&gt; بالوصول إلى &lt;b&gt;الصور والفيديوهات والموسيقى والصوت&lt;/b&gt; على جهازك؟"</string>
     <string name="permgrouprequest_storage_pre_q" msgid="1681166745228672009">"‏هل تسمح بوصول &lt;b&gt;<xliff:g id="APP_NAME">%1$s</xliff:g>&lt;/b&gt; إلى &lt;b&gt;الصور والفيديوهات والموسيقى والملفات الصوتية الأخرى&lt;/b&gt; على جهازك؟"</string>
     <string name="permgrouprequest_read_media_aural" msgid="5948278590400297839">"‏هل تريد السماح للتطبيق &lt;b&gt;<xliff:g id="APP_NAME">%1$s</xliff:g>&lt;/b&gt; بالوصول إلى الموسيقى والملفات الصوتية الأخرى على هذا الجهاز؟"</string>
     <string name="permgrouprequest_read_media_visual" msgid="4188474766470776052">"‏هل تريد السماح للتطبيق &lt;b&gt;<xliff:g id="APP_NAME">%1$s</xliff:g>&lt;/b&gt; بالوصول إلى الصور والفيديوهات على هذا الجهاز؟"</string>
->>>>>>> 248ceefa
     <string name="permgrouprequest_microphone" msgid="2825208549114811299">"‏هل تريد السماح لتطبيق &lt;b&gt;<xliff:g id="APP_NAME">%1$s</xliff:g>&lt;/b&gt; بتسجيل الصوت؟"</string>
     <string name="permgrouprequestdetail_microphone" msgid="8510456971528228861">"لن يتمكن هذا التطبيق من تسجيل الصوت إلا عندما يكون قيد الاستخدام"</string>
     <string name="permgroupbackgroundrequest_microphone" msgid="8874462606796368183">"‏هل تريد السماح لتطبيق &lt;b&gt;<xliff:g id="APP_NAME">%1$s</xliff:g>&lt;/b&gt; بتسجيل الصوت؟"</string>
@@ -531,13 +501,9 @@
     <string name="blocked_mic_summary" msgid="8960466941528458347">"لا يزال يمكن مشاركة بيانات الميكروفون عند الاتصال برقم طوارئ."</string>
     <string name="blocked_sensor_button_label" msgid="6742092634984289658">"تغيير"</string>
     <string name="safety_center_dashboard_page_title" msgid="7514620345152008005">"الأمان والخصوصية"</string>
-    <!-- no translation found for safety_center_rescan_button (8047036829052958144) -->
-    <skip />
-    <!-- no translation found for safety_center_issue_card_dismiss_button (5113965506144222402) -->
-    <skip />
+    <string name="safety_center_rescan_button" msgid="8047036829052958144">"فحص"</string>
+    <string name="safety_center_issue_card_dismiss_button" msgid="5113965506144222402">"إغلاق"</string>
     <string name="security_settings" msgid="3808106921175271317">"إعدادات الأمان"</string>
-<<<<<<< HEAD
-=======
     <string name="sensor_permissions_qs" msgid="4365989229426201877">"أذونات أدوات الاستشعار"</string>
     <string name="privacy_controls_qs" msgid="471793881466080745">"عناصر التحكّم في الخصوصية"</string>
     <string name="permissions_removed_qs" msgid="8957319130625294572">"تمت إزالة الإذن."</string>
@@ -555,7 +521,6 @@
     <string name="recent_app_usage_1_qs" msgid="261450184773310741">"تم الاستخدام مؤخرًا من قِبل <xliff:g id="APP_NAME">%1$s</xliff:g> (<xliff:g id="ATTRIBUTION_LABEL">%2$s</xliff:g>)"</string>
     <string name="active_app_usage_2_qs" msgid="6107866785243565283">"يتم الاستخدام من قِبل <xliff:g id="APP_NAME">%1$s</xliff:g> (<xliff:g id="ATTRIBUTION_LABEL">%2$s</xliff:g> • <xliff:g id="PROXY_LABEL">%3$s</xliff:g>)"</string>
     <string name="recent_app_usage_2_qs" msgid="3591205954235694403">"تم الاستخدام مؤخرًا من قِبل <xliff:g id="APP_NAME">%1$s</xliff:g> (<xliff:g id="ATTRIBUTION_LABEL">%2$s</xliff:g> • <xliff:g id="PROXY_LABEL">%3$s</xliff:g>)"</string>
->>>>>>> 248ceefa
     <string name="safety_privacy_qs_tile_title" msgid="5431148204168066203">"الأمان والخصوصية"</string>
     <string name="safety_privacy_qs_tile_subtitle" msgid="3621544532041936749">"فحص الحالة"</string>
 </resources>