--- conflicted
+++ resolved
@@ -71,10 +71,8 @@
     <string name="app_permissions_info_button_label" msgid="7633312050729974623">"פתיחה של פרטי האפליקציה"</string>
     <string name="additional_permissions_more" msgid="5681220714755304407">"{count,plural, =1{עוד אחת}two{עוד #}many{עוד #}other{עוד #}}"</string>
     <string name="old_sdk_deny_warning" msgid="2382236998845153919">"‏האפליקציה הזו תוכננה לגרסה ישנה יותר של Android. דחיית ההרשאה עשויה לגרום לה לתפקד בצורה לקויה."</string>
-    <!-- no translation found for storage_supergroup_warning_allow (103093462784523190) -->
-    <skip />
-    <!-- no translation found for storage_supergroup_warning_deny (6420765672683284347) -->
-    <skip />
+    <string name="storage_supergroup_warning_allow" msgid="103093462784523190">"‏האפליקציה הזו מיועדת לגרסה ישנה יותר של Android. בחירה לתת לה את ההרשאה הזו תפתח לה גישה לכל הקבצים ששמורים באחסון (כולל תמונות, סרטונים, מוזיקה, אודיו וקבצים אחרים)."</string>
+    <string name="storage_supergroup_warning_deny" msgid="6420765672683284347">"‏האפליקציה הזו מיועדת לגרסה ישנה יותר של Android. אם לא תינתן לה ההרשאה הזו, לא תהיה לה גישה לכל הקבצים ששמורים באחסון (כולל תמונות, סרטונים, מוזיקה, אודיו וקבצים אחרים)."</string>
     <string name="default_permission_description" msgid="4624464917726285203">"ביצוע פעולה לא ידועה"</string>
     <string name="app_permissions_group_summary" msgid="8788419008958284002">"<xliff:g id="COUNT_0">%1$d</xliff:g> מתוך <xliff:g id="COUNT_1">%2$d</xliff:g> אפליקציות קיבלו הרשאה"</string>
     <string name="app_permissions_group_summary2" msgid="4329922444840521150">"<xliff:g id="COUNT_0">%1$d</xliff:g>/<xliff:g id="COUNT_1">%2$d</xliff:g> אפליקציות שקיבלו הרשאה"</string>
@@ -87,10 +85,8 @@
     <string name="location_settings" msgid="3624412509133422562">"הגדרות מיקום"</string>
     <string name="location_warning" msgid="2381649060929040962">"האפליקציה <xliff:g id="APP_NAME">%1$s</xliff:g> מספקת שירותי מיקום בשביל המכשיר הזה. אפשר לשנות את גישת המיקום בהגדרות המיקום."</string>
     <string name="system_warning" msgid="1173400963234358816">"אם ההרשאה הזו תידחה, ייתכן שתכונות בסיסיות במכשיר לא יפעלו כראוי."</string>
-    <!-- no translation found for deny_read_media_visual_warning (3982586279917232827) -->
-    <skip />
-    <!-- no translation found for deny_read_media_aural_warning (8928699919508646732) -->
-    <skip />
+    <string name="deny_read_media_visual_warning" msgid="3982586279917232827">"‏האפליקציה הזו מיועדת לגרסה ישנה יותר של Android. אם לא תינתן לאפליקציה הזו הרשאת גישה לתמונות ולסרטונים, לא תתאפשר גישה גם למוזיקה ולאודיו מסוגים אחרים."</string>
+    <string name="deny_read_media_aural_warning" msgid="8928699919508646732">"‏האפליקציה הזו מיועדת לגרסה ישנה יותר של Android. אם לא תינתן לאפליקציה הזו הרשאת גישה למוזיקה ולאודיו מסוגים אחרים, לא תתאפשר גישה גם לתמונות ולסרטונים."</string>
     <string name="cdm_profile_revoke_warning" msgid="4443893270719106700">"אם ההרשאה הזו לא תאושר, ייתכן שחלק מהתכונות של המכשיר אשר מנוהלות על ידי האפליקציה הזו לא יפעלו כצפוי."</string>
     <string name="permission_summary_enforced_by_policy" msgid="4443598170942950519">"נאכפה על ידי מדיניות"</string>
     <string name="permission_summary_disabled_by_policy_background_only" msgid="221995005556362660">"הגישה ברקע מושבתת על ידי מדיניות"</string>
@@ -240,10 +236,8 @@
     <string name="permission_description_summary_sensors" msgid="1836045815643119949">"אפליקציות עם ההרשאה הזו יכולות לגשת אל נתונים של חיישנים שמודדים את הסימנים החיוניים שלך"</string>
     <string name="permission_description_summary_sms" msgid="725999468547768517">"‏אפליקציות עם ההרשאה הזו יכולות לשלוח ולהציג הודעות SMS"</string>
     <string name="permission_description_summary_storage" msgid="6575759089065303346">"אפליקציות עם ההרשאה הזו יכולות לגשת לתמונות, למדיה ולקבצים במכשיר שלך"</string>
-    <!-- no translation found for permission_description_summary_read_media_aural (2789020637856210454) -->
-    <skip />
-    <!-- no translation found for permission_description_summary_read_media_visual (4210569227927436735) -->
-    <skip />
+    <string name="permission_description_summary_read_media_aural" msgid="2789020637856210454">"לאפליקציות עם ההרשאה הזו יש גישה למוזיקה ולקובצי אודיו אחרים במכשיר"</string>
+    <string name="permission_description_summary_read_media_visual" msgid="4210569227927436735">"לאפליקציות עם ההרשאה הזו יש גישה לתמונות ולסרטונים במכשיר"</string>
     <string name="app_permission_most_recent_summary" msgid="4292074449384040590">"גישה אחרונה: <xliff:g id="TIME_DATE">%1$s</xliff:g>"</string>
     <string name="app_permission_most_recent_denied_summary" msgid="7659497197737708112">"חסומה כרגע / גישה אחרונה: <xliff:g id="TIME_DATE">%1$s</xliff:g>"</string>
     <string name="app_permission_never_accessed_summary" msgid="401346181461975090">"אף פעם לא הופעלה"</string>
@@ -255,10 +249,8 @@
     <string name="allowed_storage_full" msgid="5356699280625693530">"הרשאה לניהול כל הקבצים"</string>
     <string name="ask_header" msgid="2633816846459944376">"יש לשאול בכל פעם"</string>
     <string name="denied_header" msgid="903209608358177654">"אין הרשאה"</string>
-    <!-- no translation found for storage_footer_warning_text (2242258357752432337) -->
-    <skip />
-    <!-- no translation found for storage_footer_hyperlink_text (7759955324552930974) -->
-    <skip />
+    <string name="storage_footer_warning_text" msgid="2242258357752432337">"יכול להיות שלחלק מהאפליקציות שמפעילות פונקציות בסיסיות במכשיר תהיה גישה מיוחדת לכל הקבצים"</string>
+    <string name="storage_footer_hyperlink_text" msgid="7759955324552930974">"לרשימת האפליקציות שיש להן גישה לכל הקבצים"</string>
     <string name="days" msgid="609563020985571393">"{count,plural, =1{יום אחד}two{יומיים}many{# ימים}other{# ימים}}"</string>
     <string name="hours" msgid="3447767892295843282">"{count,plural, =1{שעה אחת}two{שעתיים}many{# שעות}other{# שעות}}"</string>
     <string name="minutes" msgid="4408293038068503157">"{count,plural, =1{דקה אחת}two{# דקות}many{# דקות}other{# דקות}}"</string>
@@ -276,10 +268,7 @@
     <string name="post_drive_permission_decision_reminder_summary_1_app_2_permissions" msgid="671791184670801301">"במהלך הנהיגה, נתת לאפליקציה <xliff:g id="APP">%1$s</xliff:g> גישה ל<xliff:g id="PERMISSION_1">%2$s</xliff:g> ול<xliff:g id="PERMISSION_2">%3$s</xliff:g>"</string>
     <string name="post_drive_permission_decision_reminder_summary_1_app_multi_permission" msgid="4080701771111456927">"במהלך הנהיגה, הענקת <xliff:g id="COUNT">%1$d</xliff:g> הרשאות לאפליקציה <xliff:g id="APP">%2$s</xliff:g>"</string>
     <string name="post_drive_permission_decision_reminder_summary_multi_apps" msgid="5253882771252863902">"{count,plural, =1{במהלך הנהיגה, נתת גישה לאפליקציה <xliff:g id="APP_0">%1$s</xliff:g> ולאפליקציה אחת נוספת}two{במהלך הנהיגה, נתת גישה לאפליקציה <xliff:g id="APP_1">%1$s</xliff:g> ול-# אפליקציות נוספות}many{במהלך הנהיגה, נתת גישה לאפליקציה <xliff:g id="APP_1">%1$s</xliff:g> ול-# אפליקציות נוספות}other{במהלך הנהיגה, נתת גישה לאפליקציה <xliff:g id="APP_1">%1$s</xliff:g> ול-# אפליקציות נוספות}}"</string>
-<<<<<<< HEAD
-=======
     <string name="go_to_settings" msgid="1053735612211228335">"להגדרות"</string>
->>>>>>> 248ceefa
     <string name="auto_revoke_setting_subtitle" msgid="8631720570723050460">"יש אפליקציות שלא נעשה בהן שימוש כבר כמה חודשים"</string>
     <string name="permissions_removed_category_title" msgid="1064754271178447643">"ההרשאות שהוסרו"</string>
     <string name="permission_removed_page_title" msgid="2627436155091001209">"הוסרו הרשאות"</string>
@@ -461,16 +450,11 @@
     <string name="permgrouprequest_coarselocation_imagetext" msgid="8650605041483025297">"משוער"</string>
     <string name="permgrouprequest_calendar" msgid="1493150855673603806">"‏לתת לאפליקציה &lt;b&gt;<xliff:g id="APP_NAME">%1$s</xliff:g>&lt;/b&gt; הרשאת גישה ליומן?"</string>
     <string name="permgrouprequest_sms" msgid="5672063688745420991">"‏לתת לאפליקציה &lt;b&gt;<xliff:g id="APP_NAME">%1$s</xliff:g>&lt;/b&gt; הרשאה לשלוח הודעות SMS ולהציג אותן?"</string>
-    <!-- no translation found for permgrouprequest_storage (7426990523173124539) -->
-    <skip />
-    <!-- no translation found for permgrouprequest_storage_q_to_s (3942779386983426698) -->
-    <skip />
-    <!-- no translation found for permgrouprequest_storage_pre_q (1681166745228672009) -->
-    <skip />
-    <!-- no translation found for permgrouprequest_read_media_aural (5948278590400297839) -->
-    <skip />
-    <!-- no translation found for permgrouprequest_read_media_visual (4188474766470776052) -->
-    <skip />
+    <string name="permgrouprequest_storage" msgid="7426990523173124539">"‏לתת לאפליקציה &lt;b&gt;<xliff:g id="APP_NAME">%1$s</xliff:g>&lt;/b&gt; הרשאת גישה &lt;b&gt;לקבצים ולמסמכים&lt;/b&gt; במכשיר?"</string>
+    <string name="permgrouprequest_storage_q_to_s" msgid="3942779386983426698">"‏לתת לאפליקציה &lt;b&gt;<xliff:g id="APP_NAME">%1$s</xliff:g>&lt;/b&gt; הרשאת גישה &lt;b&gt;לתמונות, לסרטונים, למוזיקה ולאודיו&lt;/b&gt; במכשיר?"</string>
+    <string name="permgrouprequest_storage_pre_q" msgid="1681166745228672009">"‏לתת לאפליקציה &lt;b&gt;<xliff:g id="APP_NAME">%1$s</xliff:g>&lt;/b&gt; הרשאת גישה &lt;b&gt;לתמונות, לסרטונים, למוזיקה, לאודיו ולקבצים אחרים&lt;/b&gt; במכשיר?"</string>
+    <string name="permgrouprequest_read_media_aural" msgid="5948278590400297839">"‏לתת לאפליקציה &lt;b&gt;<xliff:g id="APP_NAME">%1$s</xliff:g>&lt;/b&gt; הרשאת גישה למוזיקה ולקובצי אודיו אחרים במכשיר הזה?"</string>
+    <string name="permgrouprequest_read_media_visual" msgid="4188474766470776052">"‏לתת לאפליקציה &lt;b&gt;<xliff:g id="APP_NAME">%1$s</xliff:g>&lt;/b&gt; הרשאת גישה לתמונות ולסרטונים במכשיר הזה?"</string>
     <string name="permgrouprequest_microphone" msgid="2825208549114811299">"‏לאשר לאפליקציה &lt;b&gt;<xliff:g id="APP_NAME">%1$s</xliff:g>&lt;/b&gt; להקליט אודיו?"</string>
     <string name="permgrouprequestdetail_microphone" msgid="8510456971528228861">"האפליקציה תוכל להקליט אודיו רק כאשר היא בשימוש"</string>
     <string name="permgroupbackgroundrequest_microphone" msgid="8874462606796368183">"‏לתת לאפליקציה &lt;b&gt;<xliff:g id="APP_NAME">%1$s</xliff:g>&lt;/b&gt; הרשאה להקליט אודיו?"</string>
@@ -517,13 +501,9 @@
     <string name="blocked_mic_summary" msgid="8960466941528458347">"יכול להיות שהנתונים מהמיקרופון ישותפו בכל זאת בשיחה עם מספר חירום."</string>
     <string name="blocked_sensor_button_label" msgid="6742092634984289658">"שינוי"</string>
     <string name="safety_center_dashboard_page_title" msgid="7514620345152008005">"אבטחה ופרטיות"</string>
-    <!-- no translation found for safety_center_rescan_button (8047036829052958144) -->
-    <skip />
-    <!-- no translation found for safety_center_issue_card_dismiss_button (5113965506144222402) -->
-    <skip />
+    <string name="safety_center_rescan_button" msgid="8047036829052958144">"סריקה"</string>
+    <string name="safety_center_issue_card_dismiss_button" msgid="5113965506144222402">"סגירה"</string>
     <string name="security_settings" msgid="3808106921175271317">"הגדרות האבטחה"</string>
-<<<<<<< HEAD
-=======
     <string name="sensor_permissions_qs" msgid="4365989229426201877">"הרשאות גישה לחיישן"</string>
     <string name="privacy_controls_qs" msgid="471793881466080745">"אמצעי בקרה על פרטיות"</string>
     <string name="permissions_removed_qs" msgid="8957319130625294572">"ההרשאה הוסרה"</string>
@@ -541,7 +521,6 @@
     <string name="recent_app_usage_1_qs" msgid="261450184773310741">"נעשה שימוש לאחרונה על ידי <xliff:g id="APP_NAME">%1$s</xliff:g> (<xliff:g id="ATTRIBUTION_LABEL">%2$s</xliff:g>)"</string>
     <string name="active_app_usage_2_qs" msgid="6107866785243565283">"בשימוש על ידי <xliff:g id="APP_NAME">%1$s</xliff:g> (<xliff:g id="ATTRIBUTION_LABEL">%2$s</xliff:g> • <xliff:g id="PROXY_LABEL">%3$s</xliff:g>)"</string>
     <string name="recent_app_usage_2_qs" msgid="3591205954235694403">"נעשה שימוש לאחרונה על ידי <xliff:g id="APP_NAME">%1$s</xliff:g> (<xliff:g id="ATTRIBUTION_LABEL">%2$s</xliff:g> • <xliff:g id="PROXY_LABEL">%3$s</xliff:g>)"</string>
->>>>>>> 248ceefa
     <string name="safety_privacy_qs_tile_title" msgid="5431148204168066203">"אבטחה ופרטיות"</string>
     <string name="safety_privacy_qs_tile_subtitle" msgid="3621544532041936749">"בדיקת הסטטוס"</string>
 </resources>