--- conflicted
+++ resolved
@@ -74,11 +74,6 @@
 import com.android.modules.utils.build.SdkLevel;
 import com.android.permissioncontroller.R;
 import com.android.permissioncontroller.permission.data.FullStoragePermissionAppsLiveData.FullStoragePackageState;
-<<<<<<< HEAD
-import com.android.permissioncontroller.permission.model.livedatatypes.SafetyLabelInfo;
-import com.android.permissioncontroller.permission.ui.AdvancedConfirmDialogArgs;
-=======
->>>>>>> af8f8f10
 import com.android.permissioncontroller.permission.ui.GrantPermissionsViewHandler;
 import com.android.permissioncontroller.permission.ui.model.AppPermissionViewModel;
 import com.android.permissioncontroller.permission.ui.model.AppPermissionViewModel.ButtonState;
@@ -92,11 +87,12 @@
 import com.android.settingslib.RestrictedLockUtils.EnforcedAdmin;
 import com.android.settingslib.widget.ActionBarShadowController;
 
+import kotlin.Pair;
+
 import java.util.Map;
 import java.util.Objects;
+import java.util.Optional;
 import java.util.Set;
-
-import kotlin.Pair;
 
 /**
  * Show and manage a single permission group for an app.
@@ -200,10 +196,9 @@
                 getActivity().getApplication(), mPackageName, mPermGroupName, mUser, mSessionId);
         mViewModel = new ViewModelProvider(this, factory).get(AppPermissionViewModel.class);
         Handler delayHandler = new Handler(Looper.getMainLooper());
-        if (KotlinUtils.INSTANCE.isPermissionRationaleEnabled()) {
-            mViewModel.getSafetyLabelInfoLiveData().observe(this,
-                    this::showPermissionRationaleDialog);
-        }
+        mViewModel.getShowPermissionRationaleLiveData().observe(this, show -> {
+            showPermissionRationaleDialog(Optional.ofNullable(show).orElse(false));
+        });
         mViewModel.getButtonStateLiveData().observe(this, buttonState -> {
             if (mIsInitialLoad) {
                 setRadioButtonsState(buttonState);
@@ -266,7 +261,7 @@
         mAllowForegroundButton = root.requireViewById(R.id.allow_foreground_only_radio_button);
         mAskOneTimeButton = root.requireViewById(R.id.ask_one_time_radio_button);
         mAskButton = root.requireViewById(R.id.ask_radio_button);
-        mSelectPhotosButton = root.requireViewById(R.id.select_photos_radio_button);
+        mSelectPhotosButton = root.requireViewById(R.id.select_radio_button);
         mDenyButton = root.requireViewById(R.id.deny_radio_button);
         mDenyForegroundButton = root.requireViewById(R.id.deny_foreground_radio_button);
         mDivider = root.requireViewById(R.id.two_target_divider);
@@ -300,11 +295,6 @@
                 root.requireViewById(R.id.app_permission_rationale_container);
         mAppPermissionRationaleContent =
                 root.requireViewById(R.id.app_permission_rationale_content);
-        if (!KotlinUtils.INSTANCE.isPermissionRationaleEnabled()) {
-            hidePermissionRationaleContainer();
-        } else {
-            setPermissionRationaleContainer(root, context);
-        }
 
         getActivity().setTitle(
                 getPreferenceManager().getContext().getString(R.string.app_permission_title,
@@ -312,19 +302,9 @@
         return root;
     }
 
-    private void setPermissionRationaleContainer(View root, Context context) {
-        ((TextView) root.requireViewById(R.id.app_permission_rationale_message)).setText(
-                context.getString(R.string.app_permission_rationale_message));
-        ((TextView) root.requireViewById(R.id.app_permission_rationale_title)).setText(
-                context.getString(R.string.app_location_permission_rationale_title));
-        ((TextView) root.requireViewById(R.id.app_permission_rationale_subtitle)).setText(
-                context.getString(R.string.app_location_permission_rationale_subtitle));
-    }
-
-    private void showPermissionRationaleDialog(@Nullable SafetyLabelInfo safetyLabelInfo) {
-        if (safetyLabelInfo == null
-                || !mViewModel.shouldShowPermissionRationale(safetyLabelInfo, mPermGroupName)) {
-            hidePermissionRationaleContainer();
+    private void showPermissionRationaleDialog(boolean showPermissionRationale) {
+        if (!showPermissionRationale) {
+            mAppPermissionRationaleContainer.setVisibility(View.GONE);
         } else {
             mAppPermissionRationaleContainer.setVisibility(View.VISIBLE);
             mAppPermissionRationaleContent.setOnClickListener((v) -> {
@@ -334,10 +314,6 @@
                 mViewModel.showPermissionRationaleActivity(getActivity(), mPermGroupName);
             });
         }
-    }
-
-    private void hidePermissionRationaleContainer() {
-        mAppPermissionRationaleContainer.setVisibility(View.GONE);
     }
 
     private void setBottomLinkState(TextView view, String caller, String action) {
@@ -475,7 +451,7 @@
         setButtonState(mDenyForegroundButton, states.get(ButtonType.DENY_FOREGROUND));
         setButtonState(mSelectPhotosButton, states.get(ButtonType.SELECT_PHOTOS));
         if (mSelectPhotosButton.getVisibility() == View.VISIBLE) {
-            mAllowButton.setText(R.string.app_permission_button_allow_all_photos);
+            mAllowButton.setText(R.string.app_permission_button_always_allow_all);
         } else {
             mAllowButton.setText(R.string.app_permission_button_allow);
         }
