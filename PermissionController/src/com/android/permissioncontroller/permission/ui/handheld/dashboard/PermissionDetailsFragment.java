/*
 * Copyright (C) 2021 The Android Open Source Project
 *
 * Licensed under the Apache License, Version 2.0 (the "License");
 * you may not use this file except in compliance with the License.
 * You may obtain a copy of the License at
 *
 *      http://www.apache.org/licenses/LICENSE-2.0
 *
 * Unless required by applicable law or agreed to in writing, software
 * distributed under the License is distributed on an "AS IS" BASIS,
 * WITHOUT WARRANTIES OR CONDITIONS OF ANY KIND, either express or implied.
 * See the License for the specific language governing permissions and
 * limitations under the License.
 */

package com.android.permissioncontroller.permission.ui.handheld.dashboard;

import static com.android.permissioncontroller.Constants.EXTRA_SESSION_ID;
import static com.android.permissioncontroller.Constants.INVALID_SESSION_ID;

import static java.util.concurrent.TimeUnit.DAYS;
import static java.util.concurrent.TimeUnit.HOURS;
import static java.util.concurrent.TimeUnit.MINUTES;

import android.Manifest.permission_group;
import android.app.ActionBar;
import android.app.Activity;
import android.app.AppOpsManager.OpEventProxyInfo;
import android.app.role.RoleManager;
import android.content.Context;
import android.content.Intent;
import android.content.res.ColorStateList;
import android.content.res.Configuration;
import android.content.res.Resources;
import android.content.res.TypedArray;
import android.os.Build;
import android.os.Bundle;
import android.os.UserHandle;
import android.text.format.DateFormat;
import android.util.ArraySet;
import android.view.LayoutInflater;
import android.view.Menu;
import android.view.MenuInflater;
import android.view.MenuItem;
import android.view.View;
import android.view.ViewGroup;

import androidx.annotation.NonNull;
import androidx.annotation.Nullable;
import androidx.annotation.RequiresApi;
import androidx.coordinatorlayout.widget.CoordinatorLayout;
import androidx.preference.Preference;
import androidx.preference.PreferenceCategory;
import androidx.preference.PreferenceScreen;
import androidx.recyclerview.widget.RecyclerView;

import com.android.permissioncontroller.PermissionControllerApplication;
import com.android.permissioncontroller.R;
import com.android.permissioncontroller.permission.model.AppPermissionGroup;
import com.android.permissioncontroller.permission.model.AppPermissionUsage;
import com.android.permissioncontroller.permission.model.AppPermissionUsage.TimelineUsage;
import com.android.permissioncontroller.permission.model.legacy.PermissionApps;
import com.android.permissioncontroller.permission.ui.ManagePermissionsActivity;
import com.android.permissioncontroller.permission.ui.handheld.SettingsWithLargeHeader;
import com.android.permissioncontroller.permission.utils.KotlinUtils;
import com.android.permissioncontroller.permission.utils.SubattributionUtils;
import com.android.permissioncontroller.permission.utils.Utils;

import com.google.android.material.floatingactionbutton.ExtendedFloatingActionButton;

import java.time.ZonedDateTime;
import java.time.temporal.ChronoUnit;
import java.util.ArrayList;
import java.util.Arrays;
import java.util.Collection;
import java.util.Collections;
import java.util.List;
import java.util.Map;
import java.util.Objects;
import java.util.Set;
import java.util.concurrent.atomic.AtomicBoolean;
import java.util.concurrent.atomic.AtomicReference;
import java.util.stream.Collectors;
import java.util.stream.Stream;

import kotlin.Triple;

/**
 * The permission details page showing the history/timeline of a permission
 */
@RequiresApi(Build.VERSION_CODES.S)
public class PermissionDetailsFragment extends SettingsWithLargeHeader implements
        PermissionUsages.PermissionsUsagesChangeCallback {
    public static final int FILTER_24_HOURS = 2;

    private static final List<String> ALLOW_CLUSTERING_PERMISSION_GROUPS = Arrays.asList(
            permission_group.LOCATION, permission_group.CAMERA, permission_group.MICROPHONE
    );
    private static final int ONE_HOUR_MS = 3600000;
    private static final int ONE_MINUTE_MS = 60000;
    private static final int CLUSTER_MINUTES_APART = 1;

    private static final String KEY_SHOW_SYSTEM_PREFS = "_show_system";
    private static final String SHOW_SYSTEM_KEY = PermissionDetailsFragment.class.getName()
            + KEY_SHOW_SYSTEM_PREFS;

    private static final String KEY_SESSION_ID = "_session_id";
    private static final String SESSION_ID_KEY = PermissionDetailsFragment.class.getName()
            + KEY_SESSION_ID;

    private @Nullable String mFilterGroup;
    private @Nullable List<AppPermissionUsage> mAppPermissionUsages = new ArrayList<>();
    private @NonNull List<TimeFilterItem> mFilterTimes;
    private int mFilterTimeIndex;
    private @NonNull PermissionUsages mPermissionUsages;
    private boolean mFinishedInitialLoad;

    private boolean mShowSystem;
    private boolean mHasSystemApps;

    private MenuItem mShowSystemMenu;
    private MenuItem mHideSystemMenu;
    private @NonNull RoleManager mRoleManager;

    private long mSessionId;

    @Override
    public void onCreate(Bundle savedInstanceState) {
        super.onCreate(savedInstanceState);

        mFinishedInitialLoad = false;
        initializeTimeFilter();
        mFilterTimeIndex = FILTER_24_HOURS;

        if (savedInstanceState != null) {
            mShowSystem = savedInstanceState.getBoolean(SHOW_SYSTEM_KEY);
            mSessionId = savedInstanceState.getLong(SESSION_ID_KEY);
        } else {
            mShowSystem = getArguments().getBoolean(
                    ManagePermissionsActivity.EXTRA_SHOW_SYSTEM, false);
            mSessionId = getArguments().getLong(EXTRA_SESSION_ID, INVALID_SESSION_ID);
        }

        if (mFilterGroup == null) {
            mFilterGroup = getArguments().getString(Intent.EXTRA_PERMISSION_GROUP_NAME);
        }

        setHasOptionsMenu(true);
        ActionBar ab = getActivity().getActionBar();
        if (ab != null) {
            ab.setDisplayHomeAsUpEnabled(true);
        }

        Context context = getPreferenceManager().getContext();

        mPermissionUsages = new PermissionUsages(context);
        mRoleManager = Utils.getSystemServiceSafe(context, RoleManager.class);

        reloadData();
    }

    @Override
    public View onCreateView(LayoutInflater inflater, ViewGroup container,
            Bundle savedInstanceState) {
        ViewGroup rootView = (ViewGroup) super.onCreateView(inflater, container,
                savedInstanceState);

        PermissionDetailsWrapperFragment parentFragment = (PermissionDetailsWrapperFragment)
                requireParentFragment();
        CoordinatorLayout coordinatorLayout = parentFragment.getCoordinatorLayout();
        inflater.inflate(R.layout.permission_details_extended_fab, coordinatorLayout);
        ExtendedFloatingActionButton extendedFab = coordinatorLayout.requireViewById(
                R.id.extended_fab);
        // Load the background tint color from the application theme
        // rather than the Material Design theme
        Activity activity = getActivity();
        ColorStateList backgroundColor = activity.getColorStateList(
                android.R.color.system_accent3_100);
        extendedFab.setBackgroundTintList(backgroundColor);
        extendedFab.setText(R.string.manage_permission);
        boolean isUiModeNight = (activity.getResources().getConfiguration().uiMode
                & Configuration.UI_MODE_NIGHT_MASK) == Configuration.UI_MODE_NIGHT_YES;
        int textColorAttr = isUiModeNight ? android.R.attr.textColorPrimaryInverse
                : android.R.attr.textColorPrimary;
        TypedArray typedArray = activity.obtainStyledAttributes(new int[] { textColorAttr });
        ColorStateList textColor = typedArray.getColorStateList(0);
        typedArray.recycle();
        extendedFab.setTextColor(textColor);
        extendedFab.setIcon(activity.getDrawable(R.drawable.ic_settings_outline));
        extendedFab.setVisibility(View.VISIBLE);
        extendedFab.setOnClickListener(view -> {
            Intent intent = new Intent(Intent.ACTION_MANAGE_PERMISSION_APPS)
                    .putExtra(Intent.EXTRA_PERMISSION_NAME, mFilterGroup);
            startActivity(intent);
        });
        RecyclerView recyclerView = getListView();
        int bottomPadding = getResources()
                .getDimensionPixelSize(R.dimen.privhub_details_recycler_view_bottom_padding);
        recyclerView.setPadding(0, 0, 0, bottomPadding);
        recyclerView.setClipToPadding(false);
        recyclerView.setScrollBarStyle(View.SCROLLBARS_OUTSIDE_OVERLAY);

        return rootView;
    }

    @Override
    public void onStart() {
        super.onStart();
        CharSequence title = getString(R.string.permission_history_title);
        if (mFilterGroup != null) {
            title = getResources().getString(R.string.permission_group_usage_title,
                    KotlinUtils.INSTANCE.getPermGroupLabel(getActivity(), mFilterGroup));
        }
        getActivity().setTitle(title);
    }

    @Override
    public void onPermissionUsagesChanged() {
        if (mPermissionUsages.getUsages().isEmpty()) {
            return;
        }
        mAppPermissionUsages = new ArrayList<>(mPermissionUsages.getUsages());

        // Ensure the group name is valid.
        if (getGroup(mFilterGroup) == null) {
            mFilterGroup = null;
        }

        updateUI();
    }

    @Override
    public void onSaveInstanceState(Bundle outState) {
        super.onSaveInstanceState(outState);
        outState.putBoolean(SHOW_SYSTEM_KEY, mShowSystem);
        outState.putLong(SESSION_ID_KEY, mSessionId);
    }

    @Override
    public void onCreateOptionsMenu(Menu menu, MenuInflater inflater) {
        mShowSystemMenu = menu.add(Menu.NONE, MENU_SHOW_SYSTEM, Menu.NONE,
                R.string.menu_show_system);
        mHideSystemMenu = menu.add(Menu.NONE, MENU_HIDE_SYSTEM, Menu.NONE,
                R.string.menu_hide_system);

        updateMenu();
    }

    private void updateMenu() {
        if (mHasSystemApps) {
            mShowSystemMenu.setVisible(!mShowSystem);
            mShowSystemMenu.setEnabled(true);

            mHideSystemMenu.setVisible(mShowSystem);
            mHideSystemMenu.setEnabled(true);
        } else {
            mShowSystemMenu.setVisible(true);
            mShowSystemMenu.setEnabled(false);

            mHideSystemMenu.setVisible(false);
            mHideSystemMenu.setEnabled(false);
        }
    }

    @Override
    public boolean onOptionsItemSelected(MenuItem item) {
        switch (item.getItemId()) {
            case android.R.id.home:
                getActivity().finishAfterTransition();
                return true;
            case MENU_SHOW_SYSTEM:
            case MENU_HIDE_SYSTEM:
                mShowSystem = item.getItemId() == MENU_SHOW_SYSTEM;
                // We already loaded all data, so don't reload
                updateUI();
                updateMenu();
                break;
        }

        return super.onOptionsItemSelected(item);
    }

    private static boolean shouldShowSubattributionForApp(Context context,
            AppPermissionUsage appPermissionUsage) {
        if (!UtilsKt.shouldShowSubattributionInPermissionsDashboard()) {
            return false;
        }
        return SubattributionUtils.isSubattributionSupported(context,
                appPermissionUsage.getApp().getAppInfo());
    }

    private List<UsageData> filterAndConvert(AppPermissionUsage appPermissionUsage,
            String filterGroup) {
        if (shouldShowSubattributionForApp(getContext(), appPermissionUsage)) {
            return appPermissionUsage.getGroupUsages()
                    .stream()
                    .filter(groupUsage ->
                            groupUsage.getGroup().getName().equals(filterGroup))
                    .map(AppPermissionUsage.GroupUsage::getAttributionLabelledGroupUsages)
                    .flatMap(Collection::stream)
                    .map(labelledGroupUsage ->
                            new UsageData(filterGroup, appPermissionUsage.getApp(),
                                    Arrays.asList(labelledGroupUsage),
                                    labelledGroupUsage.getLabel())
                    )
                    .collect(Collectors.toList());
        }
        List<TimelineUsage> groupUsages = appPermissionUsage.getGroupUsages()
                .stream()
                .filter(groupUsage ->
                        groupUsage.getGroup().getName().equals(filterGroup))
                .collect(Collectors.toList());
        return Arrays.asList(
                new UsageData(filterGroup, appPermissionUsage.getApp(), groupUsages,
                        Resources.ID_NULL));
    }

    private void updateUI() {
        if (mAppPermissionUsages.isEmpty() || getActivity() == null) {
            return;
        }
        Context context = getActivity();
        PreferenceScreen screen = getPreferenceScreen();
        if (screen == null) {
            screen = getPreferenceManager().createPreferenceScreen(context);
            setPreferenceScreen(screen);
        }
        screen.removeAll();

        final TimeFilterItem timeFilterItem = mFilterTimes.get(mFilterTimeIndex);
        long curTime = System.currentTimeMillis();
        long startTime = Math.max(timeFilterItem == null ? 0 : (curTime - timeFilterItem.getTime()),
                0);

        Set<String> exemptedPackages = Utils.getExemptedPackages(mRoleManager);

        Preference subtitlePreference = new Preference(context);
        subtitlePreference.setSummary(
                getResources().getString(R.string.permission_group_usage_subtitle,
                        KotlinUtils.INSTANCE.getPermGroupLabel(getActivity(), mFilterGroup)));
        subtitlePreference.setSelectable(false);
        screen.addPreference(subtitlePreference);

        AtomicBoolean seenSystemApp = new AtomicBoolean(false);

        ArrayList<PermissionApps.PermissionApp> permApps = new ArrayList<>();
        List<AppPermissionUsageEntry> usages = mAppPermissionUsages.stream()
                .filter(appUsage -> !exemptedPackages.contains(appUsage.getPackageName()))
                .map(appUsage -> filterAndConvert(appUsage, mFilterGroup))
                .flatMap(Collection::stream)
                .map(usageData -> {
                    // Fetch the access time list of the app accesses mFilterGroup permission group
                    // The DiscreteAccessTime is a Triple of (access time, access duration,
                    // proxy) of that app
                    List<Triple<Long, Long, OpEventProxyInfo>> discreteAccessTimeList =
                            new ArrayList<>();
                    List<TimelineUsage> timelineUsages = usageData.getTimelineUsages();
                    int numGroups = timelineUsages.size();
                    for (int groupIndex = 0; groupIndex < numGroups; groupIndex++) {
                        TimelineUsage timelineUsage = timelineUsages.get(groupIndex);
                        if (!timelineUsage.hasDiscreteData()) {
                            continue;
                        }

                        final boolean isSystemApp = !Utils.isGroupOrBgGroupUserSensitive(
                                timelineUsage.getGroup());
                        seenSystemApp.set(seenSystemApp.get() || isSystemApp);
                        if (isSystemApp && !mShowSystem) {
                            continue;
                        }

                        List<Triple<Long, Long, OpEventProxyInfo>> allDiscreteAccessTime =
                                timelineUsage.getAllDiscreteAccessTime();
                        int numAllDiscreteAccessTime = allDiscreteAccessTime.size();
                        for (int discreteAccessTimeIndex = 0;
                                discreteAccessTimeIndex < numAllDiscreteAccessTime;
                                discreteAccessTimeIndex++) {
                            Triple<Long, Long, OpEventProxyInfo> discreteAccessTime =
                                    allDiscreteAccessTime.get(discreteAccessTimeIndex);
                            if (discreteAccessTime.getFirst() == 0
                                    || discreteAccessTime.getFirst() < startTime) {
                                continue;
                            }

                            discreteAccessTimeList.add(discreteAccessTime);
                        }
                    }

                    Collections.sort(
                            discreteAccessTimeList, (x, y) -> y.getFirst().compareTo(x.getFirst()));

                    if (discreteAccessTimeList.size() > 0) {
                        permApps.add(usageData.getApp());
                    }

                    // If the current permission group is not LOCATION or there's only one access
                    // for the app, return individual entry early.
                    if (!ALLOW_CLUSTERING_PERMISSION_GROUPS.contains(mFilterGroup)
                            || discreteAccessTimeList.size() <= 1) {
                        return discreteAccessTimeList.stream().map(
                                time -> new AppPermissionUsageEntry(usageData, time.getFirst(),
                                        Collections.singletonList(time)))
                                .collect(Collectors.toList());
                    }

                    // Group access time list
                    List<AppPermissionUsageEntry> usageEntries = new ArrayList<>();
                    AppPermissionUsageEntry ongoingEntry = null;
                    for (Triple<Long, Long, OpEventProxyInfo> time : discreteAccessTimeList) {
                        if (ongoingEntry == null) {
                            ongoingEntry = new AppPermissionUsageEntry(usageData, time.getFirst(),
                                    Stream.of(time)
                                            .collect(Collectors.toCollection(ArrayList::new)));
                        } else {
                            List<Triple<Long, Long, OpEventProxyInfo>> ongoingAccessTimeList =
                                    ongoingEntry.mClusteredAccessTimeList;
                            if (time.getFirst() / ONE_HOUR_MS
                                    != ongoingAccessTimeList.get(0).getFirst() / ONE_HOUR_MS
                                    || ongoingAccessTimeList.get(ongoingAccessTimeList.size() - 1)
                                    .getFirst()
                                    / ONE_MINUTE_MS - time.getFirst() / ONE_MINUTE_MS
                                    > CLUSTER_MINUTES_APART) {
                                // If the current access time is not in the same hour nor within
                                // CLUSTER_MINUTES_APART, add the ongoing entry to the usage list
                                // and start a new ongoing entry.
                                usageEntries.add(ongoingEntry);
                                ongoingEntry = new AppPermissionUsageEntry(usageData,
                                        time.getFirst(), Stream.of(time)
                                        .collect(Collectors.toCollection(ArrayList::new)));
                            } else {
                                ongoingAccessTimeList.add(time);
                            }
                        }
                    }
                    usageEntries.add(ongoingEntry);

                    return usageEntries;
                }).flatMap(Collection::stream).sorted((x, y) -> {
                    // Sort all usage entries by startTime desc, and then by app name.
                    int timeCompare = Long.compare(y.mEndTime, x.mEndTime);
                    if (timeCompare != 0) {
                        return timeCompare;
                    }
                    return x.getUsageData().getApp().getLabel().compareTo(
                            y.getUsageData().getApp().getLabel());
                }).collect(Collectors.toList());

        if (mHasSystemApps != seenSystemApp.get()) {
            mHasSystemApps = seenSystemApp.get();
            getActivity().invalidateOptionsMenu();
        }

        // Truncate to midnight in current timezone.
        final long midnightToday = ZonedDateTime.now().truncatedTo(ChronoUnit.DAYS).toEpochSecond()
                * 1000L;
        AppPermissionUsageEntry midnightTodayEntry = new AppPermissionUsageEntry(
                null, midnightToday, null);

        // Use the placeholder pair midnightTodayPair to get
        // the index of the first usage entry from yesterday
        int todayCategoryIndex = 0;
        int yesterdayCategoryIndex = Collections.binarySearch(usages,
                midnightTodayEntry, (e1, e2) -> Long.compare(e2.getEndTime(), e1.getEndTime()));
        if (yesterdayCategoryIndex < 0) {
            yesterdayCategoryIndex = -1 * (yesterdayCategoryIndex + 1);
        }

        // Make these variables effectively final so that
        // we can use these captured variables in the below lambda expression
        AtomicReference<PreferenceCategory> category = new AtomicReference<>(
                createDayCategoryPreference(context));
        screen.addPreference(category.get());
        PreferenceScreen finalScreen = screen;
        int finalYesterdayCategoryIndex = yesterdayCategoryIndex;

        new PermissionApps.AppDataLoader(context, () -> {
            final int numUsages = usages.size();
            for (int usageNum = 0; usageNum < numUsages; usageNum++) {
                AppPermissionUsageEntry usage = usages.get(usageNum);
                if (finalYesterdayCategoryIndex == usageNum) {
                    if (finalYesterdayCategoryIndex != todayCategoryIndex) {
                        // We create a new category only when we need it.
                        // We will not create a new category if we only need one category for
                        // either today's or yesterday's usage
                        category.set(createDayCategoryPreference(context));
                        finalScreen.addPreference(category.get());
                    }
                    category.get().setTitle(R.string.permission_history_category_yesterday);
                } else if (todayCategoryIndex == usageNum) {
                    category.get().setTitle(R.string.permission_history_category_today);
                }

                String accessTime = DateFormat.getTimeFormat(context).format(usage.mEndTime);
                Long durationLong = usage.mClusteredAccessTimeList
                        .stream()
                        .map(p -> p.getSecond())
                        .filter(dur -> dur > 0)
                        .reduce(0L, (dur1, dur2) -> dur1 + dur2);

                List<Long> accessTimeList = usage.mClusteredAccessTimeList
                        .stream().map(p -> p.getFirst()).collect(Collectors.toList());

                // Determine the preference summary. Start with the duration string
                String summaryLabel = null;
                // Since Location accesses are atomic, we manually calculate the access duration
                // by comparing the first and last access within the cluster
                if (mFilterGroup.equals(permission_group.LOCATION)) {
                    if (accessTimeList.size() > 1) {
                        durationLong = accessTimeList.get(0)
                                - accessTimeList.get(accessTimeList.size() - 1);

                        // Similar to other history items, only show the duration if it's longer
                        // than the clustering granularity.
                        if (durationLong
                                >= (MINUTES.toMillis(CLUSTER_MINUTES_APART) + 1)) {
                            summaryLabel = UtilsKt.getDurationUsedStr(context, durationLong);
                        }
                    }
                } else {
                    // Only show the duration if it is at least (cluster + 1) minutes. Displaying
                    // times that are the same as the cluster granularity does not convey useful
                    // information.
                    if ((durationLong != null)
                            && durationLong >= MINUTES.toMillis(CLUSTER_MINUTES_APART + 1)) {
                        summaryLabel = UtilsKt.getDurationUsedStr(context, durationLong);
                    }
                }

                String proxyPackageLabel = null;
                for (int i = 0; i < usage.mClusteredAccessTimeList.size(); i++) {
                    OpEventProxyInfo proxy = usage.mClusteredAccessTimeList.get(i).getThird();
                    if (proxy != null && proxy.getPackageName() != null) {
                        proxyPackageLabel = KotlinUtils.INSTANCE.getPackageLabel(
                                PermissionControllerApplication.get(), proxy.getPackageName(),
                                UserHandle.getUserHandleForUid(proxy.getUid()));
                        break;
                    }
                }

                // fetch the subattribution label for this usage.
                String subattributionLabel = null;
                if (usage.mUsageData.getLabel() != Resources.ID_NULL) {
                    Map<Integer, String> attributionLabels =
                            usage.getUsageData().getApp().getAttributionLabels();
                    if (attributionLabels != null) {
                        subattributionLabel = attributionLabels.get(
                                usage.mUsageData.getLabel());
                    }
                }

                // create subtext string.
                List<String> subTextStrings = new ArrayList<>();
                boolean showingAttribution =
                        subattributionLabel != null && subattributionLabel.length() > 0;
                if (showingAttribution) {
                    subTextStrings.add(subattributionLabel);
                }
                if (proxyPackageLabel != null) {
                    subTextStrings.add(proxyPackageLabel);
                }
                if (summaryLabel != null) {
                    subTextStrings.add(summaryLabel);
                }
                String subText = null;
                if (subTextStrings.size() == 3) {
                    subText = context.getString(
                            R.string.history_preference_subtext_3,
                            subTextStrings.get(0),
                            subTextStrings.get(1),
                            subTextStrings.get(2));
                } else if (subTextStrings.size() == 2) {
                    subText = context.getString(R.string.history_preference_subtext_2,
                            subTextStrings.get(0),
                            subTextStrings.get(1));
                } else if (subTextStrings.size() == 1) {
                    subText = subTextStrings.get(0);
                }

                PermissionHistoryPreference permissionUsagePreference = new
                        PermissionHistoryPreference(context,
<<<<<<< HEAD
                        UserHandle.getUserHandleForUid(usage.mAppPermissionUsage.getApp().getUid()),
                        usage.mAppPermissionUsage.getPackageName(),
                        usage.mAppPermissionUsage.getApp().getIcon(),
                        usage.mAppPermissionUsage.getApp().getLabel(),
                        mFilterGroup, accessTime, summaryLabel, accessTimeList, attributionTags,
=======
                        UserHandle.getUserHandleForUid(usage.getUsageData().getApp().getUid()),
                        usage.getUsageData().getApp().getPackageName(),
                        usage.getUsageData().getApp().getIcon(),
                        usage.getUsageData().getApp().getLabel(),
                        mFilterGroup, accessTime, subText,
                        showingAttribution, accessTimeList,
                        usage.getUsageData().getAttributionTags(),
>>>>>>> c714571b
                        usageNum == (numUsages - 1),
                        mSessionId
                );

                category.get().addPreference(permissionUsagePreference);
            }

            setLoading(false, true);
            mFinishedInitialLoad = true;
            setProgressBarVisible(false);
            mPermissionUsages.stopLoader(getActivity().getLoaderManager());

        }).execute(permApps.toArray(new PermissionApps.PermissionApp[permApps.size()]));
    }

    private PreferenceCategory createDayCategoryPreference(Context context) {
        PreferenceCategory category = new PreferenceCategory(context);
        // Do not reserve icon space, so that the text moves all the way left.
        category.setIconSpaceReserved(false);
        return category;
    }

    /**
     * Get an AppPermissionGroup that represents the given permission group (and an arbitrary app).
     *
     * @param groupName The name of the permission group.
     *
     * @return an AppPermissionGroup representing the given permission group or null if no such
     * AppPermissionGroup is found.
     */
    private @Nullable AppPermissionGroup getGroup(@NonNull String groupName) {
        List<AppPermissionGroup> groups = getOSPermissionGroups();
        int numGroups = groups.size();
        for (int i = 0; i < numGroups; i++) {
            if (groups.get(i).getName().equals(groupName)) {
                return groups.get(i);
            }
        }
        return null;
    }

    /**
     * Get the permission groups declared by the OS.
     *
     * TODO: theianchen change the method name to make that clear,
     * and return a list of string group names, not AppPermissionGroups.
     * @return a list of the permission groups declared by the OS.
     */
    private @NonNull List<AppPermissionGroup> getOSPermissionGroups() {
        final List<AppPermissionGroup> groups = new ArrayList<>();
        final Set<String> seenGroups = new ArraySet<>();
        final int numGroups = mAppPermissionUsages.size();
        for (int i = 0; i < numGroups; i++) {
            final AppPermissionUsage appUsage = mAppPermissionUsages.get(i);
            final List<AppPermissionUsage.GroupUsage> groupUsages = appUsage.getGroupUsages();
            final int groupUsageCount = groupUsages.size();
            for (int j = 0; j < groupUsageCount; j++) {
                final AppPermissionUsage.GroupUsage groupUsage = groupUsages.get(j);
                if (Utils.isModernPermissionGroup(groupUsage.getGroup().getName())) {
                    if (seenGroups.add(groupUsage.getGroup().getName())) {
                        groups.add(groupUsage.getGroup());
                    }
                }
            }
        }
        return groups;
    }

    private void reloadData() {
        final TimeFilterItem timeFilterItem = mFilterTimes.get(mFilterTimeIndex);
        final long filterTimeBeginMillis = Math.max(System.currentTimeMillis()
                - timeFilterItem.getTime(), 0);
        mPermissionUsages.load(null /*filterPackageName*/, null /*filterPermissionGroups*/,
                filterTimeBeginMillis, Long.MAX_VALUE, PermissionUsages.USAGE_FLAG_LAST
                        | PermissionUsages.USAGE_FLAG_HISTORICAL, getActivity().getLoaderManager(),
                false /*getUiInfo*/, false /*getNonPlatformPermissions*/, this /*callback*/,
                false /*sync*/);
        if (mFinishedInitialLoad) {
            setProgressBarVisible(true);
        }
    }

    /**
     * Initialize the time filter to show the smallest entry greater than the time passed in as an
     * argument.  If nothing is passed, this simply initializes the possible values.
     */
    private void initializeTimeFilter() {
        Context context = getPreferenceManager().getContext();
        mFilterTimes = new ArrayList<>();
        mFilterTimes.add(new TimeFilterItem(Long.MAX_VALUE,
                context.getString(R.string.permission_usage_any_time)));
        mFilterTimes.add(new TimeFilterItem(DAYS.toMillis(7),
                context.getString(R.string.permission_usage_last_7_days)));
        mFilterTimes.add(new TimeFilterItem(DAYS.toMillis(1),
                context.getString(R.string.permission_usage_last_day)));
        mFilterTimes.add(new TimeFilterItem(HOURS.toMillis(1),
                context.getString(R.string.permission_usage_last_hour)));
        mFilterTimes.add(new TimeFilterItem(MINUTES.toMillis(15),
                context.getString(R.string.permission_usage_last_15_minutes)));
        mFilterTimes.add(new TimeFilterItem(MINUTES.toMillis(1),
                context.getString(R.string.permission_usage_last_minute)));

        // TODO: theianchen add code for filtering by time here.
    }

    /**
     * A class representing a given time, e.g., "in the last hour".
     */
    private static class TimeFilterItem {
        private final long mTime;
        private final @NonNull String mLabel;

        TimeFilterItem(long time, @NonNull String label) {
            mTime = time;
            mLabel = label;
        }

        /**
         * Get the time represented by this object in milliseconds.
         *
         * @return the time represented by this object.
         */
        public long getTime() {
            return mTime;
        }

        public @NonNull String getLabel() {
            return mLabel;
        }
    }

    /** A class representing an app's usage for a group. */
    private static class UsageData {
        private final String mGroup;
        private final PermissionApps.PermissionApp mPermissionApp;
        private final List<TimelineUsage> mTimelineUsages;
        private final int mLabel;

        UsageData(String group,
                PermissionApps.PermissionApp permissionApp,
                List<TimelineUsage> timelineUsages,
                int label) {
            mGroup = group;
            mPermissionApp = permissionApp;
            mTimelineUsages = timelineUsages;
            mLabel = label;
        }

        String getGroup() {
            return mGroup;
        }

        // All GroupUsage(s) have group name as filterGroup.
        List<TimelineUsage> getTimelineUsages() {
            return mTimelineUsages;
        }

        // we need a PermissionApp because the loader takes the PermissionApp
        // object and loads the icon and label information asynchronously
        PermissionApps.PermissionApp getApp() {
            return mPermissionApp;
        }

        int getLabel() {
            return mLabel;
        }

        ArrayList<String> getAttributionTags() {
            return getTimelineUsages().stream().map(
                    TimelineUsage::getAttributionTags).filter(
                    Objects::nonNull).flatMap(Collection::stream).collect(
                    Collectors.toCollection(ArrayList::new));
        }
    }


    /**
     * A class representing an app usage entry in Permission Usage.
     */
    private static class AppPermissionUsageEntry {
        private final UsageData mUsageData;
        private final List<Triple<Long, Long, OpEventProxyInfo>> mClusteredAccessTimeList;
        private long mEndTime;

        AppPermissionUsageEntry(UsageData usageData, long endTime,
                List<Triple<Long, Long, OpEventProxyInfo>> clusteredAccessTimeList) {
            mUsageData = usageData;
            mEndTime = endTime;
            mClusteredAccessTimeList = clusteredAccessTimeList;
        }

        public UsageData getUsageData() {
            return mUsageData;
        }

        public long getEndTime() {
            return mEndTime;
        }

        public List<Triple<Long, Long, OpEventProxyInfo>> getAccessTime() {
            return mClusteredAccessTimeList;
        }
    }
}<|MERGE_RESOLUTION|>--- conflicted
+++ resolved
@@ -579,13 +579,6 @@
 
                 PermissionHistoryPreference permissionUsagePreference = new
                         PermissionHistoryPreference(context,
-<<<<<<< HEAD
-                        UserHandle.getUserHandleForUid(usage.mAppPermissionUsage.getApp().getUid()),
-                        usage.mAppPermissionUsage.getPackageName(),
-                        usage.mAppPermissionUsage.getApp().getIcon(),
-                        usage.mAppPermissionUsage.getApp().getLabel(),
-                        mFilterGroup, accessTime, summaryLabel, accessTimeList, attributionTags,
-=======
                         UserHandle.getUserHandleForUid(usage.getUsageData().getApp().getUid()),
                         usage.getUsageData().getApp().getPackageName(),
                         usage.getUsageData().getApp().getIcon(),
@@ -593,7 +586,6 @@
                         mFilterGroup, accessTime, subText,
                         showingAttribution, accessTimeList,
                         usage.getUsageData().getAttributionTags(),
->>>>>>> c714571b
                         usageNum == (numUsages - 1),
                         mSessionId
                 );
