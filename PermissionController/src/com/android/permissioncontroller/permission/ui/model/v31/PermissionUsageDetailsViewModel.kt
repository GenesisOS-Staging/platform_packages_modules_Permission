--- conflicted
+++ resolved
@@ -215,87 +215,6 @@
             .filterAccessesLaterThan(startTime)
             .flatMap { createAccessClusters(it) }
 
-<<<<<<< HEAD
-        return appPermissionUsages
-            .asSequence()
-            .filter { appUsage: AppPermissionUsage ->
-                !exemptedPackages.contains(appUsage.packageName)
-            }
-            .map { appUsage: AppPermissionUsage ->
-                filterAndConvert(appUsage, filterGroup)
-            }
-            .flatten()
-            .map { usageData: UsageData ->
-                // Fetch the access time list of the app accesses mFilterGroup permission group
-                // The DiscreteAccessTime is a Triple of (access time, access duration,
-                // proxy) of that app
-                val discreteAccessTimeList:
-                    MutableList<Triple<Long, Long, AppOpsManager.OpEventProxyInfo?>> =
-                    mutableListOf()
-                val timelineUsages = usageData.timelineUsages
-                val numGroups = timelineUsages.size
-                for (groupIndex in 0 until numGroups) {
-                    val timelineUsage = timelineUsages[groupIndex]
-                    if (!timelineUsage.hasDiscreteData()) {
-                        continue
-                    }
-                    val isSystemApp = !Utils.isGroupOrBgGroupUserSensitive(timelineUsage.group)
-                    seenSystemApp.set(seenSystemApp.get() || isSystemApp)
-                    if (isSystemApp && !showSystemApp) {
-                        continue
-                    }
-                    for (discreteAccessTime in timelineUsage.allDiscreteAccessTime) {
-                        if (discreteAccessTime.first == 0L ||
-                            discreteAccessTime.first < startTime) {
-                            continue
-                        }
-                        discreteAccessTimeList.add(discreteAccessTime)
-                    }
-                }
-                discreteAccessTimeList.sortWith { x, y -> y.first.compareTo(x.first) }
-                if (discreteAccessTimeList.size > 0) {
-                    permApps.add(usageData.app)
-                }
-
-                // If the current permission group is not LOCATION or there's only one access
-                // for the app, return individual entry early.
-                if (!ALLOW_CLUSTERING_PERMISSION_GROUPS.contains(filterGroup) ||
-                    discreteAccessTimeList.size <= 1) {
-                    return@map discreteAccessTimeList.map { time ->
-                        AppPermissionUsageEntry(usageData, time.first, mutableListOf(time))
-                    }
-                }
-
-                // Group access time list
-                val usageEntries = mutableListOf<AppPermissionUsageEntry>()
-                var ongoingEntry: AppPermissionUsageEntry? = null
-                for (time in discreteAccessTimeList) {
-                    if (ongoingEntry == null) {
-                        ongoingEntry = AppPermissionUsageEntry(usageData, time.first,
-                            mutableListOf(time))
-                    } else {
-                        val ongoingAccessTimeList:
-                            MutableList<Triple<Long, Long, AppOpsManager.OpEventProxyInfo?>> =
-                            ongoingEntry.clusteredAccessTimeList
-                        if (time.first / ONE_HOUR_MS !=
-                            ongoingAccessTimeList[0].first / ONE_HOUR_MS ||
-                            ongoingAccessTimeList[ongoingAccessTimeList.size - 1].first /
-                            ONE_MINUTE_MS - time.first / ONE_MINUTE_MS > CLUSTER_MINUTES_APART
-                        ) {
-                            // If the current access time is not in the same hour nor within
-                            // CLUSTER_MINUTES_APART, add the ongoing entry to the usage list
-                            // and start a new ongoing entry.
-                            usageEntries.add(ongoingEntry)
-                            ongoingEntry = AppPermissionUsageEntry(usageData, time.first,
-                                mutableListOf(time))
-                        } else {
-                            ongoingAccessTimeList.add(time)
-                        }
-                    }
-                }
-                ongoingEntry?.let { usageEntries.add(it) }
-                usageEntries
-=======
     /**
      * Clusters accesses that are close enough together in time such that they can be displayed as a
      * single access to the user.
@@ -334,7 +253,6 @@
     ): List<AppPermissionDiscreteAccessesWithLabel> {
         return this.filter {
                 !Utils.getExemptedPackages(roleManager).contains(it.appPermissionId.packageName)
->>>>>>> 8f86fe6a
             }
             .filter { it.appPermissionId.permissionGroup == permissionGroup }
             .filter { isPermissionRequestedByApp(it.appPermissionId) }
@@ -375,64 +293,8 @@
             }
             labelsToDiscreteAccesses[label]?.addAll(discreteAccesses)
 
-<<<<<<< HEAD
-            lastDateLabel = usageDateLabel
-
-            val accessTime = DateFormat.getTimeFormat(context).format(usage.endTime)
-            var durationLong: Long = usage.clusteredAccessTimeList
-                .map { p -> p.second }
-                .filter { dur -> dur > 0 }
-                .sum()
-
-            val accessTimeList: List<Long> = usage.clusteredAccessTimeList.map { p -> p.first }
-
-            // Determine the preference summary. Start with the duration string
-            var summaryLabel: String? = null
-            // Since Location accesses are atomic, we manually calculate the access duration
-            // by comparing the first and last access within the cluster
-            if (filterGroup == Manifest.permission_group.LOCATION) {
-                if (accessTimeList.size > 1) {
-                    durationLong = (accessTimeList[0] - accessTimeList[accessTimeList.size - 1])
-
-                    // Similar to other history items, only show the duration if it's longer
-                    // than the clustering granularity.
-                    if (durationLong
-                        >= TimeUnit.MINUTES.toMillis(CLUSTER_MINUTES_APART.toLong()) + 1) {
-                        summaryLabel = getDurationUsedStr(context, durationLong)
-                    }
-                }
-            } else {
-                // Only show the duration if it is at least (cluster + 1) minutes. Displaying
-                // times that are the same as the cluster granularity does not convey useful
-                // information.
-                if (durationLong >=
-                    TimeUnit.MINUTES.toMillis((CLUSTER_MINUTES_APART + 1).toLong())) {
-                    summaryLabel = getDurationUsedStr(context, durationLong)
-                }
-            }
-
-            var proxyPackageLabel: String? = null
-            for (clusteredAccessTime in usage.clusteredAccessTimeList) {
-                val proxy = clusteredAccessTime.third
-                if (proxy != null && proxy.packageName != null) {
-                    proxyPackageLabel = getPackageLabel(
-                        PermissionControllerApplication.get(), proxy.packageName!!,
-                        UserHandle.getUserHandleForUid(proxy.uid))
-                    break
-                }
-            }
-
-            // fetch the subattribution label for this usage.
-            var subattributionLabel: String? = null
-            if (usage.usageData.label != Resources.ID_NULL) {
-                val attributionLabels: Map<Int, String>? = usage.usageData.app.attributionLabels
-                if (attributionLabels != null) {
-                    subattributionLabel = attributionLabels[usage.usageData.label]
-                }
-=======
             if (!labelsToTags.containsKey(label)) {
                 labelsToTags[label] = mutableListOf()
->>>>>>> 8f86fe6a
             }
             labelsToTags[label]?.add(tag)
         }
@@ -679,18 +541,11 @@
      * Data class representing all permission accesses for a particular package, user, permission
      * and attribution label.
      */
-<<<<<<< HEAD
-    data class AppPermissionUsageEntry(
-        val usageData: UsageData,
-        val endTime: Long,
-        val clusteredAccessTimeList: MutableList<Triple<Long, Long, AppOpsManager.OpEventProxyInfo?>>
-=======
     private data class AppPermissionDiscreteAccessesWithLabel(
         val appPermissionId: AppPermissionId,
         val attributionLabel: Int,
         val attributionTags: List<String>,
         val discreteAccesses: List<DiscreteAccess>
->>>>>>> 8f86fe6a
     )
 
     /** [LiveData] object for [PermissionUsageDetailsUiInfo]. */
