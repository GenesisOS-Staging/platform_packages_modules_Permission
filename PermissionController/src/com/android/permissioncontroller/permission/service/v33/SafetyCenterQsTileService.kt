/*
 * Copyright (C) 2022 The Android Open Source Project
 *
 * Licensed under the Apache License, Version 2.0 (the "License");
 * you may not use this file except in compliance with the License.
 * You may obtain a copy of the License at
 *
 *      http://www.apache.org/licenses/LICENSE-2.0
 *
 * Unless required by applicable law or agreed to in writing, software
 * distributed under the License is distributed on an "AS IS" BASIS,
 * WITHOUT WARRANTIES OR CONDITIONS OF ANY KIND, either express or implied.
 * See the License for the specific language governing permissions and
 * limitations under the License.
 */

package com.android.permissioncontroller.permission.service.v33

import android.content.Intent
<<<<<<< HEAD
=======
import android.content.pm.PackageManager
>>>>>>> dafe1334
import android.os.IBinder
import android.safetycenter.SafetyCenterManager
import android.service.quicksettings.Tile
import android.service.quicksettings.TileService
import com.android.permissioncontroller.R

/**
 * The service backing a Quick Settings Tile which will take users to the Safety Center QS Fragment.
 */
class SafetyCenterQsTileService : TileService() {
    private var disabled = false

    override fun onBind(intent: Intent?): IBinder? {
        val scManager = getSystemService(SafetyCenterManager::class.java)!!
        /*
        if (!scManager.isSafetyCenterEnabled) {
            packageManager.setComponentEnabledSetting(ComponentName(this, this::class.java),
                PackageManager.COMPONENT_ENABLED_STATE_DISABLED, 0)
            disabled = true
        }
<<<<<<< HEAD
         */
=======
>>>>>>> dafe1334

        return super.onBind(intent)
    }
    override fun onStartListening() {
        super.onStartListening()
        if (disabled) {
            return
        }

        qsTile.label = getString(R.string.safety_privacy_qs_tile_title)
        qsTile.subtitle = getString(R.string.safety_privacy_qs_tile_subtitle)
        qsTile.state = Tile.STATE_ACTIVE
        qsTile.updateTile()
    }

    override fun onClick() {
        val intent = Intent(Intent.ACTION_VIEW_SAFETY_CENTER_QS)
        intent.flags = Intent.FLAG_ACTIVITY_NEW_TASK
        startActivityAndCollapse(intent)
    }
}<|MERGE_RESOLUTION|>--- conflicted
+++ resolved
@@ -16,11 +16,9 @@
 
 package com.android.permissioncontroller.permission.service.v33
 
+import android.content.ComponentName
 import android.content.Intent
-<<<<<<< HEAD
-=======
 import android.content.pm.PackageManager
->>>>>>> dafe1334
 import android.os.IBinder
 import android.safetycenter.SafetyCenterManager
 import android.service.quicksettings.Tile
@@ -35,16 +33,11 @@
 
     override fun onBind(intent: Intent?): IBinder? {
         val scManager = getSystemService(SafetyCenterManager::class.java)!!
-        /*
         if (!scManager.isSafetyCenterEnabled) {
             packageManager.setComponentEnabledSetting(ComponentName(this, this::class.java),
                 PackageManager.COMPONENT_ENABLED_STATE_DISABLED, 0)
             disabled = true
         }
-<<<<<<< HEAD
-         */
-=======
->>>>>>> dafe1334
 
         return super.onBind(intent)
     }
