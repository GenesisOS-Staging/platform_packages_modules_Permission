--- conflicted
+++ resolved
@@ -78,19 +78,14 @@
             continue
         }
 
-<<<<<<< HEAD
-=======
         val pkgPermChanges = PermissionChangeStorageImpl.getInstance().loadEvents()
             .associateBy { it.packageName }
->>>>>>> b7d12720
         // For each autorevoke-eligible app...
         userApps.forEachInParallel(Main) { pkg: LightPackageInfo ->
             if (pkg.grantedPermissions.isEmpty()) {
                 return@forEachInParallel
             }
             val packageName = pkg.packageName
-<<<<<<< HEAD
-=======
             val pkgPermChange = pkgPermChanges[packageName]
             val now = System.currentTimeMillis()
             if (pkgPermChange != null && now - pkgPermChange.eventTime < getUnusedThresholdMs()) {
@@ -100,7 +95,6 @@
                 }
                 return@forEachInParallel
             }
->>>>>>> b7d12720
             val targetSdk = pkg.targetSdkVersion
             val pkgPermGroups: Map<String, List<String>> =
                 PackagePermissionsLiveData[packageName, user]
