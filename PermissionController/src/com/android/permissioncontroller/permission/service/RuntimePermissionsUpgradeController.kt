/*
 * Copyright (C) 2019 The Android Open Source Project
 *
 * Licensed under the Apache License, Version 2.0 (the "License");
 * you may not use this file except in compliance with the License.
 * You may obtain a copy of the License at
 *
 *      http://www.apache.org/licenses/LICENSE-2.0
 *
 * Unless required by applicable law or agreed to in writing, software
 * distributed under the License is distributed on an "AS IS" BASIS,
 * WITHOUT WARRANTIES OR CONDITIONS OF ANY KIND, either express or implied.
 * See the License for the specific language governing permissions and
 * limitations under the License.
 */

package com.android.permissioncontroller.permission.service

import android.Manifest.permission
import android.Manifest.permission_group
import android.content.Context
import android.content.pm.PackageInfo
import android.content.pm.PackageManager.FLAG_PERMISSION_RESTRICTION_UPGRADE_EXEMPT
import android.content.pm.PackageManager.FLAG_PERMISSION_WHITELIST_UPGRADE
import android.content.pm.PermissionInfo
import android.os.Build
import android.os.Process.myUserHandle
import android.permission.PermissionManager
import android.util.Log
import com.android.modules.utils.build.SdkLevel
import com.android.permissioncontroller.PermissionControllerStatsLog
import com.android.permissioncontroller.PermissionControllerStatsLog.RUNTIME_PERMISSIONS_UPGRADE_RESULT
import com.android.permissioncontroller.permission.data.LightAppPermGroupLiveData
import com.android.permissioncontroller.permission.data.LightPermInfoLiveData
import com.android.permissioncontroller.permission.data.PreinstalledUserPackageInfosLiveData
import com.android.permissioncontroller.permission.data.SmartUpdateMediatorLiveData
import com.android.permissioncontroller.permission.data.UserPackageInfosLiveData
import com.android.permissioncontroller.permission.data.get
import com.android.permissioncontroller.permission.model.livedatatypes.LightAppPermGroup
import com.android.permissioncontroller.permission.model.livedatatypes.LightPackageInfo
import com.android.permissioncontroller.permission.model.livedatatypes.LightPermission
import com.android.permissioncontroller.permission.utils.IPC
import com.android.permissioncontroller.permission.utils.KotlinUtils.grantBackgroundRuntimePermissions
import com.android.permissioncontroller.permission.utils.KotlinUtils.grantForegroundRuntimePermissions
import com.android.permissioncontroller.permission.utils.PermissionMapping.getPlatformPermissionNamesOfGroup
import com.android.permissioncontroller.permission.utils.PermissionMapping.getRuntimePlatformPermissionNames
import com.android.permissioncontroller.permission.utils.application
import kotlinx.coroutines.GlobalScope
import kotlinx.coroutines.launch

/**
 * This class handles upgrading the runtime permissions database
 */
internal object RuntimePermissionsUpgradeController {
    private val LOG_TAG = RuntimePermissionsUpgradeController::class.java.simpleName

    // The latest version of the runtime permissions database
    private val LATEST_VERSION = if (SdkLevel.isAtLeastT()) {
        10
    } else {
        9
    }

    fun upgradeIfNeeded(context: Context, onComplete: Runnable) {
        val permissionManager = context.getSystemService(PermissionManager::class.java)
        val storedVersion = permissionManager!!.runtimePermissionsVersion
        val currentVersion = minOf(storedVersion, LATEST_VERSION)

        GlobalScope.launch(IPC) {
            val upgradedVersion = onUpgradeLocked(context, currentVersion)
            if (upgradedVersion != LATEST_VERSION) {
                Log.wtf("PermissionControllerService", "warning: upgrading permission database" +
                    " to version $LATEST_VERSION left it at $currentVersion instead; this is " +
                    "probably a bug. Did you update LATEST_VERSION?", Throwable())
                throw RuntimeException("db upgrade error")
            }

<<<<<<< HEAD
            if (currentVersion != upgradedVersion) {
=======
            if (storedVersion != upgradedVersion) {
>>>>>>> 8f86fe6a
                permissionManager.runtimePermissionsVersion = LATEST_VERSION
            }
            onComplete.run()
        }
    }

    /**
     * Create exemptions for select restricted permissions of select apps.
     *
     * @param permissionInfos permissions to exempt
     * @param pkgs packages to exempt
     *
     * @return the exemptions to apply
     */
    private fun getExemptions(
        permissions: Set<String>,
        pkgs: List<LightPackageInfo>,
        flags: Int = FLAG_PERMISSION_WHITELIST_UPGRADE
    ): List<RestrictionExemption> {
        val exemptions = mutableListOf<RestrictionExemption>()

        for (pkg in pkgs) {
            for (permission in permissions intersect pkg.requestedPermissions) {
                exemptions.add(RestrictionExemption(pkg.packageName, permission, flags))
            }
        }

        return exemptions
    }

    /**
     * You must perform all necessary mutations to bring the runtime permissions
     * database from the old to the new version. When you add a new upgrade step
     * you *must* update LATEST_VERSION.
     *
     * <p> NOTE: Relies upon the fact that the system will attempt to upgrade every version after
     * currentVersion in order, without skipping any versions. Should this become the case, this
     * method MUST be updated.
     *
     * @param context The current context
     * @param currentVersion The current version of the permission database
     */
    private suspend fun onUpgradeLocked(
        context: Context,
        currentVersion: Int
    ): Int {
        var sdkUpgradedFromP = false
        var isNewUser = false

        if (currentVersion <= -1) {
            sdkUpgradedFromP = true
        } else if (currentVersion == 0) {
            isNewUser = true
        }

        val needBackgroundAppPermGroups = sdkUpgradedFromP && currentVersion <= 6
        val needAccessMediaAppPermGroups = !isNewUser && currentVersion <= 7
        val needGrantedExternalStorage = currentVersion <= 9 && SdkLevel.isAtLeastT()
        val isDeviceUpgrading = context.packageManager.isDeviceUpgrading

        // All data needed by this method.
        //
        // All data is loaded once and then not updated.
        val upgradeDataProvider = object : SmartUpdateMediatorLiveData<UpgradeData>() {
            /** Provides all preinstalled packages in the system */
            private val preinstalledPkgInfoProvider =
                    PreinstalledUserPackageInfosLiveData[myUserHandle()]

            /** Provides all platform runtime permission infos */
            private val platformRuntimePermissionInfoProviders =
                    mutableListOf<LightPermInfoLiveData>()

            /** {@link #platformRuntimePermissionInfoProvider} that already provided a result */
            private val platformRuntimePermissionInfoProvidersDone =
                    mutableSetOf<LightPermInfoLiveData>()

            /** Provides all packages in the system */
            private val pkgInfoProvider = UserPackageInfosLiveData[myUserHandle()]

            /** Provides all {@link LightAppPermGroup} this upgrade needs */
            private var permGroupProviders: MutableList<LightAppPermGroupLiveData>? = null

            /** {@link #permGroupProviders} that already provided a result */
            private val permGroupProvidersDone = mutableSetOf<LightAppPermGroupLiveData>()

            init {
                // First step: Load packages + perm infos
                // TODO ntmyren: remove once b/154796729 is fixed
                Log.i("RuntimePermissions", "observing UserPackageInfoLiveData for " +
                    "${myUserHandle().identifier} in RuntimePermissionsUpgradeController")
                addSource(pkgInfoProvider) { pkgInfos ->
                    if (pkgInfos != null) {
                        removeSource(pkgInfoProvider)

                        // TODO ntmyren: remove once b/154796729 is fixed
                        Log.i("RuntimePermissions", "observing " +
                            "PreinstalledUserPackageInfoLiveData for ${myUserHandle().identifier}" +
                            " in RuntimePermissionsUpgradeController")
                        addSource(preinstalledPkgInfoProvider) { preinstalledPkgInfos ->
                            if (preinstalledPkgInfos != null) {
                                removeSource(preinstalledPkgInfoProvider)

                                update()
                            }
                        }
                    }
                }

                for (platformRuntimePermission in getRuntimePlatformPermissionNames()) {
                    val permProvider = LightPermInfoLiveData[platformRuntimePermission]
                    platformRuntimePermissionInfoProviders.add(permProvider)

                    addSource(permProvider) { permInfo ->
                        if (permInfo != null) {
                            platformRuntimePermissionInfoProvidersDone.add(permProvider)
                            removeSource(permProvider)

                            update()
                        }
                    }
                }
            }

            override fun onUpdate() {
                if (permGroupProviders == null && pkgInfoProvider.value != null) {
                    // Second step: Trigger load of app-perm-groups

                    permGroupProviders = mutableListOf()

                    // Only load app-perm-groups needed for this upgrade
                    if (needBackgroundAppPermGroups || needAccessMediaAppPermGroups ||
                        needGrantedExternalStorage) {
                        for ((pkgName, _, requestedPerms, requestedPermFlags) in
                                pkgInfoProvider.value!!) {
                            var requestsAccessMediaLocation = false
                            var hasGrantedExternalStorage = false

                            for ((perm, flags) in requestedPerms.zip(requestedPermFlags)) {
                                if (needBackgroundAppPermGroups &&
                                        perm == permission.ACCESS_BACKGROUND_LOCATION) {
                                    permGroupProviders!!.add(LightAppPermGroupLiveData[pkgName,
                                            permission_group.LOCATION, myUserHandle()])
                                }

                                if (needAccessMediaAppPermGroups || needGrantedExternalStorage) {
                                    if (needAccessMediaAppPermGroups &&
                                        perm == permission.ACCESS_MEDIA_LOCATION) {
                                        requestsAccessMediaLocation = true
                                    }

                                    if (perm == permission.READ_EXTERNAL_STORAGE &&
                                            flags and PackageInfo.REQUESTED_PERMISSION_GRANTED
                                            != 0) {
                                        hasGrantedExternalStorage = true
                                    }
                                }
                            }

                            val accessMediaLocationPermGroup =
                                if (SdkLevel.isAtLeastT())
                                    permission_group.READ_MEDIA_VISUAL
                                else
                                    permission_group.STORAGE

                            if (hasGrantedExternalStorage) {
                                if (needGrantedExternalStorage) {
                                    permGroupProviders!!.add(LightAppPermGroupLiveData[pkgName,
                                            permission_group.STORAGE, myUserHandle()])
                                    if (SdkLevel.isAtLeastT()) {
                                        permGroupProviders!!.add(LightAppPermGroupLiveData[pkgName,
                                                permission_group.READ_MEDIA_VISUAL, myUserHandle()])
                                        permGroupProviders!!.add(LightAppPermGroupLiveData[pkgName,
                                                permission_group.READ_MEDIA_AURAL, myUserHandle()])
                                    }
                                } else if (requestsAccessMediaLocation) {
                                    permGroupProviders!!.add(LightAppPermGroupLiveData[pkgName,
                                            accessMediaLocationPermGroup, myUserHandle()])
                                }
                            }
                        }
                    }

                    // Wait until groups are loaded and then trigger third step
                    for (permGroupProvider in permGroupProviders!!) {
                        addSource(permGroupProvider) { group ->
                            if (group != null) {
                                permGroupProvidersDone.add(permGroupProvider)
                                removeSource(permGroupProvider)

                                update()
                            }
                        }
                    }

                    // If no group need to be loaded, directly switch to third step
                    if (permGroupProviders!!.isEmpty()) {
                        update()
                    }
                } else if (permGroupProviders != null &&
                        permGroupProvidersDone.size == permGroupProviders!!.size &&
                        preinstalledPkgInfoProvider.value != null &&
                        platformRuntimePermissionInfoProviders.size
                        == platformRuntimePermissionInfoProvidersDone.size) {
                    // Third step: All packages, perm infos and perm groups are loaded, set value

                    val bgGroups = mutableListOf<LightAppPermGroup>()
                    val storageGroups = mutableListOf<LightAppPermGroup>()

                    for (group in permGroupProviders!!.mapNotNull { it.value }) {
                        when (group.permGroupName) {
                            permission_group.LOCATION -> {
                                bgGroups.add(group)
                            }
                            permission_group.STORAGE -> {
                                storageGroups.add(group)
                            }
<<<<<<< HEAD
=======
                            permission_group.READ_MEDIA_AURAL -> {
                                storageGroups.add(group)
                            }
                            permission_group.READ_MEDIA_VISUAL -> {
                                storageGroups.add(group)
                            }
>>>>>>> 8f86fe6a
                        }
                    }

                    val restrictedPermissions = mutableSetOf<String>()
                    for (permInfoLiveDt in platformRuntimePermissionInfoProviders) {
                        val permInfo = permInfoLiveDt.value!!

                        if (permInfo.flags and (PermissionInfo.FLAG_HARD_RESTRICTED or
                                        PermissionInfo.FLAG_SOFT_RESTRICTED) == 0) {
                            continue
                        }

                        restrictedPermissions.add(permInfo.name)
                    }

                    value = UpgradeData(preinstalledPkgInfoProvider.value!!, restrictedPermissions,
                            pkgInfoProvider.value!!, bgGroups, storageGroups)
                }
            }
        }

        // Trigger loading of data and wait until data is loaded
        val upgradeData = upgradeDataProvider.getInitializedValue(forceUpdate = true)

        // Only exempt permissions that are in the OTA. Apps that are updated via OTAs are never
        // installed. Hence their permission are never exempted. This code replaces that by
        // always exempting them. For non-OTA updates the installer should do the exemption.
        // If a restricted permission can't be exempted by the installer then it should be filtered
        // out here.
        val preinstalledAppExemptions = getExemptions(
                upgradeData.restrictedPermissions,
                upgradeData.preinstalledPkgs)

        val (newVersion, upgradeExemptions, grants) = onUpgradeLockedDataLoaded(currentVersion,
                upgradeData.pkgs, upgradeData.restrictedPermissions,
<<<<<<< HEAD
                upgradeData.bgGroups, upgradeData.storageGroups)
=======
                upgradeData.bgGroups, upgradeData.storageGroups,
                isDeviceUpgrading)
>>>>>>> 8f86fe6a

        // Do not run in parallel. Measurements have shown that this is slower than sequential
        for (exemption in (preinstalledAppExemptions union upgradeExemptions)) {
            exemption.applyToPlatform(context)
        }

        for (grant in grants) {
            grant.applyToPlatform(context)
        }

        return newVersion
    }

    private fun onUpgradeLockedDataLoaded(
        currVersion: Int,
        pkgs: List<LightPackageInfo>,
        restrictedPermissions: Set<String>,
        bgApps: List<LightAppPermGroup>,
<<<<<<< HEAD
        accessMediaApps: List<LightAppPermGroup>
=======
        storageAndMediaAppPermGroups: List<LightAppPermGroup>,
        isDeviceUpgrading: Boolean
>>>>>>> 8f86fe6a
    ): Triple<Int, List<RestrictionExemption>, List<Grant>> {
        val exemptions = mutableListOf<RestrictionExemption>()
        val grants = mutableListOf<Grant>()

        var currentVersion = currVersion
        var sdkUpgradedFromP = false
        var isNewUser = false
        val bgAppsWithExemption = bgApps.map { it.packageName to it }.toMap().toMutableMap()

        if (currentVersion <= -1) {
            Log.i(LOG_TAG, "Upgrading from Android P")

            sdkUpgradedFromP = true

            currentVersion = 0
        } else {
            // If the initial version is 0 the permission state was just created
            if (currentVersion == 0) {
                isNewUser = true
            }
        }

        if (currentVersion == 0) {
            Log.i(LOG_TAG, "Grandfathering SMS and CallLog permissions")

            val permissions = restrictedPermissions intersect
                    (getPlatformPermissionNamesOfGroup(permission_group.SMS) +
                    getPlatformPermissionNamesOfGroup(permission_group.CALL_LOG))

            exemptions.addAll(getExemptions(permissions, pkgs))

            currentVersion = 1
        }

        if (currentVersion == 1) {
            // moved to step 4->5 as it has to be after the grandfathering of loc bg perms
            currentVersion = 2
        }

        if (currentVersion == 2) {
            // moved to step 5->6 to clean up broken permission state during dogfooding
            currentVersion = 3
        }

        if (currentVersion == 3) {
            Log.i(LOG_TAG, "Grandfathering location background permissions")

            val bgLocExemptions = getExemptions(setOf(permission.ACCESS_BACKGROUND_LOCATION),
                    pkgs)

            // Adjust bgApps as if the exemption was applied
            for ((pkgName, _) in bgLocExemptions) {
                val bgApp = bgAppsWithExemption[pkgName] ?: continue
                val perm = bgApp.allPermissions[permission.ACCESS_BACKGROUND_LOCATION] ?: continue

                val allPermissionsWithxemption = bgApp.allPermissions.toMutableMap()
                allPermissionsWithxemption[permission.ACCESS_BACKGROUND_LOCATION] =
                        LightPermission(perm.pkgInfo, perm.permInfo, perm.isGrantedIncludingAppOp,
                        perm.flags or FLAG_PERMISSION_RESTRICTION_UPGRADE_EXEMPT,
                        perm.foregroundPerms)

                bgAppsWithExemption[pkgName] = LightAppPermGroup(bgApp.packageInfo,
                        bgApp.permGroupInfo, allPermissionsWithxemption,
                        bgApp.hasInstallToRuntimeSplit, bgApp.specialLocationGrant)
            }

            exemptions.addAll(bgLocExemptions)

            currentVersion = 4
        }

        if (currentVersion == 4) {
            // moved to step 5->6 to clean up broken permission state during beta 4->5 upgrade
            currentVersion = 5
        }

        if (currentVersion == 5) {
            Log.i(LOG_TAG, "Grandfathering Storage permissions")

            val permissions = restrictedPermissions intersect
                    getPlatformPermissionNamesOfGroup(permission_group.STORAGE)

            // We don't want to allow modification of storage post install, so put it
            // on the internal system exemptlist to prevent the installer changing it.
            exemptions.addAll(getExemptions(permissions, pkgs))

            currentVersion = 6
        }

        if (currentVersion == 6) {
            if (sdkUpgradedFromP) {
                Log.i(LOG_TAG, "Expanding location permissions")
                for (appPermGroup in bgAppsWithExemption.values) {
                    if (appPermGroup.foreground.isGranted &&
                        appPermGroup.hasBackgroundGroup &&
                        !appPermGroup.background.isUserSet &&
                        !appPermGroup.background.isSystemFixed &&
                        !appPermGroup.background.isPolicyFixed &&
                        !appPermGroup.background.isUserFixed) {
                        grants.add(Grant(true, appPermGroup))
                    }
                }
            } else {
                Log.i(LOG_TAG, "Not expanding location permissions as this is not an upgrade " +
                    "from Android P")
            }

            currentVersion = 7
        }

        if (currentVersion == 7) {
            if (!isNewUser) {
                Log.i(LOG_TAG, "Expanding read storage to access media location")

                for (appPermGroup in storageAndMediaAppPermGroups) {
                    val perm = appPermGroup.permissions[permission.ACCESS_MEDIA_LOCATION]
                            ?: continue

                    if (!perm.isUserSet && !perm.isSystemFixed && !perm.isPolicyFixed &&
                            !perm.isGrantedIncludingAppOp) {
                        grants.add(Grant(false, appPermGroup,
                                listOf(permission.ACCESS_MEDIA_LOCATION)))
                    }
                }
            } else {
                Log.i(LOG_TAG, "Not expanding read storage to access media location as this is " +
                        "a new user")
            }

            currentVersion = 8
        }

        if (currentVersion == 8) {
            // Removed

            currentVersion = 9
        }

        if (currentVersion == 9 && SdkLevel.isAtLeastT()) {
            if (isNewUser) {
                Log.i(LOG_TAG, "Not migrating STORAGE permissions to READ_MEDIA permissions as" +
                    " this is a new user")
            } else if (!isDeviceUpgrading) {
                Log.i(LOG_TAG, "Not migrating STORAGE permissions to READ_MEDIA permissions as" +
                    " this device is not performing an upgrade")
            } else {
                Log.i(LOG_TAG, "Migrating STORAGE permissions to READ_MEDIA permissions")

                // Upon upgrading to platform 33, for all targetSdk>=33 apps, do the following:
                // If STORAGE is granted, and the user has not set READ_MEDIA_AURAL or
                // READ_MEDIA_VISUAL, grant READ_MEDIA_AURAL and READ_MEDIA_VISUAL
                val storageAppPermGroups = storageAndMediaAppPermGroups.filter {
                    it.packageInfo.targetSdkVersion >= Build.VERSION_CODES.TIRAMISU &&
                        it.permGroupInfo.name == permission_group.STORAGE &&
                        it.isGranted && it.isUserSet
                }
                for (storageAppPermGroup in storageAppPermGroups) {
                    val pkgName = storageAppPermGroup.packageInfo.packageName
                    val auralAppPermGroup = storageAndMediaAppPermGroups.firstOrNull {
                        it.packageInfo.packageName == pkgName &&
                            it.permGroupInfo.name == permission_group.READ_MEDIA_AURAL &&
                            !it.isUserSet && !it.isUserFixed
                    }
                    val visualAppPermGroup = storageAndMediaAppPermGroups.firstOrNull {
                        it.packageInfo.packageName == pkgName &&
                            it.permGroupInfo.name == permission_group.READ_MEDIA_VISUAL &&
                            !it.permissions.filter { it.key != permission.ACCESS_MEDIA_LOCATION }
                                .any { it.value.isUserSet || it.value.isUserFixed }
                    }

                    if (auralAppPermGroup != null) {
                        grants.add(Grant(false, auralAppPermGroup))
                    }
                    if (visualAppPermGroup != null) {
                        grants.add(Grant(false, visualAppPermGroup))
                    }
                }
            }
            currentVersion = 10
        }

        // XXX: Add new upgrade steps above this point.

        return Triple(currentVersion, exemptions, grants)
    }

    /**
     * All data needed by {@link #onUpgradeLocked}
     */
    private data class UpgradeData(
        /** Preinstalled packages */
        val preinstalledPkgs: List<LightPackageInfo>,
        /** Restricted permissions */
        val restrictedPermissions: Set<String>,
        /** Currently installed packages */
        val pkgs: List<LightPackageInfo>,
        /**
         * Background Location groups that need to be inspected by
         * {@link #onUpgradeLockedDataLoaded}
         */
        val bgGroups: List<LightAppPermGroup>,
        /**
         * Storage groups that need to be inspected by {@link #onUpgradeLockedDataLoaded}
         */
        val storageGroups: List<LightAppPermGroup>,
    )

    /**
     * A restricted permission of an app that should be exempted
     */
    private data class RestrictionExemption(
        /** Name of package to exempt */
        val pkgName: String,
        /** Name of permissions to exempt */
        val permission: String,
        /** Name of permissions to exempt */
        val flags: Int = FLAG_PERMISSION_WHITELIST_UPGRADE
    ) {
        /**
         * Exempt the permission by updating the platform state.
         *
         * @param context context to use when calling the platform
         */
        fun applyToPlatform(context: Context) {
            context.packageManager.addWhitelistedRestrictedPermission(pkgName, permission, flags)
        }
    }

    /**
     * A permission group of an app that should get granted
     */
    private data class Grant(
        /** Should the grant be for the foreground or background permissions */
        private val isBackground: Boolean,
        /** Group to be granted */
        private val group: LightAppPermGroup,
        /** Which of th permissions in the group should be granted */
        private val permissions: List<String> = group.permissions.keys.toList()
    ) {
        /**
         * Grant the permission by updating the platform state.
         *
         * @param context context to use when calling the platform
         */
        fun applyToPlatform(context: Context) {
            if (isBackground) {
                val newGroup = grantBackgroundRuntimePermissions(context.application, group,
                        permissions)

                logRuntimePermissionUpgradeResult(newGroup,
                        permissions intersect newGroup.backgroundPermNames)
            } else {
                val newGroup = grantForegroundRuntimePermissions(context.application, group,
                        permissions)

                logRuntimePermissionUpgradeResult(newGroup,
                        permissions intersect newGroup.foregroundPermNames)
            }
        }

        /**
         * Log to the platform that permissions were granted due to an update
         *
         * @param permissionGroup The group that was granted
         * @param filterPermissions Out of the group which permissions were granted
         */
        private fun logRuntimePermissionUpgradeResult(
            permissionGroup: LightAppPermGroup,
            filterPermissions: Iterable<String>
        ) {
            val uid = permissionGroup.packageInfo.uid
            val packageName = permissionGroup.packageName
            for (permName in filterPermissions) {
                val permission = permissionGroup.permissions[permName] ?: continue
                PermissionControllerStatsLog.write(RUNTIME_PERMISSIONS_UPGRADE_RESULT,
                        permission.name, uid, packageName)
                Log.v(LOG_TAG, "Runtime permission upgrade logged for permissionName=" +
                        permission.name + " uid=" + uid + " packageName=" + packageName)
            }
        }
    }
} /* do nothing - hide constructor */<|MERGE_RESOLUTION|>--- conflicted
+++ resolved
@@ -75,11 +75,7 @@
                 throw RuntimeException("db upgrade error")
             }
 
-<<<<<<< HEAD
-            if (currentVersion != upgradedVersion) {
-=======
             if (storedVersion != upgradedVersion) {
->>>>>>> 8f86fe6a
                 permissionManager.runtimePermissionsVersion = LATEST_VERSION
             }
             onComplete.run()
@@ -296,15 +292,12 @@
                             permission_group.STORAGE -> {
                                 storageGroups.add(group)
                             }
-<<<<<<< HEAD
-=======
                             permission_group.READ_MEDIA_AURAL -> {
                                 storageGroups.add(group)
                             }
                             permission_group.READ_MEDIA_VISUAL -> {
                                 storageGroups.add(group)
                             }
->>>>>>> 8f86fe6a
                         }
                     }
 
@@ -340,12 +333,8 @@
 
         val (newVersion, upgradeExemptions, grants) = onUpgradeLockedDataLoaded(currentVersion,
                 upgradeData.pkgs, upgradeData.restrictedPermissions,
-<<<<<<< HEAD
-                upgradeData.bgGroups, upgradeData.storageGroups)
-=======
                 upgradeData.bgGroups, upgradeData.storageGroups,
                 isDeviceUpgrading)
->>>>>>> 8f86fe6a
 
         // Do not run in parallel. Measurements have shown that this is slower than sequential
         for (exemption in (preinstalledAppExemptions union upgradeExemptions)) {
@@ -364,12 +353,8 @@
         pkgs: List<LightPackageInfo>,
         restrictedPermissions: Set<String>,
         bgApps: List<LightAppPermGroup>,
-<<<<<<< HEAD
-        accessMediaApps: List<LightAppPermGroup>
-=======
         storageAndMediaAppPermGroups: List<LightAppPermGroup>,
         isDeviceUpgrading: Boolean
->>>>>>> 8f86fe6a
     ): Triple<Int, List<RestrictionExemption>, List<Grant>> {
         val exemptions = mutableListOf<RestrictionExemption>()
         val grants = mutableListOf<Grant>()
