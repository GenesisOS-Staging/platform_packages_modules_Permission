--- conflicted
+++ resolved
@@ -17,7 +17,6 @@
 package com.android.permissioncontroller.safetycenter.ui;
 
 import static android.os.Build.VERSION_CODES.TIRAMISU;
-import static android.safetycenter.SafetyCenterStatus.OVERALL_SEVERITY_LEVEL_UNKNOWN;
 
 import android.content.Context;
 import android.graphics.drawable.Animatable2;
@@ -158,39 +157,13 @@
 
     private void updateStatusIcon(ImageView statusImage, View rescanButton) {
         int severityLevel = mStatus.getSeverityLevel();
-<<<<<<< HEAD
-
         boolean isRefreshing = mStatus.isRefreshInProgress();
-        boolean shouldStartScanAnimation = isRefreshing && !mIsScanAnimationRunning;
-        boolean shouldEndScanAnimation = !isRefreshing && mIsScanAnimationRunning;
-        boolean shouldChangeIcon = mSettledSeverityLevel != severityLevel;
-
-        if (shouldStartScanAnimation && !mIsIconChangeAnimationRunning) {
-            mSettledSeverityLevel = severityLevel;
-            startScanningAnimation(statusImage);
-        } else if (shouldStartScanAnimation) {
-            mQueuedScanAnimationSeverityLevel = severityLevel;
-        } else if (mIsScanAnimationRunning && shouldChangeIcon) {
-            mSettledSeverityLevel = severityLevel;
-            continueScanningAnimation(statusImage);
-        } else if (shouldEndScanAnimation) {
-            endScanningAnimation(statusImage, rescanButton);
-        } else if (shouldChangeIcon && !mIsScanAnimationRunning) {
-            startIconChangeAnimation(statusImage);
-        } else if (shouldChangeIcon) {
-            mQueuedIconAnimationSeverityLevel = severityLevel;
-        } else if (!mIsScanAnimationRunning && !mIsIconChangeAnimationRunning) {
-            setSettledStatus(statusImage);
-        }
-=======
-        boolean isRefreshing = isRefreshInProgress();
 
         handleAnimationSequencerAction(
                 mSequencer.onUpdateReceived(isRefreshing, severityLevel),
                 statusImage,
                 rescanButton,
                 /* scanningAnimation= */ null);
->>>>>>> b8bf87e8
     }
 
     private void runTextAnimationIfNeeded(TextView titleView, TextView summaryView) {
@@ -218,27 +191,8 @@
         }
     }
 
-<<<<<<< HEAD
-    private void startScanningAnimation(ImageView statusImage) {
-        mIsScanAnimationRunning = true;
-=======
-    private CharSequence getSummaryText() {
-        if (mHasPendingActions) {
-            return getContext().getString(R.string.safety_center_qs_status_summary);
-        } else {
-            return mStatus.getSummary().toString();
-        }
-    }
-
-    private boolean isRefreshInProgress() {
-        int refreshStatus = mStatus.getRefreshStatus();
-        return refreshStatus == SafetyCenterStatus.REFRESH_STATUS_FULL_RESCAN_IN_PROGRESS
-                || refreshStatus == SafetyCenterStatus.REFRESH_STATUS_DATA_FETCH_IN_PROGRESS;
-    }
-
     private void startScanningAnimation(ImageView statusImage, View rescanButton) {
         mSequencer.onStartScanningAnimationStart();
->>>>>>> b8bf87e8
         statusImage.setImageResource(
                 StatusAnimationResolver.getScanningStartAnimation(
                         mSequencer.getCurrentlyVisibleSeverityLevel()));
@@ -272,20 +226,12 @@
                 new Animatable2.AnimationCallback() {
                     @Override
                     public void onAnimationEnd(Drawable drawable) {
-<<<<<<< HEAD
-                        if (mIsScanAnimationRunning && mStatus.isRefreshInProgress()) {
-                            scanningAnim.start();
-                        } else {
-                            scanningAnim.clearAnimationCallbacks();
-                        }
-=======
                         handleAnimationSequencerAction(
                                 mSequencer.onContinueScanningAnimationEnd(
-                                        isRefreshInProgress(), mStatus.getSeverityLevel()),
+                                        mStatus.isRefreshInProgress(), mStatus.getSeverityLevel()),
                                 statusImage,
                                 rescanButton,
                                 scanningAnim);
->>>>>>> b8bf87e8
                     }
                 });
         scanningAnim.start();
@@ -321,12 +267,8 @@
                                     @Override
                                     public void onAnimationEnd(Drawable drawable) {
                                         super.onAnimationEnd(drawable);
-<<<<<<< HEAD
-                                        finishScanAnimation(statusImage, rescanButton);
-=======
                                         finishScanAnimation(
                                                 statusImage, rescanButton, finishingSeverityLevel);
->>>>>>> b8bf87e8
                                     }
                                 });
                         animatedDrawable.start();
@@ -338,7 +280,8 @@
             ImageView statusImage, View rescanButton, int finishedSeverityLevel) {
         setRescanButtonState(rescanButton);
         handleAnimationSequencerAction(
-                mSequencer.onFinishScanAnimationEnd(isRefreshInProgress(), finishedSeverityLevel),
+                mSequencer.onFinishScanAnimationEnd(
+                        mStatus.isRefreshInProgress(), finishedSeverityLevel),
                 statusImage,
                 rescanButton,
                 /* scanningAnimation= */ null);
@@ -352,7 +295,7 @@
         if (changeAnimationResId == 0) {
             handleAnimationSequencerAction(
                     mSequencer.onCouldNotStartIconChangeAnimation(
-                            isRefreshInProgress(), finalSeverityLevel),
+                            mStatus.isRefreshInProgress(), finalSeverityLevel),
                     statusImage,
                     rescanButton,
                     /* scanningAnimation= */ null);
@@ -368,7 +311,7 @@
                     public void onAnimationEnd(Drawable drawable) {
                         handleAnimationSequencerAction(
                                 mSequencer.onIconChangeAnimationEnd(
-                                        isRefreshInProgress(), finalSeverityLevel),
+                                        mStatus.isRefreshInProgress(), finalSeverityLevel),
                                 statusImage,
                                 rescanButton,
                                 /* scanningAnimation= */ null);
@@ -416,24 +359,9 @@
         if (statusDrawable instanceof AnimatedVectorDrawable) {
             ((AnimatedVectorDrawable) statusDrawable).clearAnimationCallbacks();
         }
-<<<<<<< HEAD
-
-        mSettledSeverityLevel = mStatus.getSeverityLevel();
-        statusImage.setImageResource(mStatus.getStatusImageResId());
-    }
-
-    private void handleQueuedAction(ImageView statusImage) {
-        if (mQueuedScanAnimationSeverityLevel != 0) {
-            mQueuedScanAnimationSeverityLevel = 0;
-            startScanningAnimation(statusImage);
-        } else if (mQueuedIconAnimationSeverityLevel != 0) {
-            mQueuedIconAnimationSeverityLevel = 0;
-            startIconChangeAnimation(statusImage);
-        }
-=======
         statusImage.setImageResource(
-                toStatusImageResId(mSequencer.getCurrentlyVisibleSeverityLevel()));
->>>>>>> b8bf87e8
+                StatusUiData.Companion.getStatusImageResId(
+                        mSequencer.getCurrentlyVisibleSeverityLevel()));
     }
 
     /**
