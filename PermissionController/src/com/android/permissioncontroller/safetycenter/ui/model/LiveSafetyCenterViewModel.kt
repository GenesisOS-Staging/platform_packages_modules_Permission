/*
 * Copyright (C) 2022 The Android Open Source Project
 *
 * Licensed under the Apache License, Version 2.0 (the "License");
 * you may not use this file except in compliance with the License.
 * You may obtain a copy of the License at
 *
 *      http://www.apache.org/licenses/LICENSE-2.0
 *
 * Unless required by applicable law or agreed to in writing, software
 * distributed under the License is distributed on an "AS IS" BASIS,
 * WITHOUT WARRANTIES OR CONDITIONS OF ANY KIND, either express or implied.
 * See the License for the specific language governing permissions and
 * limitations under the License.
 */

package com.android.permissioncontroller.safetycenter.ui.model

import android.app.Application
import android.content.Intent
import android.content.Intent.ACTION_SAFETY_CENTER
import android.os.Build
import android.safetycenter.SafetyCenterData
import android.safetycenter.SafetyCenterErrorDetails
import android.safetycenter.SafetyCenterIssue
import android.safetycenter.SafetyCenterManager
import androidx.annotation.RequiresApi
import androidx.core.content.ContextCompat.getMainExecutor
import androidx.fragment.app.Fragment
import androidx.lifecycle.LiveData
import androidx.lifecycle.MutableLiveData
import androidx.lifecycle.ViewModel
import androidx.lifecycle.ViewModelProvider
<<<<<<< HEAD
=======
import com.android.permissioncontroller.safetycenter.ui.NavigationSource
>>>>>>> 6df00fb2
import java.util.concurrent.atomic.AtomicBoolean

/* A SafetyCenterViewModel that talks to the real backing service for Safety Center. */
@RequiresApi(Build.VERSION_CODES.TIRAMISU)
class LiveSafetyCenterViewModel(app: Application) : SafetyCenterViewModel(app) {

    override val safetyCenterLiveData: LiveData<SafetyCenterData>
        get() = _safetyCenterLiveData
    override val errorLiveData: LiveData<SafetyCenterErrorDetails>
        get() = _errorLiveData

    private val _safetyCenterLiveData = SafetyCenterLiveData()
    private val _errorLiveData = MutableLiveData<SafetyCenterErrorDetails>()

    private var changingConfigurations = AtomicBoolean(false)

    private val safetyCenterManager = app.getSystemService(SafetyCenterManager::class.java)!!

    override fun dismissIssue(issue: SafetyCenterIssue) {
        safetyCenterManager.dismissSafetyCenterIssue(issue.id)
    }

    override fun executeIssueAction(issue: SafetyCenterIssue, action: SafetyCenterIssue.Action) {
        safetyCenterManager.executeSafetyCenterIssueAction(issue.id, action.id)
    }

    override fun rescan() {
        safetyCenterManager.refreshSafetySources(
            SafetyCenterManager.REFRESH_REASON_RESCAN_BUTTON_CLICK)
    }

    override fun clearError() {
        _errorLiveData.value = null
    }

    override fun navigateToSafetyCenter(fragment: Fragment, navigationSource: NavigationSource?) {
        val intent = Intent(ACTION_SAFETY_CENTER)

        if (navigationSource != null) {
            navigationSource.addToIntent(intent)
        }

        fragment.startActivity(intent)
    }

    override fun pageOpen() {
        if (!changingConfigurations.getAndSet(false)) {
            // Refresh unless this is a config change
            safetyCenterManager.refreshSafetySources(SafetyCenterManager.REFRESH_REASON_PAGE_OPEN)
        }
    }

<<<<<<< HEAD
    override fun pageOpen() {
        if (!changingConfigurations.getAndSet(false)) {
            // Refresh unless this is a config change
            safetyCenterManager.refreshSafetySources(SafetyCenterManager.REFRESH_REASON_PAGE_OPEN)
        }
    }

=======
>>>>>>> 6df00fb2
    override fun changingConfigurations() {
        changingConfigurations.set(true)
    }

    inner class SafetyCenterLiveData :
        MutableLiveData<SafetyCenterData>(), SafetyCenterManager.OnSafetyCenterDataChangedListener {

        override fun onActive() {
            safetyCenterManager.addOnSafetyCenterDataChangedListener(
                getMainExecutor(app.applicationContext), this)
            super.onActive()
        }

        override fun onInactive() {
            safetyCenterManager.removeOnSafetyCenterDataChangedListener(this)
            super.onInactive()
        }

        override fun onSafetyCenterDataChanged(data: SafetyCenterData) {
            value = data
        }

        override fun onError(errorDetails: SafetyCenterErrorDetails) {
            _errorLiveData.value = errorDetails
        }
    }
}

@RequiresApi(Build.VERSION_CODES.TIRAMISU)
class LiveSafetyCenterViewModelFactory(private val app: Application) : ViewModelProvider.Factory {
    override fun <T : ViewModel> create(modelClass: Class<T>): T {
        @Suppress("UNCHECKED_CAST") return LiveSafetyCenterViewModel(app) as T
    }
}<|MERGE_RESOLUTION|>--- conflicted
+++ resolved
@@ -31,10 +31,7 @@
 import androidx.lifecycle.MutableLiveData
 import androidx.lifecycle.ViewModel
 import androidx.lifecycle.ViewModelProvider
-<<<<<<< HEAD
-=======
 import com.android.permissioncontroller.safetycenter.ui.NavigationSource
->>>>>>> 6df00fb2
 import java.util.concurrent.atomic.AtomicBoolean
 
 /* A SafetyCenterViewModel that talks to the real backing service for Safety Center. */
@@ -87,16 +84,6 @@
         }
     }
 
-<<<<<<< HEAD
-    override fun pageOpen() {
-        if (!changingConfigurations.getAndSet(false)) {
-            // Refresh unless this is a config change
-            safetyCenterManager.refreshSafetySources(SafetyCenterManager.REFRESH_REASON_PAGE_OPEN)
-        }
-    }
-
-=======
->>>>>>> 6df00fb2
     override fun changingConfigurations() {
         changingConfigurations.set(true)
     }
