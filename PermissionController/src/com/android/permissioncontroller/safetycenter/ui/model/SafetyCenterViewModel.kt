--- conflicted
+++ resolved
@@ -33,10 +33,7 @@
 
     abstract val safetyCenterLiveData: LiveData<SafetyCenterData>
     abstract val errorLiveData: LiveData<SafetyCenterErrorDetails>
-<<<<<<< HEAD
-=======
     val interactionLogger = InteractionLogger()
->>>>>>> 6df00fb2
 
     abstract fun dismissIssue(issue: SafetyCenterIssue)
 
