--- conflicted
+++ resolved
@@ -19,32 +19,19 @@
 import android.content.Context
 import android.content.Intent
 import android.content.Intent.ACTION_SAFETY_CENTER
-import android.content.IntentFilter
 import android.content.pm.PackageManager.FEATURE_AUTOMOTIVE
-<<<<<<< HEAD
-import android.content.pm.PackageManager.FEATURE_LIVE_TV
-=======
 import android.content.pm.PackageManager.FEATURE_LEANBACK
->>>>>>> dafe1334
 import android.os.Build.VERSION_CODES.TIRAMISU
 import android.safetycenter.SafetyCenterManager
-import android.safetycenter.SafetyCenterManager.ACTION_SAFETY_CENTER_ENABLED_CHANGED
-import android.safetycenter.cts.testing.Coroutines.TIMEOUT_SHORT
 import android.safetycenter.cts.testing.SafetyCenterApisWithShellPermissions.isSafetyCenterEnabledWithPermission
-import android.safetycenter.cts.testing.SafetyCenterApisWithShellPermissions.setSafetyCenterConfigForTestsWithPermission
-import android.safetycenter.cts.testing.SafetyCenterCtsConfig.CTS_CONFIG
-import android.safetycenter.cts.testing.SafetyCenterEnabledChangedReceiver
 import android.safetycenter.cts.testing.SafetyCenterFlags
 import android.safetycenter.cts.testing.SafetyCenterFlags.deviceSupportsSafetyCenter
-import android.safetycenter.cts.testing.SafetySourceReceiver
 import android.support.test.uiautomator.By
 import androidx.test.core.app.ApplicationProvider.getApplicationContext
 import androidx.test.ext.junit.runners.AndroidJUnit4
 import androidx.test.filters.SdkSuppress
 import com.android.compatibility.common.util.UiAutomatorUtils.waitFindObject
 import com.google.common.truth.Truth.assertThat
-import kotlin.test.assertFailsWith
-import kotlinx.coroutines.TimeoutCancellationException
 import org.junit.Assume.assumeFalse
 import org.junit.Before
 import org.junit.Test
@@ -55,7 +42,6 @@
 class SafetyCenterUnsupportedTest {
     private val context: Context = getApplicationContext()
     private val packageManager = context.packageManager
-    private val safetyCenterEnabledChangedReceiver = SafetyCenterEnabledChangedReceiver()
     private val safetyCenterManager = context.getSystemService(SafetyCenterManager::class.java)!!
 
     @Before
@@ -68,11 +54,7 @@
         // The security page redirects to the cars settings page on auto devices.
         assumeFalse(packageManager.hasSystemFeature(FEATURE_AUTOMOTIVE))
         // The security page says "Security & Restrictions" on TV.
-<<<<<<< HEAD
-        assumeFalse(packageManager.hasSystemFeature(FEATURE_LIVE_TV))
-=======
         assumeFalse(packageManager.hasSystemFeature(FEATURE_LEANBACK))
->>>>>>> dafe1334
 
         startSafetyCenterActivity()
 
@@ -98,29 +80,6 @@
         assertThat(isSafetyCenterEnabled).isFalse()
     }
 
-    @Test
-    fun safetyCenterEnabledChanged_withImplicitReceiver_doesntCallReceiver() {
-        val enabledChangedReceiver = SafetyCenterEnabledChangedReceiver()
-        context.registerReceiver(enabledChangedReceiver,
-            IntentFilter(ACTION_SAFETY_CENTER_ENABLED_CHANGED))
-
-        assertFailsWith(TimeoutCancellationException::class) {
-            enabledChangedReceiver.setSafetyCenterEnabledWithReceiverPermissionAndWait(false,
-                TIMEOUT_SHORT)
-        }
-        context.unregisterReceiver(enabledChangedReceiver)
-    }
-
-    @Test
-    fun safetyCenterEnabledChanged_withSourceReceiver_doesntCallReceiver() {
-        safetyCenterManager.setSafetyCenterConfigForTestsWithPermission(CTS_CONFIG)
-
-        assertFailsWith(TimeoutCancellationException::class) {
-            SafetySourceReceiver.setSafetyCenterEnabledWithReceiverPermissionAndWait(false,
-                TIMEOUT_SHORT)
-        }
-    }
-
     private fun startSafetyCenterActivity() {
         context.startActivity(
             Intent(ACTION_SAFETY_CENTER)
