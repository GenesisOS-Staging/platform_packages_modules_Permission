/*
 * Copyright (C) 2021 The Android Open Source Project
 *
 * Licensed under the Apache License, Version 2.0 (the "License");
 * you may not use this file except in compliance with the License.
 * You may obtain a copy of the License at
 *
 *      http://www.apache.org/licenses/LICENSE-2.0
 *
 * Unless required by applicable law or agreed to in writing, software
 * distributed under the License is distributed on an "AS IS" BASIS,
 * WITHOUT WARRANTIES OR CONDITIONS OF ANY KIND, either express or implied.
 * See the License for the specific language governing permissions and
 * limitations under the License.
 */

package android.safetycenter;

import static android.Manifest.permission.MANAGE_SAFETY_CENTER;
import static android.Manifest.permission.READ_SAFETY_CENTER_STATUS;
import static android.Manifest.permission.SEND_SAFETY_CENTER_UPDATE;
import static android.annotation.SdkConstant.SdkConstantType.BROADCAST_INTENT_ACTION;
import static android.os.Build.VERSION_CODES.TIRAMISU;

import static java.util.Objects.requireNonNull;

import android.annotation.CallbackExecutor;
import android.annotation.IntDef;
import android.annotation.NonNull;
import android.annotation.Nullable;
import android.annotation.RequiresPermission;
import android.annotation.SdkConstant;
import android.annotation.SystemApi;
import android.annotation.SystemService;
import android.content.Context;
<<<<<<< HEAD
=======
import android.content.Intent;
>>>>>>> 248ceefa
import android.os.Binder;
import android.os.RemoteException;
import android.safetycenter.config.SafetyCenterConfig;
import android.util.ArrayMap;

import androidx.annotation.RequiresApi;

import com.android.internal.annotations.GuardedBy;

import java.lang.annotation.Retention;
import java.lang.annotation.RetentionPolicy;
import java.util.Map;
import java.util.concurrent.Executor;

/**
 * Interface for communicating with the Safety Center, which consolidates UI for security and
 * privacy features on the device.
 *
 * <p>These APIs are intended to be used by the following clients:
 *
 * <ul>
 *   <li>Safety sources represented in Safety Center UI
 *   <li>Dependents on the state of Safety Center UI
 *   <li>Managers of Safety Center UI
 * </ul>
 *
 * @hide
 */
@SystemService(Context.SAFETY_CENTER_SERVICE)
@SystemApi
@RequiresApi(TIRAMISU)
public final class SafetyCenterManager {

    /**
     * Broadcast Action: A broadcast sent by the system to indicate that the value returned by
     * {@link SafetyCenterManager#isSafetyCenterEnabled()} has changed.
     *
     * <p>This broadcast will inform receivers about changes to {@link
     * SafetyCenterManager#isSafetyCenterEnabled()}, should they want to check the new value and
     * enable/disable components accordingly.
     *
     * <p>This broadcast is sent explicitly to safety sources by targeting intents to a specified
     * set of packages in the {@link SafetyCenterConfig}. The receiving components must hold the
     * {@link android.Manifest.permission#SEND_SAFETY_CENTER_UPDATE} permission, and can use a
     * manifest-registered receiver to be woken up by Safety Center.
     *
     * <p>This broadcast is also sent implicitly system-wide. The receiving components must hold the
     * {@link android.Manifest.permission#READ_SAFETY_CENTER_STATUS} permission.
     *
     * <p>This broadcast is not sent out if the device does not support Safety Center.
     *
     * <p class="note">This is a protected intent that can only be sent by the system.
     */
    @SdkConstant(BROADCAST_INTENT_ACTION)
    public static final String ACTION_SAFETY_CENTER_ENABLED_CHANGED =
            "android.safetycenter.action.SAFETY_CENTER_ENABLED_CHANGED";

    /**
     * Broadcast Action: A broadcast sent by the system to indicate that {@link SafetyCenterManager}
     * is requesting data from safety sources regarding their safety state.
     *
     * <p>This broadcast is sent when a user triggers a data refresh from the Safety Center UI or
     * when Safety Center detects that its stored safety information is stale and needs to be
     * updated.
     *
     * <p>This broadcast is sent explicitly to safety sources by targeting intents to a specified
     * set of packages provided by the safety sources in the {@link SafetyCenterConfig}. The
     * receiving components must hold the {@link
     * android.Manifest.permission#SEND_SAFETY_CENTER_UPDATE} permission, and can use a
     * manifest-registered receiver to be woken up by Safety Center.
     *
     * <p>On receiving this broadcast, safety sources should determine their safety state according
     * to the parameters specified in the intent extras (see below) and set {@link SafetySourceData}
     * using {@link #setSafetySourceData}, along with a {@link SafetyEvent} with {@link
     * SafetyEvent#getType()} set to {@link SafetyEvent#SAFETY_EVENT_TYPE_REFRESH_REQUESTED} and
     * {@link SafetyEvent#getRefreshBroadcastId()} set to the value of broadcast intent extra {@link
     * #EXTRA_REFRESH_SAFETY_SOURCES_BROADCAST_ID}. If the safety source is unable to provide data,
     * it can set a {@code null} {@link SafetySourceData}, which will clear any existing {@link
     * SafetySourceData} stored by Safety Center, and Safety Center will fall back to any
     * placeholder data specified in {@link SafetyCenterConfig}.
     *
     * <p class="note">This is a protected intent that can only be sent by the system.
     *
     * <p>Includes the following extras:
     *
     * <ul>
     *   <li>{@link #EXTRA_REFRESH_SAFETY_SOURCES_REQUEST_TYPE}: An int representing the type of
     *       data being requested. Possible values are {@link
     *       #EXTRA_REFRESH_REQUEST_TYPE_FETCH_FRESH_DATA} and {@link
     *       #EXTRA_REFRESH_REQUEST_TYPE_GET_DATA}.
     *   <li>{@link #EXTRA_REFRESH_SAFETY_SOURCE_IDS}: A {@code String[]} of ids representing the
     *       safety sources being requested for data. This extra exists for disambiguation in the
     *       case that a single component is responsible for receiving refresh requests for multiple
     *       safety sources.
     *   <li>{@link #EXTRA_REFRESH_SAFETY_SOURCES_BROADCAST_ID}: An unique identifier for the
     *       refresh request broadcast. This extra should be used to specify {@link
     *       SafetyEvent#getRefreshBroadcastId()} when the safety source responds to the broadcast
     *       using {@link #setSafetySourceData}.
     * </ul>
     */
    @SdkConstant(BROADCAST_INTENT_ACTION)
    public static final String ACTION_REFRESH_SAFETY_SOURCES =
            "android.safetycenter.action.REFRESH_SAFETY_SOURCES";

    /**
     * Used as a {@code String[]} extra field in {@link #ACTION_REFRESH_SAFETY_SOURCES} intents to
     * specify the safety source ids of the safety sources being requested for data by Safety
     * Center.
     *
     * <p>When this extra field is not specified in the intent, it is assumed that Safety Center is
     * requesting data from all safety sources supported by the component receiving the broadcast.
     */
    public static final String EXTRA_REFRESH_SAFETY_SOURCE_IDS =
            "android.safetycenter.extra.REFRESH_SAFETY_SOURCE_IDS";

    /**
     * Used as an {@code int} extra field in {@link #ACTION_REFRESH_SAFETY_SOURCES} intents to
     * specify the type of data request from Safety Center.
     *
     * <p>Possible values are {@link #EXTRA_REFRESH_REQUEST_TYPE_FETCH_FRESH_DATA} and {@link
     * #EXTRA_REFRESH_REQUEST_TYPE_GET_DATA}
     */
    public static final String EXTRA_REFRESH_SAFETY_SOURCES_REQUEST_TYPE =
            "android.safetycenter.extra.REFRESH_SAFETY_SOURCES_REQUEST_TYPE";

    /**
     * Used as a {@code String} extra field in {@link #ACTION_REFRESH_SAFETY_SOURCES} intents to
     * specify a string identifier for the broadcast.
     */
    public static final String EXTRA_REFRESH_SAFETY_SOURCES_BROADCAST_ID =
            "android.safetycenter.extra.REFRESH_SAFETY_SOURCES_BROADCAST_ID";

    /**
     * Used as a {@code String} extra field in {@link Intent#ACTION_SAFETY_CENTER} intents to
     * specify an issue ID to redirect to, if applicable.
     *
     * <p>This extra must be used in conjunction with {@link #EXTRA_SAFETY_SOURCE_ID} as an issue ID
     * does not uniquely identify a {@link SafetySourceIssue}. Otherwise, no redirection will occur.
     */
    public static final String EXTRA_SAFETY_SOURCE_ISSUE_ID =
            "android.safetycenter.extra.SAFETY_SOURCE_ISSUE_ID";

    /**
     * Used as a {@code String} extra field in {@link Intent#ACTION_SAFETY_CENTER} intents to
     * specify a source ID for the {@link SafetySourceIssue} to redirect to, if applicable.
     *
     * <p>This extra must be used in conjunction with {@link #EXTRA_SAFETY_SOURCE_ISSUE_ID}.
     * Otherwise, no redirection will occur.
     */
    public static final String EXTRA_SAFETY_SOURCE_ID =
            "android.safetycenter.extra.SAFETY_SOURCE_ID";

    /**
     * Used as a {@link android.os.UserHandle} extra field in {@link Intent#ACTION_SAFETY_CENTER}
     * intents to specify a user for a given {@link SafetySourceIssue} to redirect to, if
     * applicable.
     *
     * <p>This extra can be used if the same issue ID is created for multiple users (e.g. to
     * disambiguate personal profile vs. managed profiles issues).
     *
     * <p>This extra can be used in conjunction with {@link #EXTRA_SAFETY_SOURCE_ISSUE_ID} and
     * {@link #EXTRA_SAFETY_SOURCE_ID}. Otherwise, no redirection will occur.
     */
    public static final String EXTRA_SAFETY_SOURCE_USER_HANDLE =
            "android.safetycenter.extra.SAFETY_SOURCE_USER_HANDLE";

    /**
     * Used as an int value for {@link #EXTRA_REFRESH_SAFETY_SOURCES_REQUEST_TYPE} to indicate that
     * the safety source should fetch fresh data relating to their safety state upon receiving a
     * broadcast with intent action {@link #ACTION_REFRESH_SAFETY_SOURCES} and provide it to Safety
     * Center.
     *
     * <p>The term "fresh" here means that the sources should ensure that the safety data is
     * accurate as possible at the time of providing it to Safety Center, even if it involves
     * performing an expensive and/or slow process.
     */
    public static final int EXTRA_REFRESH_REQUEST_TYPE_FETCH_FRESH_DATA = 0;

    /**
     * Used as an int value for {@link #EXTRA_REFRESH_SAFETY_SOURCES_REQUEST_TYPE} to indicate that
     * upon receiving a broadcasts with intent action {@link #ACTION_REFRESH_SAFETY_SOURCES}, the
     * safety source should provide data relating to their safety state to Safety Center.
     *
     * <p>If the source already has its safety data cached, it may provide it without triggering a
     * process to fetch state which may be expensive and/or slow.
     */
    public static final int EXTRA_REFRESH_REQUEST_TYPE_GET_DATA = 1;

    /**
     * All possible types of data refresh requests in broadcasts with intent action {@link
     * #ACTION_REFRESH_SAFETY_SOURCES}.
     *
     * @hide
     */
    @IntDef(
            prefix = {"EXTRA_REFRESH_REQUEST_TYPE_"},
            value = {
                EXTRA_REFRESH_REQUEST_TYPE_FETCH_FRESH_DATA,
                EXTRA_REFRESH_REQUEST_TYPE_GET_DATA,
            })
    @Retention(RetentionPolicy.SOURCE)
    public @interface RefreshRequestType {}

    /** Indicates that the Safety Center UI has been opened by the user. */
    public static final int REFRESH_REASON_PAGE_OPEN = 100;

    /** Indicates that the rescan button in the Safety Center UI has been clicked on by the user. */
    public static final int REFRESH_REASON_RESCAN_BUTTON_CLICK = 200;

    /** Indicates that the device was rebooted. */
    public static final int REFRESH_REASON_DEVICE_REBOOT = 300;

    /** Indicates that the device locale was changed. */
    public static final int REFRESH_REASON_DEVICE_LOCALE_CHANGE = 400;

    /** Indicates that the Safety Center feature was enabled. */
    public static final int REFRESH_REASON_SAFETY_CENTER_ENABLED = 500;

    /** Indicates a generic reason for Safety Center refresh. */
    public static final int REFRESH_REASON_OTHER = 600;

    /**
     * The reason for requesting a refresh of {@link SafetySourceData} from safety sources.
     *
     * @hide
     */
    @IntDef(
            prefix = {"REFRESH_REASON_"},
            value = {
                REFRESH_REASON_PAGE_OPEN,
                REFRESH_REASON_RESCAN_BUTTON_CLICK,
                REFRESH_REASON_DEVICE_REBOOT,
                REFRESH_REASON_DEVICE_LOCALE_CHANGE,
                REFRESH_REASON_SAFETY_CENTER_ENABLED,
                REFRESH_REASON_OTHER
            })
    @Retention(RetentionPolicy.SOURCE)
    public @interface RefreshReason {}

    /** Listener for changes to {@link SafetyCenterData}. */
    public interface OnSafetyCenterDataChangedListener {

        /**
         * Called when {@link SafetyCenterData} tracked by the manager changes.
         *
         * @param data the updated data
         */
        void onSafetyCenterDataChanged(@NonNull SafetyCenterData data);

        /**
         * Called when the Safety Center should display an error related to changes in its data.
         *
         * @param errorDetails details of an error that should be displayed to the user
         */
        default void onError(@NonNull SafetyCenterErrorDetails errorDetails) {}
    }

    private final Object mListenersLock = new Object();

    @GuardedBy("mListenersLock")
    private final Map<OnSafetyCenterDataChangedListener, ListenerDelegate> mListenersToDelegates =
            new ArrayMap<>();

    @NonNull private final Context mContext;
    @NonNull private final ISafetyCenterManager mService;

    /**
     * Creates a new instance of the {@link SafetyCenterManager}.
     *
     * @param context the {@link Context}
     * @param service the {@link ISafetyCenterManager} service
     * @hide
     */
    public SafetyCenterManager(@NonNull Context context, @NonNull ISafetyCenterManager service) {
        this.mContext = context;
        this.mService = service;
    }

    /**
     * Returns whether the Safety Center feature is enabled.
     *
     * <p>If this returns {@code false}, all the other methods in this class will no-op and/or
     * return default values.
     */
    @RequiresPermission(anyOf = {READ_SAFETY_CENTER_STATUS, SEND_SAFETY_CENTER_UPDATE})
    public boolean isSafetyCenterEnabled() {
        try {
            return mService.isSafetyCenterEnabled();
        } catch (RemoteException e) {
            throw e.rethrowFromSystemServer();
        }
    }

    /**
     * Set the latest {@link SafetySourceData} for a safety source, to be displayed in Safety Center
     * UI.
     *
     * <p>Each {@code safetySourceId} uniquely identifies the {@link SafetySourceData} for the
     * calling user.
     *
     * <p>This call will rewrite any existing {@link SafetySourceData} already set for the given
     * {@code safetySourceId} for the calling user.
     *
     * @param safetySourceId the unique identifier for a safety source in the calling user
     * @param safetySourceData the latest safety data for the safety source in the calling user. If
     *     a safety source does not have any data to set, it can set its {@link SafetySourceData} to
     *     {@code null}, in which case Safety Center will fall back to any placeholder data
     *     specified in the safety source xml configuration.
     * @param safetyEvent the event that triggered the safety source to set safety data
     */
    @RequiresPermission(SEND_SAFETY_CENTER_UPDATE)
    public void setSafetySourceData(
            @NonNull String safetySourceId,
            @Nullable SafetySourceData safetySourceData,
            @NonNull SafetyEvent safetyEvent) {
        requireNonNull(safetySourceId, "safetySourceId cannot be null");
        requireNonNull(safetyEvent, "safetyEvent cannot be null");

        try {
            mService.setSafetySourceData(
                    safetySourceId,
                    safetySourceData,
                    safetyEvent,
                    mContext.getPackageName(),
                    mContext.getUser().getIdentifier());
        } catch (RemoteException e) {
            throw e.rethrowFromSystemServer();
        }
    }

    /**
     * Returns the latest {@link SafetySourceData} set through {@link #setSafetySourceData} for the
     * given {@code safetySourceId} and calling user.
     *
     * <p>Returns {@code null} if there never was any data sent for the given {@code safetySourceId}
     * and user.
     */
    @RequiresPermission(SEND_SAFETY_CENTER_UPDATE)
    @Nullable
    public SafetySourceData getSafetySourceData(@NonNull String safetySourceId) {
        requireNonNull(safetySourceId, "safetySourceId cannot be null");

        try {
            return mService.getSafetySourceData(
                    safetySourceId, mContext.getPackageName(), mContext.getUser().getIdentifier());
        } catch (RemoteException e) {
            throw e.rethrowFromSystemServer();
        }
    }

    /**
     * Notifies the Safety Center of an error related to a given safety source.
     *
     * <p>Safety sources should use this API to notify Safety Center when Safety Center requested or
     * expected them to perform an action or provide data, but they were unable to do so.
     *
     * @param safetySourceId the id of the safety source that provided the issue
<<<<<<< HEAD
     * @param error          the error that occurred
=======
     * @param safetySourceErrorDetails details of the error that occurred
>>>>>>> 248ceefa
     */
    @RequiresPermission(SEND_SAFETY_CENTER_UPDATE)
    public void reportSafetySourceError(
            @NonNull String safetySourceId,
            @NonNull SafetySourceErrorDetails safetySourceErrorDetails) {
        requireNonNull(safetySourceId, "safetySourceId cannot be null");
        requireNonNull(safetySourceErrorDetails, "safetySourceErrorDetails cannot be null");

        try {
            mService.reportSafetySourceError(
                    safetySourceId,
                    safetySourceErrorDetails,
                    mContext.getPackageName(),
                    mContext.getUser().getIdentifier());
        } catch (RemoteException e) {
            throw e.rethrowFromSystemServer();
        }
    }

    /**
     * Requests safety sources to set their latest {@link SafetySourceData} for Safety Center.
     *
     * <p>This API sends a broadcast to all safety sources with action {@link
     * #ACTION_REFRESH_SAFETY_SOURCES}. See {@link #ACTION_REFRESH_SAFETY_SOURCES} for details on
     * how safety sources should respond to receiving these broadcasts.
     *
     * @param refreshReason the reason for the refresh
     */
    @RequiresPermission(MANAGE_SAFETY_CENTER)
    public void refreshSafetySources(@RefreshReason int refreshReason) {
        try {
            mService.refreshSafetySources(refreshReason, mContext.getUser().getIdentifier());
        } catch (RemoteException e) {
            throw e.rethrowFromSystemServer();
        }
    }

    /** Returns the current {@link SafetyCenterConfig}, if available. */
    @RequiresPermission(MANAGE_SAFETY_CENTER)
    @Nullable
    public SafetyCenterConfig getSafetyCenterConfig() {
        try {
            return mService.getSafetyCenterConfig();
        } catch (RemoteException e) {
            throw e.rethrowFromSystemServer();
        }
    }

    /**
     * Returns the current {@link SafetyCenterData}, assembled from {@link SafetySourceData} from
     * all sources.
     */
    @RequiresPermission(MANAGE_SAFETY_CENTER)
    @NonNull
    public SafetyCenterData getSafetyCenterData() {
        try {
            return mService.getSafetyCenterData(mContext.getUser().getIdentifier());
        } catch (RemoteException e) {
            throw e.rethrowFromSystemServer();
        }
    }

    /**
     * Adds a listener for changes to {@link SafetyCenterData}.
     *
     * @see #removeOnSafetyCenterDataChangedListener(OnSafetyCenterDataChangedListener)
     */
    @RequiresPermission(MANAGE_SAFETY_CENTER)
    public void addOnSafetyCenterDataChangedListener(
            @NonNull @CallbackExecutor Executor executor,
            @NonNull OnSafetyCenterDataChangedListener listener) {
        requireNonNull(executor, "executor cannot be null");
        requireNonNull(listener, "listener cannot be null");

        synchronized (mListenersLock) {
            if (mListenersToDelegates.containsKey(listener)) return;

            ListenerDelegate delegate = new ListenerDelegate(executor, listener);
            try {
                mService.addOnSafetyCenterDataChangedListener(
                        delegate, mContext.getUser().getIdentifier());
            } catch (RemoteException e) {
                throw e.rethrowFromSystemServer();
            }
            mListenersToDelegates.put(listener, delegate);
        }
    }

    /**
     * Removes a listener for changes to {@link SafetyCenterData}.
     *
     * @see #addOnSafetyCenterDataChangedListener(Executor, OnSafetyCenterDataChangedListener)
     */
    @RequiresPermission(MANAGE_SAFETY_CENTER)
    public void removeOnSafetyCenterDataChangedListener(
            @NonNull OnSafetyCenterDataChangedListener listener) {
        requireNonNull(listener, "listener cannot be null");

        synchronized (mListenersLock) {
            ListenerDelegate delegate = mListenersToDelegates.get(listener);
            if (delegate == null) return;

            try {
                mService.removeOnSafetyCenterDataChangedListener(
                        delegate, mContext.getUser().getIdentifier());
            } catch (RemoteException e) {
                throw e.rethrowFromSystemServer();
            }
            delegate.markAsRemoved();
            mListenersToDelegates.remove(listener);
        }
    }

    /**
     * Dismiss a Safety Center issue and prevent it from appearing in the Safety Center or affecting
     * the overall safety status.
     *
     * @param safetyCenterIssueId the target issue ID returned by {@link SafetyCenterIssue#getId()}
     */
    @RequiresPermission(MANAGE_SAFETY_CENTER)
    public void dismissSafetyCenterIssue(@NonNull String safetyCenterIssueId) {
        requireNonNull(safetyCenterIssueId, "safetyCenterIssueId cannot be null");

        try {
            mService.dismissSafetyCenterIssue(
                    safetyCenterIssueId, mContext.getUser().getIdentifier());
        } catch (RemoteException e) {
            throw e.rethrowFromSystemServer();
        }
    }

    /**
     * Executes the specified Safety Center issue action on the specified Safety Center issue.
     *
<<<<<<< HEAD
     * @param safetyCenterIssueId  the target issue ID returned by {@link SafetyCenterIssue#getId()}
     * @param safetyCenterActionId the target action ID returned by {@link
     *                             SafetyCenterIssue.Action#getId()}
=======
     * @param safetyCenterIssueId the target issue ID returned by {@link SafetyCenterIssue#getId()}
     * @param safetyCenterIssueActionId the target action ID returned by {@link
     *     SafetyCenterIssue.Action#getId()}
>>>>>>> 248ceefa
     */
    @RequiresPermission(MANAGE_SAFETY_CENTER)
    public void executeSafetyCenterIssueAction(
            @NonNull String safetyCenterIssueId, @NonNull String safetyCenterIssueActionId) {
        requireNonNull(safetyCenterIssueId, "safetyCenterIssueId cannot be null");
        requireNonNull(safetyCenterIssueActionId, "safetyCenterIssueActionId cannot be null");

        try {
            mService.executeSafetyCenterIssueAction(
                    safetyCenterIssueId,
                    safetyCenterIssueActionId,
                    mContext.getUser().getIdentifier());
        } catch (RemoteException e) {
            throw e.rethrowFromSystemServer();
        }
    }

    /**
     * Clears all {@link SafetySourceData} (set by safety sources using {@link
     * #setSafetySourceData}) for testing.
     *
     * <p>Note: This API serves to facilitate CTS testing and should not be used for other purposes.
     */
    @RequiresPermission(MANAGE_SAFETY_CENTER)
    public void clearAllSafetySourceDataForTests() {
        try {
            mService.clearAllSafetySourceDataForTests();
        } catch (RemoteException e) {
            throw e.rethrowFromSystemServer();
        }
    }

    /**
     * Overrides the {@link SafetyCenterConfig} for testing.
     *
     * <p>When set, the overridden {@link SafetyCenterConfig} will be used instead of the {@link
     * SafetyCenterConfig} parsed from the XML file to read configured safety sources.
     *
     * <p>Note: This API serves to facilitate CTS testing and should not be used to configure safety
     * sources dynamically for production. Once used for testing, the override should be cleared.
     *
     * @see #clearSafetyCenterConfigForTests()
     */
    @RequiresPermission(MANAGE_SAFETY_CENTER)
    public void setSafetyCenterConfigForTests(@NonNull SafetyCenterConfig safetyCenterConfig) {
        requireNonNull(safetyCenterConfig, "safetyCenterConfig cannot be null");

        try {
            mService.setSafetyCenterConfigForTests(safetyCenterConfig);
        } catch (RemoteException e) {
            throw e.rethrowFromSystemServer();
        }
    }

    /**
     * Clears the override of the {@link SafetyCenterConfig} set for testing.
     *
     * <p>Once cleared, the {@link SafetyCenterConfig} parsed from the XML file will be used to read
     * configured safety sources.
     *
     * <p>Note: This API serves to facilitate CTS testing and should not be used for other purposes.
     *
     * @see #setSafetyCenterConfigForTests(SafetyCenterConfig)
     */
    @RequiresPermission(MANAGE_SAFETY_CENTER)
    public void clearSafetyCenterConfigForTests() {
        try {
            mService.clearSafetyCenterConfigForTests();
        } catch (RemoteException e) {
            throw e.rethrowFromSystemServer();
        }
    }

    private static final class ListenerDelegate extends IOnSafetyCenterDataChangedListener.Stub {
        @NonNull private final Executor mExecutor;
        @NonNull private final OnSafetyCenterDataChangedListener mOriginalListener;

        private volatile boolean mRemoved = false;

        private ListenerDelegate(
                @NonNull Executor executor,
                @NonNull OnSafetyCenterDataChangedListener originalListener) {
            mExecutor = executor;
            mOriginalListener = originalListener;
        }

        @Override
        public void onSafetyCenterDataChanged(@NonNull SafetyCenterData safetyCenterData) {
<<<<<<< HEAD
            final long identity = Binder.clearCallingIdentity();
            try {
                mExecutor.execute(
                        () -> mOriginalListener.onSafetyCenterDataChanged(safetyCenterData));
=======
            requireNonNull(safetyCenterData, "safetyCenterData cannot be null");

            final long identity = Binder.clearCallingIdentity();
            try {
                mExecutor.execute(
                        () -> {
                            if (mRemoved) {
                                return;
                            }
                            // The remove call could still complete at this point, but we're ok
                            // with this raciness on separate threads. If the listener is removed on
                            // the same thread as `mExecutor`; the above check should ensure that
                            // the listener won't be called after the remove call.
                            mOriginalListener.onSafetyCenterDataChanged(safetyCenterData);
                        });
>>>>>>> 248ceefa
            } finally {
                Binder.restoreCallingIdentity(identity);
            }
        }

        @Override
<<<<<<< HEAD
        public void onError(@NonNull SafetyCenterError safetyCenterError) {
            final long identity = Binder.clearCallingIdentity();
            try {
                mExecutor.execute(
                        () -> mOriginalListener.onError(safetyCenterError));
            } finally {
                Binder.restoreCallingIdentity(identity);
            }
=======
        public void onError(@NonNull SafetyCenterErrorDetails safetyCenterErrorDetails) {
            requireNonNull(safetyCenterErrorDetails, "safetyCenterErrorDetails cannot be null");

            final long identity = Binder.clearCallingIdentity();
            try {
                mExecutor.execute(
                        () -> {
                            if (mRemoved) {
                                return;
                            }
                            // The remove call could still complete at this point, but we're ok
                            // with this raciness on separate threads. If the listener is removed on
                            // the same thread as `mExecutor`; the above check should ensure that
                            // the listener won't be called after the remove call.
                            mOriginalListener.onError(safetyCenterErrorDetails);
                        });
            } finally {
                Binder.restoreCallingIdentity(identity);
            }
        }

        public void markAsRemoved() {
            mRemoved = true;
>>>>>>> 248ceefa
        }
    }
}<|MERGE_RESOLUTION|>--- conflicted
+++ resolved
@@ -33,10 +33,7 @@
 import android.annotation.SystemApi;
 import android.annotation.SystemService;
 import android.content.Context;
-<<<<<<< HEAD
-=======
 import android.content.Intent;
->>>>>>> 248ceefa
 import android.os.Binder;
 import android.os.RemoteException;
 import android.safetycenter.config.SafetyCenterConfig;
@@ -394,11 +391,7 @@
      * expected them to perform an action or provide data, but they were unable to do so.
      *
      * @param safetySourceId the id of the safety source that provided the issue
-<<<<<<< HEAD
-     * @param error          the error that occurred
-=======
      * @param safetySourceErrorDetails details of the error that occurred
->>>>>>> 248ceefa
      */
     @RequiresPermission(SEND_SAFETY_CENTER_UPDATE)
     public void reportSafetySourceError(
@@ -533,15 +526,9 @@
     /**
      * Executes the specified Safety Center issue action on the specified Safety Center issue.
      *
-<<<<<<< HEAD
-     * @param safetyCenterIssueId  the target issue ID returned by {@link SafetyCenterIssue#getId()}
-     * @param safetyCenterActionId the target action ID returned by {@link
-     *                             SafetyCenterIssue.Action#getId()}
-=======
      * @param safetyCenterIssueId the target issue ID returned by {@link SafetyCenterIssue#getId()}
      * @param safetyCenterIssueActionId the target action ID returned by {@link
      *     SafetyCenterIssue.Action#getId()}
->>>>>>> 248ceefa
      */
     @RequiresPermission(MANAGE_SAFETY_CENTER)
     public void executeSafetyCenterIssueAction(
@@ -630,12 +617,6 @@
 
         @Override
         public void onSafetyCenterDataChanged(@NonNull SafetyCenterData safetyCenterData) {
-<<<<<<< HEAD
-            final long identity = Binder.clearCallingIdentity();
-            try {
-                mExecutor.execute(
-                        () -> mOriginalListener.onSafetyCenterDataChanged(safetyCenterData));
-=======
             requireNonNull(safetyCenterData, "safetyCenterData cannot be null");
 
             final long identity = Binder.clearCallingIdentity();
@@ -651,23 +632,12 @@
                             // the listener won't be called after the remove call.
                             mOriginalListener.onSafetyCenterDataChanged(safetyCenterData);
                         });
->>>>>>> 248ceefa
             } finally {
                 Binder.restoreCallingIdentity(identity);
             }
         }
 
         @Override
-<<<<<<< HEAD
-        public void onError(@NonNull SafetyCenterError safetyCenterError) {
-            final long identity = Binder.clearCallingIdentity();
-            try {
-                mExecutor.execute(
-                        () -> mOriginalListener.onError(safetyCenterError));
-            } finally {
-                Binder.restoreCallingIdentity(identity);
-            }
-=======
         public void onError(@NonNull SafetyCenterErrorDetails safetyCenterErrorDetails) {
             requireNonNull(safetyCenterErrorDetails, "safetyCenterErrorDetails cannot be null");
 
@@ -691,7 +661,6 @@
 
         public void markAsRemoved() {
             mRemoved = true;
->>>>>>> 248ceefa
         }
     }
 }