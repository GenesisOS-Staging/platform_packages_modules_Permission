--- conflicted
+++ resolved
@@ -127,7 +127,12 @@
         "test_com.android.permission",
     ],
     installable: true,
-<<<<<<< HEAD
+    permitted_packages: [
+        "com.android.access",
+        "com.android.permission",
+        "com.android.role",
+        "com.android.safetycenter",
+    ],
 }
 
 genrule {
@@ -152,12 +157,4 @@
     ],
     min_sdk_version: "30",
     sdk_version: "system_server_current",
-=======
-    permitted_packages: [
-        "com.android.access",
-        "com.android.permission",
-        "com.android.role",
-        "com.android.safetycenter",
-    ],
->>>>>>> 7676d766
 }