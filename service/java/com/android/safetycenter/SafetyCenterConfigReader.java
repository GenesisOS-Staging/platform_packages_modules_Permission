/*
 * Copyright (C) 2022 The Android Open Source Project
 *
 * Licensed under the Apache License, Version 2.0 (the "License");
 * you may not use this file except in compliance with the License.
 * You may obtain a copy of the License at
 *
 *      http://www.apache.org/licenses/LICENSE-2.0
 *
 * Unless required by applicable law or agreed to in writing, software
 * distributed under the License is distributed on an "AS IS" BASIS,
 * WITHOUT WARRANTIES OR CONDITIONS OF ANY KIND, either express or implied.
 * See the License for the specific language governing permissions and
 * limitations under the License.
 */

package com.android.safetycenter;

import static android.os.Build.VERSION_CODES.TIRAMISU;

import android.annotation.NonNull;
import android.annotation.Nullable;
import android.annotation.StringRes;
import android.content.ComponentName;
import android.content.Context;
import android.content.res.Resources;
import android.safetycenter.config.SafetyCenterConfig;
import android.safetycenter.config.SafetySource;
import android.safetycenter.config.SafetySourcesGroup;
import android.util.ArrayMap;
import android.util.ArraySet;
import android.util.Log;

import androidx.annotation.RequiresApi;

import com.android.safetycenter.config.ParseException;
import com.android.safetycenter.config.SafetyCenterConfigParser;
import com.android.safetycenter.resources.SafetyCenterResourcesContext;

<<<<<<< HEAD
import java.util.ArrayList;
import java.util.Collections;
import java.util.List;
import java.util.Objects;
=======
import java.io.InputStream;
>>>>>>> 248ceefa

/**
 * A class that reads the {@link Config} from the associated {@link
 * SafetyCenterResourcesContext}.
 */
@RequiresApi(TIRAMISU)
final class SafetyCenterConfigReader {

    private static final String TAG = "SafetyCenterConfigReade";

<<<<<<< HEAD
    @NonNull
    private final SafetyCenterResourcesContext mSafetyCenterResourcesContext;

    @Nullable
    private volatile Config mConfig;
=======
    private final Object mSafetyCenterConfigLock = new Object();
    @NonNull private final SafetyCenterResourcesContext mSafetyCenterResourcesContext;

    @Nullable private SafetyCenterConfig mSafetyCenterConfig;
>>>>>>> 248ceefa

    /**
     * Creates a {@link SafetyCenterConfigReader} from a {@link Context} object by wrapping it into
     * a {@link SafetyCenterResourcesContext}.
     */
    SafetyCenterConfigReader(@NonNull Context context) {
        mSafetyCenterResourcesContext = new SafetyCenterResourcesContext(context);
    }

    /**
     * Returns the {@link Config} read by {@link #loadConfig()}.
     *
     * <p>Returns {@code null} if {@link #loadConfig()} was never called or if there was
     * an issue when reading the {@link Config}.
     */
    @Nullable
    Config getConfig() {
        return mConfig;
    }

    /**
     * Returns a {@link String} resource from the given {@code stringId}, using the {@link
     * SafetyCenterResourcesContext}.
     *
     * <p>Returns {@code null} if the resources cannot be accessed or if {@code stringId} is equal
     * to {@link Resources#ID_NULL}. Otherwise, throws a {@link Resources.NotFoundException} if the
     * {@code stringId} is invalid.
     */
    @Nullable
    String readStringResource(@StringRes int stringId) {
        if (stringId == Resources.ID_NULL) {
            return null;
        }

        Resources resources = mSafetyCenterResourcesContext.getResources();
        if (resources == null) {
            return null;
        }

        return resources.getString(stringId);
    }

    /**
     * Loads the {@link Config} for it to be available when calling {@link
     * #getConfig()}.
     *
     * <p>This call must complete on one thread for other threads to be able to observe the value;
     * i.e. this is meant to be called as an initialization mechanism, prior to interacting with
     * this class on other threads.
     */
    void loadConfig() {
        SafetyCenterConfig safetyCenterConfig = readSafetyCenterConfig();
        if (safetyCenterConfig == null) {
            return;
        }
        mConfig = Config.from(safetyCenterConfig);
    }

    @Nullable
    private SafetyCenterConfig readSafetyCenterConfig() {
        InputStream in = mSafetyCenterResourcesContext.getSafetyCenterConfig();
        if (in == null) {
            Log.e(TAG, "Cannot get safety center config file");
            return null;
        }

        Resources resources = mSafetyCenterResourcesContext.getResources();
        if (resources == null) {
            Log.e(TAG, "Cannot get safety center resources");
            return null;
        }

        try {
            SafetyCenterConfig safetyCenterConfig =
                    SafetyCenterConfigParser.parseXmlResource(in, resources);
            Log.i(TAG, "SafetyCenterConfig read successfully");
            return safetyCenterConfig;
        } catch (ParseException e) {
            Log.e(TAG, "Cannot read SafetyCenterConfig", e);
            return null;
        }
    }
<<<<<<< HEAD

    /** A wrapper class around the parsed XML config. */
    static final class Config {

        @NonNull
        private final List<SafetySourcesGroup> mSafetySourcesGroups;
        @NonNull
        private final ArraySet<SourceId> mExternalSafetySources;
        @NonNull
        private final List<Broadcast> mBroadcasts;

        private Config(
                @NonNull List<SafetySourcesGroup> safetySourcesGroups,
                @NonNull ArraySet<SourceId> externalSafetySources,
                @NonNull List<Broadcast> broadcasts) {
            mSafetySourcesGroups = safetySourcesGroups;
            mExternalSafetySources = externalSafetySources;
            mBroadcasts = broadcasts;
        }

        /**
         * Returns the groups of safety sources, in the order defined in XML and expected by the
         * UI.
         */
        List<SafetySourcesGroup> getSafetySourcesGroups() {
            return mSafetySourcesGroups;
        }

        /** Returns the set of safety source IDs that can provide data externally. */
        ArraySet<SourceId> getExternalSafetySources() {
            return mExternalSafetySources;
        }

        /**
         * Returns the broadcasts defined in the XML config, with all the sources that they should
         * handle and the profile on which they should be dispatched.
         */
        // TODO(b/221018937): Should we move this logic to `SafetyCenterRefreshManager`?
        List<Broadcast> getBroadcasts() {
            return mBroadcasts;
        }

        @Override
        public boolean equals(Object o) {
            if (this == o) return true;
            if (!(o instanceof Config)) return false;
            Config config = (Config) o;
            return mSafetySourcesGroups.equals(config.mSafetySourcesGroups)
                    && mExternalSafetySources.equals(
                    config.mExternalSafetySources) && mBroadcasts.equals(
                    config.mBroadcasts);
        }

        @Override
        public int hashCode() {
            return Objects.hash(mSafetySourcesGroups, mExternalSafetySources, mBroadcasts);
        }

        @Override
        public String toString() {
            return "Config{"
                    + "mSafetySourcesGroups="
                    + mSafetySourcesGroups
                    + ", mExternalSafetySources="
                    + mExternalSafetySources
                    + ", mBroadcastReceivers="
                    + mBroadcasts
                    + '}';
        }

        @NonNull
        private static Config from(@NonNull SafetyCenterConfig safetyCenterConfig) {
            return new Config(
                    safetyCenterConfig.getSafetySourcesGroups(),
                    extractExternalSafetySources(safetyCenterConfig),
                    extractBroadcasts(safetyCenterConfig));
        }

        @NonNull
        private static ArraySet<SourceId> extractExternalSafetySources(
                @NonNull SafetyCenterConfig safetyCenterConfig) {
            ArraySet<SourceId> externalSafetySources = new ArraySet<>();
            List<SafetySourcesGroup> safetySourcesGroups =
                    safetyCenterConfig.getSafetySourcesGroups();
            for (int i = 0; i < safetySourcesGroups.size(); i++) {
                SafetySourcesGroup safetySourcesGroup = safetySourcesGroups.get(i);

                List<SafetySource> safetySources = safetySourcesGroup.getSafetySources();
                for (int j = 0; j < safetySources.size(); j++) {
                    SafetySource safetySource = safetySources.get(j);

                    if (!SafetySources.isExternal(safetySource)) {
                        continue;
                    }

                    externalSafetySources.add(
                            SourceId.of(safetySource.getId(), safetySource.getPackageName()));
                }
            }

            return externalSafetySources;
        }

        @NonNull
        private static List<Broadcast> extractBroadcasts(
                @NonNull SafetyCenterConfig safetyCenterConfig) {
            ArrayMap<ComponentName, List<String>> broadcastReceivers = new ArrayMap<>();
            List<SafetySourcesGroup> safetySourcesGroups =
                    safetyCenterConfig.getSafetySourcesGroups();
            for (int i = 0; i < safetySourcesGroups.size(); i++) {
                SafetySourcesGroup safetySourcesGroup = safetySourcesGroups.get(i);

                List<SafetySource> safetySources = safetySourcesGroup.getSafetySources();
                for (int j = 0; j < safetySources.size(); j++) {
                    SafetySource safetySource = safetySources.get(j);

                    if (!SafetySources.isExternal(safetySource)) {
                        continue;
                    }

                    String broadcastReceiver = safetySource.getBroadcastReceiverClassName();
                    if (broadcastReceiver == null) {
                        continue;
                    }

                    ComponentName componentName = new ComponentName(safetySource.getPackageName(),
                            broadcastReceiver);

                    List<String> sourceIds = broadcastReceivers.get(componentName);
                    if (sourceIds == null) {
                        sourceIds = new ArrayList<>();
                        broadcastReceivers.put(componentName, sourceIds);
                    }
                    sourceIds.add(safetySource.getId());
                }
            }

            List<Broadcast> broadcasts = new ArrayList<>();
            for (int i = 0; i < broadcastReceivers.size(); i++) {
                ComponentName componentName = broadcastReceivers.keyAt(i);
                List<String> sourceIds = broadcastReceivers.valueAt(i);
                // TODO(b/215144069): Handle work profile broadcasts.
                broadcasts.add(new Broadcast(componentName, sourceIds, new ArrayList<>()));
            }

            return broadcasts;
        }
    }

    /** A class that represents a unique source id for a given package name. */
    static final class SourceId {

        @NonNull
        private final String mId;
        @NonNull
        private final String mPackageName;

        private SourceId(@NonNull String id, @NonNull String packageName) {
            mId = id;
            mPackageName = packageName;
        }

        /** Creates a {@link SourceId} for the given {@code id} and {@code packageName}. */
        @NonNull
        static SourceId of(@NonNull String id, @NonNull String packageName) {
            return new SourceId(id, packageName);
        }

        /**
         * Returns the safety source id.
         *
         * <p>This is already a unique ID as defined by the XML config, but this class still keeps
         * track of the package name to ensure callers cannot impersonate the source.
         */
        String getId() {
            return mId;
        }

        /** Returns the package name that owns the safety source id. */
        String getPackageName() {
            return mPackageName;
        }

        @Override
        public boolean equals(Object o) {
            if (this == o) return true;
            if (!(o instanceof SourceId)) return false;
            SourceId that = (SourceId) o;
            return mId.equals(that.mId) && mPackageName.equals(that.mPackageName);
        }

        @Override
        public int hashCode() {
            return Objects.hash(mId, mPackageName);
        }

        @Override
        public String toString() {
            return "SourceId{"
                    + "mId='"
                    + mId
                    + '\''
                    + ", mPackageName='"
                    + mPackageName
                    + '\''
                    + '}';
        }
    }

    /** A class that represents a broadcast to be sent to safety sources. */
    static final class Broadcast {

        @NonNull
        private final ComponentName mComponentName;

        @NonNull
        private final List<String> mSourceIdsForProfileOwner;

        @NonNull
        private final List<String> mSourceIdsForWorkProfiles;


        private Broadcast(
                @NonNull ComponentName componentName,
                @NonNull List<String> sourceIdsForProfileOwner,
                @NonNull List<String> sourceIdsForWorkProfiles) {
            mComponentName = componentName;
            mSourceIdsForProfileOwner = sourceIdsForProfileOwner;
            mSourceIdsForWorkProfiles = sourceIdsForWorkProfiles;
        }

        /** Creates a {@link Broadcast} for the given {@link ComponentName}. */
        @NonNull
        static Broadcast from(@NonNull ComponentName componentName) {
            // TODO(b/215144069): Handle work profile broadcasts.
            return new Broadcast(componentName,
                    Collections.singletonList("Remove this once test config is available"),
                    new ArrayList<>());
        }

        /** Returns the {@link ComponentName} to dispatch the broadcast to. */
        public ComponentName getComponentName() {
            return mComponentName;
        }

        /**
         * Returns the safety source ids associated with this broadcast in the profile owner.
         *
         * <p>If this list is empty, there are no sources to dispatch to in the profile owner.
         */
        public List<String> getSourceIdsForProfileOwner() {
            return mSourceIdsForProfileOwner;
        }

        /**
         * Returns the safety source ids associated with this broadcast in the work profile(s).
         *
         * <p>If this list is empty, there are no sources to dispatch to in the work profile(s).
         */
        public List<String> getSourceIdsForWorkProfiles() {
            return mSourceIdsForWorkProfiles;
        }

        @Override
        public boolean equals(Object o) {
            if (this == o) return true;
            if (!(o instanceof Broadcast)) return false;
            Broadcast that = (Broadcast) o;
            return mComponentName.equals(that.mComponentName) && mSourceIdsForProfileOwner.equals(
                    that.mSourceIdsForProfileOwner) && mSourceIdsForWorkProfiles.equals(
                    that.mSourceIdsForWorkProfiles);
        }

        @Override
        public int hashCode() {
            return Objects.hash(mComponentName, mSourceIdsForProfileOwner,
                    mSourceIdsForWorkProfiles);
        }

        @Override
        public String toString() {
            return "Broadcast{"
                    + "mComponentName="
                    + mComponentName
                    + ", mSourceIdsForProfileOwner="
                    + mSourceIdsForProfileOwner
                    + ", mSourceIdsForWorkProfiles="
                    + mSourceIdsForWorkProfiles
                    + '}';
        }
    }
=======
>>>>>>> 248ceefa
}<|MERGE_RESOLUTION|>--- conflicted
+++ resolved
@@ -21,14 +21,9 @@
 import android.annotation.NonNull;
 import android.annotation.Nullable;
 import android.annotation.StringRes;
-import android.content.ComponentName;
 import android.content.Context;
 import android.content.res.Resources;
 import android.safetycenter.config.SafetyCenterConfig;
-import android.safetycenter.config.SafetySource;
-import android.safetycenter.config.SafetySourcesGroup;
-import android.util.ArrayMap;
-import android.util.ArraySet;
 import android.util.Log;
 
 import androidx.annotation.RequiresApi;
@@ -37,17 +32,10 @@
 import com.android.safetycenter.config.SafetyCenterConfigParser;
 import com.android.safetycenter.resources.SafetyCenterResourcesContext;
 
-<<<<<<< HEAD
-import java.util.ArrayList;
-import java.util.Collections;
-import java.util.List;
-import java.util.Objects;
-=======
 import java.io.InputStream;
->>>>>>> 248ceefa
 
 /**
- * A class that reads the {@link Config} from the associated {@link
+ * A class that reads the {@link SafetyCenterConfig} from the associated {@link
  * SafetyCenterResourcesContext}.
  */
 @RequiresApi(TIRAMISU)
@@ -55,18 +43,10 @@
 
     private static final String TAG = "SafetyCenterConfigReade";
 
-<<<<<<< HEAD
-    @NonNull
-    private final SafetyCenterResourcesContext mSafetyCenterResourcesContext;
-
-    @Nullable
-    private volatile Config mConfig;
-=======
     private final Object mSafetyCenterConfigLock = new Object();
     @NonNull private final SafetyCenterResourcesContext mSafetyCenterResourcesContext;
 
     @Nullable private SafetyCenterConfig mSafetyCenterConfig;
->>>>>>> 248ceefa
 
     /**
      * Creates a {@link SafetyCenterConfigReader} from a {@link Context} object by wrapping it into
@@ -77,14 +57,19 @@
     }
 
     /**
-     * Returns the {@link Config} read by {@link #loadConfig()}.
+     * Returns the {@link SafetyCenterConfig} read by {@link #loadSafetyCenterConfig()}.
      *
-     * <p>Returns {@code null} if {@link #loadConfig()} was never called or if there was
-     * an issue when reading the {@link Config}.
+     * <p>Returns {@code null} if {@link #loadSafetyCenterConfig()} was never called or if there was
+     * an issue when reading the {@link SafetyCenterConfig}.
      */
     @Nullable
-    Config getConfig() {
-        return mConfig;
+    SafetyCenterConfig getSafetyCenterConfig() {
+        if (mSafetyCenterConfig == null) {
+            synchronized (mSafetyCenterConfigLock) {
+                return mSafetyCenterConfig;
+            }
+        }
+        return mSafetyCenterConfig;
     }
 
     /**
@@ -110,19 +95,13 @@
     }
 
     /**
-     * Loads the {@link Config} for it to be available when calling {@link
-     * #getConfig()}.
-     *
-     * <p>This call must complete on one thread for other threads to be able to observe the value;
-     * i.e. this is meant to be called as an initialization mechanism, prior to interacting with
-     * this class on other threads.
+     * Loads the {@link SafetyCenterConfig} for it to be available when calling {@link
+     * #getSafetyCenterConfig()}.
      */
-    void loadConfig() {
-        SafetyCenterConfig safetyCenterConfig = readSafetyCenterConfig();
-        if (safetyCenterConfig == null) {
-            return;
+    void loadSafetyCenterConfig() {
+        synchronized (mSafetyCenterConfigLock) {
+            mSafetyCenterConfig = readSafetyCenterConfig();
         }
-        mConfig = Config.from(safetyCenterConfig);
     }
 
     @Nullable
@@ -149,298 +128,4 @@
             return null;
         }
     }
-<<<<<<< HEAD
-
-    /** A wrapper class around the parsed XML config. */
-    static final class Config {
-
-        @NonNull
-        private final List<SafetySourcesGroup> mSafetySourcesGroups;
-        @NonNull
-        private final ArraySet<SourceId> mExternalSafetySources;
-        @NonNull
-        private final List<Broadcast> mBroadcasts;
-
-        private Config(
-                @NonNull List<SafetySourcesGroup> safetySourcesGroups,
-                @NonNull ArraySet<SourceId> externalSafetySources,
-                @NonNull List<Broadcast> broadcasts) {
-            mSafetySourcesGroups = safetySourcesGroups;
-            mExternalSafetySources = externalSafetySources;
-            mBroadcasts = broadcasts;
-        }
-
-        /**
-         * Returns the groups of safety sources, in the order defined in XML and expected by the
-         * UI.
-         */
-        List<SafetySourcesGroup> getSafetySourcesGroups() {
-            return mSafetySourcesGroups;
-        }
-
-        /** Returns the set of safety source IDs that can provide data externally. */
-        ArraySet<SourceId> getExternalSafetySources() {
-            return mExternalSafetySources;
-        }
-
-        /**
-         * Returns the broadcasts defined in the XML config, with all the sources that they should
-         * handle and the profile on which they should be dispatched.
-         */
-        // TODO(b/221018937): Should we move this logic to `SafetyCenterRefreshManager`?
-        List<Broadcast> getBroadcasts() {
-            return mBroadcasts;
-        }
-
-        @Override
-        public boolean equals(Object o) {
-            if (this == o) return true;
-            if (!(o instanceof Config)) return false;
-            Config config = (Config) o;
-            return mSafetySourcesGroups.equals(config.mSafetySourcesGroups)
-                    && mExternalSafetySources.equals(
-                    config.mExternalSafetySources) && mBroadcasts.equals(
-                    config.mBroadcasts);
-        }
-
-        @Override
-        public int hashCode() {
-            return Objects.hash(mSafetySourcesGroups, mExternalSafetySources, mBroadcasts);
-        }
-
-        @Override
-        public String toString() {
-            return "Config{"
-                    + "mSafetySourcesGroups="
-                    + mSafetySourcesGroups
-                    + ", mExternalSafetySources="
-                    + mExternalSafetySources
-                    + ", mBroadcastReceivers="
-                    + mBroadcasts
-                    + '}';
-        }
-
-        @NonNull
-        private static Config from(@NonNull SafetyCenterConfig safetyCenterConfig) {
-            return new Config(
-                    safetyCenterConfig.getSafetySourcesGroups(),
-                    extractExternalSafetySources(safetyCenterConfig),
-                    extractBroadcasts(safetyCenterConfig));
-        }
-
-        @NonNull
-        private static ArraySet<SourceId> extractExternalSafetySources(
-                @NonNull SafetyCenterConfig safetyCenterConfig) {
-            ArraySet<SourceId> externalSafetySources = new ArraySet<>();
-            List<SafetySourcesGroup> safetySourcesGroups =
-                    safetyCenterConfig.getSafetySourcesGroups();
-            for (int i = 0; i < safetySourcesGroups.size(); i++) {
-                SafetySourcesGroup safetySourcesGroup = safetySourcesGroups.get(i);
-
-                List<SafetySource> safetySources = safetySourcesGroup.getSafetySources();
-                for (int j = 0; j < safetySources.size(); j++) {
-                    SafetySource safetySource = safetySources.get(j);
-
-                    if (!SafetySources.isExternal(safetySource)) {
-                        continue;
-                    }
-
-                    externalSafetySources.add(
-                            SourceId.of(safetySource.getId(), safetySource.getPackageName()));
-                }
-            }
-
-            return externalSafetySources;
-        }
-
-        @NonNull
-        private static List<Broadcast> extractBroadcasts(
-                @NonNull SafetyCenterConfig safetyCenterConfig) {
-            ArrayMap<ComponentName, List<String>> broadcastReceivers = new ArrayMap<>();
-            List<SafetySourcesGroup> safetySourcesGroups =
-                    safetyCenterConfig.getSafetySourcesGroups();
-            for (int i = 0; i < safetySourcesGroups.size(); i++) {
-                SafetySourcesGroup safetySourcesGroup = safetySourcesGroups.get(i);
-
-                List<SafetySource> safetySources = safetySourcesGroup.getSafetySources();
-                for (int j = 0; j < safetySources.size(); j++) {
-                    SafetySource safetySource = safetySources.get(j);
-
-                    if (!SafetySources.isExternal(safetySource)) {
-                        continue;
-                    }
-
-                    String broadcastReceiver = safetySource.getBroadcastReceiverClassName();
-                    if (broadcastReceiver == null) {
-                        continue;
-                    }
-
-                    ComponentName componentName = new ComponentName(safetySource.getPackageName(),
-                            broadcastReceiver);
-
-                    List<String> sourceIds = broadcastReceivers.get(componentName);
-                    if (sourceIds == null) {
-                        sourceIds = new ArrayList<>();
-                        broadcastReceivers.put(componentName, sourceIds);
-                    }
-                    sourceIds.add(safetySource.getId());
-                }
-            }
-
-            List<Broadcast> broadcasts = new ArrayList<>();
-            for (int i = 0; i < broadcastReceivers.size(); i++) {
-                ComponentName componentName = broadcastReceivers.keyAt(i);
-                List<String> sourceIds = broadcastReceivers.valueAt(i);
-                // TODO(b/215144069): Handle work profile broadcasts.
-                broadcasts.add(new Broadcast(componentName, sourceIds, new ArrayList<>()));
-            }
-
-            return broadcasts;
-        }
-    }
-
-    /** A class that represents a unique source id for a given package name. */
-    static final class SourceId {
-
-        @NonNull
-        private final String mId;
-        @NonNull
-        private final String mPackageName;
-
-        private SourceId(@NonNull String id, @NonNull String packageName) {
-            mId = id;
-            mPackageName = packageName;
-        }
-
-        /** Creates a {@link SourceId} for the given {@code id} and {@code packageName}. */
-        @NonNull
-        static SourceId of(@NonNull String id, @NonNull String packageName) {
-            return new SourceId(id, packageName);
-        }
-
-        /**
-         * Returns the safety source id.
-         *
-         * <p>This is already a unique ID as defined by the XML config, but this class still keeps
-         * track of the package name to ensure callers cannot impersonate the source.
-         */
-        String getId() {
-            return mId;
-        }
-
-        /** Returns the package name that owns the safety source id. */
-        String getPackageName() {
-            return mPackageName;
-        }
-
-        @Override
-        public boolean equals(Object o) {
-            if (this == o) return true;
-            if (!(o instanceof SourceId)) return false;
-            SourceId that = (SourceId) o;
-            return mId.equals(that.mId) && mPackageName.equals(that.mPackageName);
-        }
-
-        @Override
-        public int hashCode() {
-            return Objects.hash(mId, mPackageName);
-        }
-
-        @Override
-        public String toString() {
-            return "SourceId{"
-                    + "mId='"
-                    + mId
-                    + '\''
-                    + ", mPackageName='"
-                    + mPackageName
-                    + '\''
-                    + '}';
-        }
-    }
-
-    /** A class that represents a broadcast to be sent to safety sources. */
-    static final class Broadcast {
-
-        @NonNull
-        private final ComponentName mComponentName;
-
-        @NonNull
-        private final List<String> mSourceIdsForProfileOwner;
-
-        @NonNull
-        private final List<String> mSourceIdsForWorkProfiles;
-
-
-        private Broadcast(
-                @NonNull ComponentName componentName,
-                @NonNull List<String> sourceIdsForProfileOwner,
-                @NonNull List<String> sourceIdsForWorkProfiles) {
-            mComponentName = componentName;
-            mSourceIdsForProfileOwner = sourceIdsForProfileOwner;
-            mSourceIdsForWorkProfiles = sourceIdsForWorkProfiles;
-        }
-
-        /** Creates a {@link Broadcast} for the given {@link ComponentName}. */
-        @NonNull
-        static Broadcast from(@NonNull ComponentName componentName) {
-            // TODO(b/215144069): Handle work profile broadcasts.
-            return new Broadcast(componentName,
-                    Collections.singletonList("Remove this once test config is available"),
-                    new ArrayList<>());
-        }
-
-        /** Returns the {@link ComponentName} to dispatch the broadcast to. */
-        public ComponentName getComponentName() {
-            return mComponentName;
-        }
-
-        /**
-         * Returns the safety source ids associated with this broadcast in the profile owner.
-         *
-         * <p>If this list is empty, there are no sources to dispatch to in the profile owner.
-         */
-        public List<String> getSourceIdsForProfileOwner() {
-            return mSourceIdsForProfileOwner;
-        }
-
-        /**
-         * Returns the safety source ids associated with this broadcast in the work profile(s).
-         *
-         * <p>If this list is empty, there are no sources to dispatch to in the work profile(s).
-         */
-        public List<String> getSourceIdsForWorkProfiles() {
-            return mSourceIdsForWorkProfiles;
-        }
-
-        @Override
-        public boolean equals(Object o) {
-            if (this == o) return true;
-            if (!(o instanceof Broadcast)) return false;
-            Broadcast that = (Broadcast) o;
-            return mComponentName.equals(that.mComponentName) && mSourceIdsForProfileOwner.equals(
-                    that.mSourceIdsForProfileOwner) && mSourceIdsForWorkProfiles.equals(
-                    that.mSourceIdsForWorkProfiles);
-        }
-
-        @Override
-        public int hashCode() {
-            return Objects.hash(mComponentName, mSourceIdsForProfileOwner,
-                    mSourceIdsForWorkProfiles);
-        }
-
-        @Override
-        public String toString() {
-            return "Broadcast{"
-                    + "mComponentName="
-                    + mComponentName
-                    + ", mSourceIdsForProfileOwner="
-                    + mSourceIdsForProfileOwner
-                    + ", mSourceIdsForWorkProfiles="
-                    + mSourceIdsForWorkProfiles
-                    + '}';
-        }
-    }
-=======
->>>>>>> 248ceefa
 }