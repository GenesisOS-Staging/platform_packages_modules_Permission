--- conflicted
+++ resolved
@@ -725,11 +725,7 @@
                 mSafetyCenterTimeouts.remove(this);
                 ArraySet<SafetySourceKey> stillInFlight =
                         mSafetyCenterRefreshTracker.clearRefresh(mRefreshBroadcastId);
-<<<<<<< HEAD
-                if (stillInFlight == null) {
-=======
                 if (stillInFlight == null || stillInFlight.isEmpty()) {
->>>>>>> 6df00fb2
                     return;
                 }
                 boolean showErrorEntriesOnTimeout =
@@ -899,18 +895,9 @@
     private void startRefreshingSafetySources(
             @RefreshReason int refreshReason, @UserIdInt int userId) {
         UserProfileGroup userProfileGroup = UserProfileGroup.from(getContext(), userId);
-<<<<<<< HEAD
-        List<Broadcast> broadcasts;
-        String refreshBroadcastId;
-        synchronized (mApiLock) {
-            broadcasts = mSafetyCenterConfigReader.getBroadcasts();
-            mSafetyCenterDataTracker.clearSafetySourceErrors(userProfileGroup);
-            refreshBroadcastId =
-=======
         synchronized (mApiLock) {
             mSafetyCenterDataTracker.clearSafetySourceErrors(userProfileGroup);
             String refreshBroadcastId =
->>>>>>> 6df00fb2
                     mSafetyCenterRefreshTracker.reportRefreshInProgress(
                             refreshReason, userProfileGroup);
 
@@ -919,17 +906,11 @@
             mSafetyCenterTimeouts.add(refreshTimeout, SafetyCenterFlags.getRefreshTimeout());
 
             mSafetyCenterListeners.deliverUpdateForUserProfileGroup(userProfileGroup, true, null);
-<<<<<<< HEAD
-=======
 
             List<Broadcast> broadcasts = mSafetyCenterConfigReader.getBroadcasts();
             mSafetyCenterBroadcastDispatcher.sendRefreshSafetySources(
                     broadcasts, refreshBroadcastId, refreshReason, userProfileGroup);
->>>>>>> 6df00fb2
-        }
-
-        mSafetyCenterBroadcastDispatcher.sendRefreshSafetySources(
-                broadcasts, refreshBroadcastId, refreshReason, userProfileGroup);
+        }
     }
 
     /** Schedule writing the cache to file. */
