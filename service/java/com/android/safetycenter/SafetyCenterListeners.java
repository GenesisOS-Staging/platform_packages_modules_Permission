/*
 * Copyright (C) 2022 The Android Open Source Project
 *
 * Licensed under the Apache License, Version 2.0 (the "License");
 * you may not use this file except in compliance with the License.
 * You may obtain a copy of the License at
 *
 *      http://www.apache.org/licenses/LICENSE-2.0
 *
 * Unless required by applicable law or agreed to in writing, software
 * distributed under the License is distributed on an "AS IS" BASIS,
 * WITHOUT WARRANTIES OR CONDITIONS OF ANY KIND, either express or implied.
 * See the License for the specific language governing permissions and
 * limitations under the License.
 */

package com.android.safetycenter;

import static android.os.Build.VERSION_CODES.TIRAMISU;

import static java.util.Collections.unmodifiableList;

import android.annotation.NonNull;
import android.annotation.Nullable;
import android.annotation.UserIdInt;
import android.os.RemoteCallbackList;
import android.os.RemoteException;
import android.safetycenter.IOnSafetyCenterDataChangedListener;
import android.safetycenter.SafetyCenterData;
import android.safetycenter.SafetyCenterErrorDetails;
import android.util.Log;
import android.util.SparseArray;

import androidx.annotation.RequiresApi;

import java.util.ArrayList;
import java.util.List;

/**
 * A class that keeps track of all the registered {@link IOnSafetyCenterDataChangedListener}
 * per-user.
 *
 * <p>This class isn't thread safe. Thread safety must be handled by the caller.
 */
@RequiresApi(TIRAMISU)
final class SafetyCenterListeners {

    private static final String TAG = "SafetyCenterListeners";

    private final SparseArray<RemoteCallbackList<IOnSafetyCenterDataChangedListener>>
            mSafetyCenterDataChangedListeners = new SparseArray<>();

    /** Creates a {@link SafetyCenterListeners}. */
    SafetyCenterListeners() {}

    /**
<<<<<<< HEAD
     * Delivers a {@link SafetyCenterData} or {@link SafetyCenterErrorDetails} update to a single
     * {@link IOnSafetyCenterDataChangedListener}.
=======
     * Delivers a {@link SafetyCenterData} update to a single {@link
     * IOnSafetyCenterDataChangedListener}.
>>>>>>> 248ceefa
     */
    static void deliverUpdate(
            @NonNull IOnSafetyCenterDataChangedListener listener,
            @Nullable SafetyCenterData safetyCenterData,
            @Nullable SafetyCenterErrorDetails safetyCenterErrorDetails) {
        if (safetyCenterData != null) {
            try {
                listener.onSafetyCenterDataChanged(safetyCenterData);
            } catch (RemoteException e) {
                Log.e(TAG, "Error delivering SafetyCenterData to listener", e);
            }
        }
        if (safetyCenterErrorDetails != null) {
            try {
                listener.onError(safetyCenterErrorDetails);
            } catch (RemoteException e) {
                Log.e(TAG, "Error delivering SafetyCenterErrorDetails to listener", e);
            }
        }
    }

    /**
     * Delivers a {@link SafetyCenterData} or {@link SafetyCenterErrorDetails} update to all the
     * {@link RemoteCallbackList} of {@link IOnSafetyCenterDataChangedListener}.
     *
     * <p>Registering or unregistering {@link IOnSafetyCenterDataChangedListener} on any of the
     * underlying {@link RemoteCallbackList} on another thread while an update is happening is safe
     * as this is handled by the {@link RemoteCallbackList} already (as well as listeners death).
     */
    static void deliverUpdate(
            @NonNull List<RemoteCallbackList<IOnSafetyCenterDataChangedListener>> listeners,
            @Nullable SafetyCenterData safetyCenterData,
            @Nullable SafetyCenterErrorDetails safetyCenterErrorDetails) {
        for (int i = 0; i < listeners.size(); i++) {
            deliverUpdate(listeners.get(i), safetyCenterData, safetyCenterErrorDetails);
        }
    }

    private static void deliverUpdate(
            @NonNull RemoteCallbackList<IOnSafetyCenterDataChangedListener> listeners,
            @Nullable SafetyCenterData safetyCenterData,
            @Nullable SafetyCenterErrorDetails safetyCenterErrorDetails) {
        int i = listeners.beginBroadcast();
        while (i > 0) {
            i--;
            deliverUpdate(listeners.getBroadcastItem(i), safetyCenterData,
                    safetyCenterErrorDetails);
        }
        listeners.finishBroadcast();
    }

<<<<<<< HEAD
    /**
     * Adds a {@link IOnSafetyCenterDataChangedListener} for the given {@code userId}.
     *
     * <p>Returns whether the callback was successfully registered. Returns {@code true} if
     * the callback was already registered.
     */
    boolean addListener(
            @NonNull IOnSafetyCenterDataChangedListener listener,
            @UserIdInt int userId) {
=======
    /** Adds a {@link IOnSafetyCenterDataChangedListener} for the given {@code userId}. */
    void addListener(@NonNull IOnSafetyCenterDataChangedListener listener, @UserIdInt int userId) {
>>>>>>> 248ceefa
        RemoteCallbackList<IOnSafetyCenterDataChangedListener> listeners =
                mSafetyCenterDataChangedListeners.get(userId);
        if (listeners == null) {
            listeners = new RemoteCallbackList<>();
            mSafetyCenterDataChangedListeners.put(userId, listeners);
        }
        return listeners.register(listener);
    }

<<<<<<< HEAD
    /**
     * Removes a {@link IOnSafetyCenterDataChangedListener} for the given {@code userId}.
     *
     * <p>Returns whether the callback was unregistered. Returns {@code false} if the callback was
     * never registered.
     */
    boolean removeListener(
            @NonNull IOnSafetyCenterDataChangedListener listener,
            @UserIdInt int userId) {
=======
    /** Removes a {@link IOnSafetyCenterDataChangedListener} for the given {@code userId}. */
    void removeListener(
            @NonNull IOnSafetyCenterDataChangedListener listener, @UserIdInt int userId) {
>>>>>>> 248ceefa
        RemoteCallbackList<IOnSafetyCenterDataChangedListener> listeners =
                mSafetyCenterDataChangedListeners.get(userId);
        if (listeners == null) {
            return false;
        }
        boolean unregistered = listeners.unregister(listener);
        if (listeners.getRegisteredCallbackCount() == 0) {
            mSafetyCenterDataChangedListeners.remove(userId);
        }
        return unregistered;
    }

    /**
     * Returns all the {@link RemoteCallbackList} of {@link IOnSafetyCenterDataChangedListener} for
     * the given {@link UserProfileGroup}.
     */
    @NonNull
    List<RemoteCallbackList<IOnSafetyCenterDataChangedListener>> getListeners(
            @NonNull UserProfileGroup userProfileGroup) {
        List<RemoteCallbackList<IOnSafetyCenterDataChangedListener>> listeners = new ArrayList<>();
        addToListIfNotNull(listeners, userProfileGroup.getProfileOwnerUserId());
        int[] managedProfilesUserIds = userProfileGroup.getManagedProfilesUserIds();
        for (int i = 0; i < managedProfilesUserIds.length; i++) {
            addToListIfNotNull(listeners, managedProfilesUserIds[i]);
        }
        return unmodifiableList(listeners);
    }

    private void addToListIfNotNull(
            @NonNull List<RemoteCallbackList<IOnSafetyCenterDataChangedListener>> listeners,
            @UserIdInt int userId) {
        RemoteCallbackList<IOnSafetyCenterDataChangedListener> listenersForUserId =
                mSafetyCenterDataChangedListeners.get(userId);
        if (listenersForUserId != null) {
            listeners.add(listenersForUserId);
        }
    }
}<|MERGE_RESOLUTION|>--- conflicted
+++ resolved
@@ -18,8 +18,6 @@
 
 import static android.os.Build.VERSION_CODES.TIRAMISU;
 
-import static java.util.Collections.unmodifiableList;
-
 import android.annotation.NonNull;
 import android.annotation.Nullable;
 import android.annotation.UserIdInt;
@@ -32,9 +30,6 @@
 import android.util.SparseArray;
 
 import androidx.annotation.RequiresApi;
-
-import java.util.ArrayList;
-import java.util.List;
 
 /**
  * A class that keeps track of all the registered {@link IOnSafetyCenterDataChangedListener}
@@ -54,137 +49,102 @@
     SafetyCenterListeners() {}
 
     /**
-<<<<<<< HEAD
-     * Delivers a {@link SafetyCenterData} or {@link SafetyCenterErrorDetails} update to a single
-     * {@link IOnSafetyCenterDataChangedListener}.
-=======
      * Delivers a {@link SafetyCenterData} update to a single {@link
      * IOnSafetyCenterDataChangedListener}.
->>>>>>> 248ceefa
      */
     static void deliverUpdate(
             @NonNull IOnSafetyCenterDataChangedListener listener,
-            @Nullable SafetyCenterData safetyCenterData,
-            @Nullable SafetyCenterErrorDetails safetyCenterErrorDetails) {
-        if (safetyCenterData != null) {
-            try {
-                listener.onSafetyCenterDataChanged(safetyCenterData);
-            } catch (RemoteException e) {
-                Log.e(TAG, "Error delivering SafetyCenterData to listener", e);
-            }
-        }
-        if (safetyCenterErrorDetails != null) {
-            try {
-                listener.onError(safetyCenterErrorDetails);
-            } catch (RemoteException e) {
-                Log.e(TAG, "Error delivering SafetyCenterErrorDetails to listener", e);
-            }
+            @NonNull SafetyCenterData safetyCenterData) {
+        try {
+            listener.onSafetyCenterDataChanged(safetyCenterData);
+        } catch (RemoteException e) {
+            Log.e(TAG, "Error delivering SafetyCenterData to listener", e);
         }
     }
 
     /**
-     * Delivers a {@link SafetyCenterData} or {@link SafetyCenterErrorDetails} update to all the
-     * {@link RemoteCallbackList} of {@link IOnSafetyCenterDataChangedListener}.
+     * Delivers a {@link SafetyCenterData} update to a {@link RemoteCallbackList} of {@link
+     * IOnSafetyCenterDataChangedListener}.
      *
-     * <p>Registering or unregistering {@link IOnSafetyCenterDataChangedListener} on any of the
-     * underlying {@link RemoteCallbackList} on another thread while an update is happening is safe
-     * as this is handled by the {@link RemoteCallbackList} already (as well as listeners death).
+     * <p>Registering or unregistering {@link IOnSafetyCenterDataChangedListener} on the underlying
+     * {@link RemoteCallbackList} on another thread while an update is happening is safe as this is
+     * handled by the {@link RemoteCallbackList} already (as well as listeners death).
      */
     static void deliverUpdate(
-            @NonNull List<RemoteCallbackList<IOnSafetyCenterDataChangedListener>> listeners,
-            @Nullable SafetyCenterData safetyCenterData,
-            @Nullable SafetyCenterErrorDetails safetyCenterErrorDetails) {
-        for (int i = 0; i < listeners.size(); i++) {
-            deliverUpdate(listeners.get(i), safetyCenterData, safetyCenterErrorDetails);
-        }
-    }
-
-    private static void deliverUpdate(
             @NonNull RemoteCallbackList<IOnSafetyCenterDataChangedListener> listeners,
-            @Nullable SafetyCenterData safetyCenterData,
-            @Nullable SafetyCenterErrorDetails safetyCenterErrorDetails) {
+            @NonNull SafetyCenterData safetyCenterData) {
         int i = listeners.beginBroadcast();
         while (i > 0) {
             i--;
-            deliverUpdate(listeners.getBroadcastItem(i), safetyCenterData,
-                    safetyCenterErrorDetails);
+            deliverUpdate(listeners.getBroadcastItem(i), safetyCenterData);
         }
         listeners.finishBroadcast();
     }
 
-<<<<<<< HEAD
     /**
-     * Adds a {@link IOnSafetyCenterDataChangedListener} for the given {@code userId}.
+     * Delivers a {@link SafetyCenterErrorDetails} update to a single {@link
+     * IOnSafetyCenterDataChangedListener}.
+     */
+    private static void deliverError(
+            @NonNull IOnSafetyCenterDataChangedListener listener,
+            @NonNull SafetyCenterErrorDetails safetyCenterErrorDetails) {
+        try {
+            listener.onError(safetyCenterErrorDetails);
+        } catch (RemoteException e) {
+            Log.e(TAG, "Error delivering SafetyCenterErrorDetails to listener", e);
+        }
+    }
+
+    /**
+     * Delivers a {@link SafetyCenterErrorDetails} update to a {@link RemoteCallbackList} of {@link
+     * IOnSafetyCenterDataChangedListener}.
      *
-     * <p>Returns whether the callback was successfully registered. Returns {@code true} if
-     * the callback was already registered.
+     * <p>Registering or unregistering {@link IOnSafetyCenterDataChangedListener} on the underlying
+     * {@link RemoteCallbackList} on another thread while an update is happening is safe as this is
+     * handled by the {@link RemoteCallbackList} already (as well as listeners death).
      */
-    boolean addListener(
-            @NonNull IOnSafetyCenterDataChangedListener listener,
-            @UserIdInt int userId) {
-=======
+    static void deliverError(
+            @NonNull RemoteCallbackList<IOnSafetyCenterDataChangedListener> listeners,
+            @NonNull SafetyCenterErrorDetails safetyCenterErrorDetails) {
+        int i = listeners.beginBroadcast();
+        while (i > 0) {
+            i--;
+            deliverError(listeners.getBroadcastItem(i), safetyCenterErrorDetails);
+        }
+        listeners.finishBroadcast();
+    }
+
     /** Adds a {@link IOnSafetyCenterDataChangedListener} for the given {@code userId}. */
     void addListener(@NonNull IOnSafetyCenterDataChangedListener listener, @UserIdInt int userId) {
->>>>>>> 248ceefa
         RemoteCallbackList<IOnSafetyCenterDataChangedListener> listeners =
                 mSafetyCenterDataChangedListeners.get(userId);
         if (listeners == null) {
             listeners = new RemoteCallbackList<>();
             mSafetyCenterDataChangedListeners.put(userId, listeners);
         }
-        return listeners.register(listener);
+        listeners.register(listener);
     }
 
-<<<<<<< HEAD
-    /**
-     * Removes a {@link IOnSafetyCenterDataChangedListener} for the given {@code userId}.
-     *
-     * <p>Returns whether the callback was unregistered. Returns {@code false} if the callback was
-     * never registered.
-     */
-    boolean removeListener(
-            @NonNull IOnSafetyCenterDataChangedListener listener,
-            @UserIdInt int userId) {
-=======
     /** Removes a {@link IOnSafetyCenterDataChangedListener} for the given {@code userId}. */
     void removeListener(
             @NonNull IOnSafetyCenterDataChangedListener listener, @UserIdInt int userId) {
->>>>>>> 248ceefa
         RemoteCallbackList<IOnSafetyCenterDataChangedListener> listeners =
                 mSafetyCenterDataChangedListeners.get(userId);
         if (listeners == null) {
-            return false;
+            return;
         }
-        boolean unregistered = listeners.unregister(listener);
+        listeners.unregister(listener);
         if (listeners.getRegisteredCallbackCount() == 0) {
-            mSafetyCenterDataChangedListeners.remove(userId);
+            mSafetyCenterDataChangedListeners.put(userId, null);
         }
-        return unregistered;
     }
 
     /**
-     * Returns all the {@link RemoteCallbackList} of {@link IOnSafetyCenterDataChangedListener} for
-     * the given {@link UserProfileGroup}.
+     * Returns the {@link RemoteCallbackList} of {@link IOnSafetyCenterDataChangedListener} for the
+     * given {@code userId}.
      */
-    @NonNull
-    List<RemoteCallbackList<IOnSafetyCenterDataChangedListener>> getListeners(
-            @NonNull UserProfileGroup userProfileGroup) {
-        List<RemoteCallbackList<IOnSafetyCenterDataChangedListener>> listeners = new ArrayList<>();
-        addToListIfNotNull(listeners, userProfileGroup.getProfileOwnerUserId());
-        int[] managedProfilesUserIds = userProfileGroup.getManagedProfilesUserIds();
-        for (int i = 0; i < managedProfilesUserIds.length; i++) {
-            addToListIfNotNull(listeners, managedProfilesUserIds[i]);
-        }
-        return unmodifiableList(listeners);
-    }
-
-    private void addToListIfNotNull(
-            @NonNull List<RemoteCallbackList<IOnSafetyCenterDataChangedListener>> listeners,
-            @UserIdInt int userId) {
-        RemoteCallbackList<IOnSafetyCenterDataChangedListener> listenersForUserId =
-                mSafetyCenterDataChangedListeners.get(userId);
-        if (listenersForUserId != null) {
-            listeners.add(listenersForUserId);
-        }
+    @Nullable
+    RemoteCallbackList<IOnSafetyCenterDataChangedListener> getListeners(@UserIdInt int userId) {
+        return mSafetyCenterDataChangedListeners.get(userId);
     }
 }