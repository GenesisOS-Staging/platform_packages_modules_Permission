<?xml version="1.0" encoding="utf-8"?>
<!--
  ~ Copyright (C) 2022 The Android Open Source Project
  ~
  ~ Licensed under the Apache License, Version 2.0 (the "License");
  ~ you may not use this file except in compliance with the License.
  ~ You may obtain a copy of the License at
  ~
  ~      http://www.apache.org/licenses/LICENSE-2.0
  ~
  ~ Unless required by applicable law or agreed to in writing, software
  ~ distributed under the License is distributed on an "AS IS" BASIS,
  ~ WITHOUT WARRANTIES OR CONDITIONS OF ANY KIND, either express or implied.
  ~ See the License for the specific language governing permissions and
  ~ limitations under the License.
  -->

<resources xmlns:xliff="urn:oasis:names:tc:xliff:document:1.2">

  <string name="health_connect_title" description="Health connect title">Health&#160;Connect</string>
  <string name="health_connect_search_terms" description="Health connect search words">Health, Health Connect</string>
  <string name="app_data_sharing_updates_title" description="App data sharing updates title">Data sharing updates for location</string>
  <string name="app_data_sharing_updates_search_terms" description="App data sharing updates search words">Data, Data sharing, Data sharing updates, Data sharing updates for location, sharing</string>
  <string name="ads_privacy_title" description="Ads privacy setting title">Ads privacy</string>
  <string name="ads_privacy_summary" description="Ads privacy setting summary">Customize info apps use to show you ads</string>
  <string name="ads_privacy_search_terms" description="Search keywords of the Ads privacy setting">ads, ad privacy, privacy sandbox, ad topics, app-suggested ads, ad measurement</string>
<<<<<<< HEAD
  <string name="biometrics_title_for_work" description="The default title of the setting for managing biometric options on the device for work apps">Biometrics for work</string>
  <string name="more_settings_title" description="The title of the entry for More Settings">More settings</string>
  <string name="more_settings_summary" description="The summary of the entry for More Settings, which describes the page contents">Encryption, credentials, and more</string>
=======

  <!-- More settings -->
  <string name="advanced_title" description="The title of the group of advanced settings">Other settings</string>
  <string name="more_settings_title" description="The title of the entry for More Settings">More security &amp; privacy</string>
  <string name="more_settings_summary" description="The summary of the entry for More Settings, which describes the page contents">Autofill, notifications, and more</string>
>>>>>>> af8f8f10
  <string name="more_settings_search_terms" description="Search keywords of the entry for More Settings"><!-- Empty placeholder--></string>
</resources><|MERGE_RESOLUTION|>--- conflicted
+++ resolved
@@ -16,24 +16,26 @@
   -->
 
 <resources xmlns:xliff="urn:oasis:names:tc:xliff:document:1.2">
+  <!-- Device unlock -->
+  <string name="lock_screen_sources_title" description="The title of the group of safety settings relating to screen lock and biometrics">Device unlock</string>
+
+  <string name="biometrics_title_for_work" description="The default title of the setting for managing biometric options on the device for work apps">Biometrics for work</string>
+
+  <!-- Privacy -->
+  <string name="privacy_sources_summary" description="The summary of the group of safety settings relating to privacy, which describes the group contents">Permissions, dashboard, controls</string>
 
   <string name="health_connect_title" description="Health connect title">Health&#160;Connect</string>
   <string name="health_connect_search_terms" description="Health connect search words">Health, Health Connect</string>
   <string name="app_data_sharing_updates_title" description="App data sharing updates title">Data sharing updates for location</string>
   <string name="app_data_sharing_updates_search_terms" description="App data sharing updates search words">Data, Data sharing, Data sharing updates, Data sharing updates for location, sharing</string>
-  <string name="ads_privacy_title" description="Ads privacy setting title">Ads privacy</string>
+  <string name="ads_privacy_title" description="Ads privacy setting title">Ad privacy</string>
   <string name="ads_privacy_summary" description="Ads privacy setting summary">Customize info apps use to show you ads</string>
   <string name="ads_privacy_search_terms" description="Search keywords of the Ads privacy setting">ads, ad privacy, privacy sandbox, ad topics, app-suggested ads, ad measurement</string>
-<<<<<<< HEAD
-  <string name="biometrics_title_for_work" description="The default title of the setting for managing biometric options on the device for work apps">Biometrics for work</string>
-  <string name="more_settings_title" description="The title of the entry for More Settings">More settings</string>
-  <string name="more_settings_summary" description="The summary of the entry for More Settings, which describes the page contents">Encryption, credentials, and more</string>
-=======
 
   <!-- More settings -->
   <string name="advanced_title" description="The title of the group of advanced settings">Other settings</string>
   <string name="more_settings_title" description="The title of the entry for More Settings">More security &amp; privacy</string>
   <string name="more_settings_summary" description="The summary of the entry for More Settings, which describes the page contents">Autofill, notifications, and more</string>
->>>>>>> af8f8f10
   <string name="more_settings_search_terms" description="Search keywords of the entry for More Settings"><!-- Empty placeholder--></string>
+
 </resources>